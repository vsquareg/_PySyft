# PR Tests
# To speed up development we don't run all the tests when opening and updating a PR.
# Instead we first run the lint check which fails fast and then only run the
# `pytest -m fast` tests against Ubuntu and Windows and the notebook examples.
# Once these checks pass and we decide to do a merge, the actions in `merge_tests.yml`
# get executed.
name: PR Tests

on:
  pull_request:
    branches:
      - dev
      - "0.4"
    paths:
      - "**.py"
      - "setup.cfg"
      - ".github/workflows/**.yml"

jobs:
  python-linting:
    runs-on: ubuntu-latest
    strategy:
      max-parallel: 1
      matrix:
        python-version: [3.8]

    steps:
      - uses: actions/checkout@v2

      - name: Set up Python ${{ matrix.python-version }}
        uses: actions/setup-python@v2
        with:
          python-version: ${{ matrix.python-version }}

      - name: Get pip cache dir
        id: pip-cache
        run: |
          echo "::set-output name=dir::$(pip cache dir)"

      - name: pip cache
        uses: actions/cache@v2
        with:
          path: ${{ steps.pip-cache.outputs.dir }}
          key: ${{ runner.os }}-pip-${{ hashFiles('**/requirements.txt') }}
          restore-keys: |
            ${{ runner.os }}-pip-

      - name: Install Protoc
        uses: arduino/setup-protoc@v1
        with:
          version: "3.x"

      - uses: pre-commit/action@v2.0.0

      - name: Upgrade pip
        run: |
          pip install --upgrade --user pip

      - name: Run lint checks
        run: |
          set -e
          pip install -r requirements.txt --default-timeout=60
          ./scripts/build_proto.sh
          pre-commit run --all-files
      - name: Run darglint - Ignore Errors
        continue-on-error: true
        run: |
          darglint src tests

  python-tests-fast:
    needs: [python-linting]
    strategy:
      max-parallel: 30
      matrix:
        os: [windows-latest, ubuntu-latest, macos-latest]
        python-version: [3.6, 3.7, 3.8]
        torch-version: [1.5.0, 1.5.1, 1.6.0, 1.7.0]
        include:
          - os: ubuntu-latest
            python-version: 3.7
            torch-version: 1.4.0
          # - os: windows-latest
          #   python-version: 3.9
          #   torch-version: 1.7.1
          # - os: ubuntu-20.04
          #   python-version: 3.9
          #   torch-version: 1.7.1
          # - os: macos-latest
          #   python-version: 3.9
          #   torch-version: 1.7.1

    runs-on: ${{ matrix.os }}
    steps:
      - uses: actions/checkout@v2

      - name: Set up Python ${{ matrix.python-version }}
        uses: actions/setup-python@v2
        with:
          python-version: ${{ matrix.python-version }}

      - name: Get pip cache dir
        id: pip-cache
        run: |
          echo "::set-output name=dir::$(pip cache dir)"

      - name: pip cache
        uses: actions/cache@v2
        with:
          path: ${{ steps.pip-cache.outputs.dir }}
          key: ${{ runner.os }}-pip-${{ hashFiles('**/requirements.txt') }}
          restore-keys: |
            ${{ runner.os }}-pip-

      - name: Upgrade pip
        run: |
          pip install --upgrade --user pip

      - name: Scan for security issues
        run: |
          pip install bandit --default-timeout=60
          bandit -r src -ll

      # - name: Install aiortc native dependencies
      #   if: startsWith(runner.os, 'Linux') == true
      #   run: |
      #     sudo apt-get update
      #     sudo apt-get install libavdevice-dev libavfilter-dev libopus-dev libvpx-dev pkg-config

      - name: Install PyTorch Linux and MacOS
        if: startsWith(runner.os, 'Windows') != true
        run: |
          ./scripts/pytorch_install.sh ${{ matrix.torch-version }}

      - name: Install PyTorch Windows
        if: startsWith(runner.os, 'Windows')
        run: |
          ./scripts/pytorch_install.ps1 ${{ matrix.torch-version }}

      - name: Install packages
        run: |
          pip install -r requirements.txt --default-timeout=60
          pip install -e . --default-timeout=60
          pip freeze

      - name: Run normal tests
        run: |
          pytest -m 'fast or slow' --cov syft --cov-fail-under 80 -n auto

      - name: Install supported library packages Linux and MacOS - Ignore Errors
        if: startsWith(runner.os, 'Windows') != true
        run: |
          cat requirements/supported_libs.txt | xargs -I {} -n 1 pip install {} --default-timeout=60 || true

      - name: Install supported library packages Windows - Ignore Errors
        if: startsWith(runner.os, 'Windows')
        run: |
          foreach ($i in cat requirements/supported_libs.txt) {
            pip install $i --default-timeout=60
          }

      - name: Re-install PyTorch Linux and MacOS
        if: startsWith(runner.os, 'Windows') != true
        run: |
          ./scripts/pytorch_install.sh ${{ matrix.torch-version }}

      - name: Re-install PyTorch Windows
        if: startsWith(runner.os, 'Windows')
        run: |
          ./scripts/pytorch_install.ps1 ${{ matrix.torch-version }}

      - name: Run supported library tests
        run: |
          pip freeze
          pytest -m libs -n auto -k "not tenseal"
          pytest -m libs -n 1 -k "tenseal"

  python-nb-examples:
    needs: [python-linting]
    runs-on: ubuntu-latest
    strategy:
      max-parallel: 1
      matrix:
        python-version: [3.8]

    steps:
      - uses: actions/checkout@v2

      - name: Set up Python ${{ matrix.python-version }}
        uses: actions/setup-python@v2
        with:
          python-version: ${{ matrix.python-version }}

      - name: Get pip cache dir
        id: pip-cache
        run: |
          echo "::set-output name=dir::$(pip cache dir)"

      - name: pip cache
        uses: actions/cache@v2
        with:
          path: ${{ steps.pip-cache.outputs.dir }}
          key: ${{ runner.os }}-pip-${{ hashFiles('**/requirements.txt') }}
          restore-keys: |
            ${{ runner.os }}-pip-

      - name: Upgrade pip
        run: |
          pip install --upgrade --user pip

      - name: Run notebook API examples
        run: |
          pip install -r requirements.txt --default-timeout=60
          pip install -e . --default-timeout=60
          ./scripts/nb_test.sh
<<<<<<< HEAD
          pytest examples/api -n auto --no-cov

  pygrid-unit-tests:
    needs: [python-linting]
    runs-on: ubuntu-latest
    strategy:
      max-parallel: 3
      matrix:
        python-version: [3.6, 3.7, 3.8]

    steps:
      - uses: actions/checkout@v2

      - name: Set up Python ${{ matrix.python-version }}
        uses: actions/setup-python@v2
        with:
          python-version: ${{ matrix.python-version }}

      - name: Get pip cache dir
        id: pip-cache
        run: |
          echo "::set-output name=dir::$(pip cache dir)"

      - name: pip cache
        uses: actions/cache@v2
        with:
          path: ${{ steps.pip-cache.outputs.dir }}
          key: ${{ runner.os }}-pip-${{ hashFiles('**/requirements.txt') }}
          restore-keys: |
            ${{ runner.os }}-pip-

      - name: Upgrade pip
        run: |
          pip install --upgrade --user pip

      - uses: actions/checkout@v2
        with:
          name: OpenMined/PyGrid
          ref: pygrid_0.4.0
          path: pygrid

      - name: Test PyGrid
        continue-on-error: true
        run: |
          ls
          pip install -e . --default-timeout=60
          pip install pytest PyJWT==1.7.1 flask_sockets flask_sqlalchemy bcrypt \
                      sqlalchemy_utils flask_migrate sqlalchemy_mixins flask_executor \
                      pytest-cov --default-timeout=60
          pytest ./pygrid/apps/domain/tests --no-cov
          pytest ./pygrid/apps/network/tests --no-cov
          pytest ./pygrid/apps/worker/tests --no-cov
=======
          pytest examples/api -n auto
      - name: Install supported library packages Linux and MacOS - Ignore Errors
        if: startsWith(runner.os, 'Windows') != true
        run: |
          cat requirements/supported_libs.txt | xargs -I {} -n 1 pip install {} --default-timeout=60 || true
      - name: Run notebook Duet examples
        run: |
          pip install -r requirements.txt --default-timeout=60
          pip install -e . --default-timeout=60
          python ./scripts/nb_duet_test.py
          cd tests/syft/notebooks/ && pytest . -n 1
>>>>>>> 73a02de7
<|MERGE_RESOLUTION|>--- conflicted
+++ resolved
@@ -212,8 +212,19 @@
           pip install -r requirements.txt --default-timeout=60
           pip install -e . --default-timeout=60
           ./scripts/nb_test.sh
-<<<<<<< HEAD
-          pytest examples/api -n auto --no-cov
+          pytest examples/api -n auto
+
+      - name: Install supported library packages Linux and MacOS - Ignore Errors
+        if: startsWith(runner.os, 'Windows') != true
+        run: |
+          cat requirements/supported_libs.txt | xargs -I {} -n 1 pip install {} --default-timeout=60 || true
+
+      - name: Run notebook Duet examples
+        run: |
+          pip install -r requirements.txt --default-timeout=60
+          pip install -e . --default-timeout=60
+          python ./scripts/nb_duet_test.py
+          cd tests/syft/notebooks/ && pytest . -n 1
 
   pygrid-unit-tests:
     needs: [python-linting]
@@ -261,20 +272,7 @@
           pip install -e . --default-timeout=60
           pip install pytest PyJWT==1.7.1 flask_sockets flask_sqlalchemy bcrypt \
                       sqlalchemy_utils flask_migrate sqlalchemy_mixins flask_executor \
-                      pytest-cov --default-timeout=60
-          pytest ./pygrid/apps/domain/tests --no-cov
-          pytest ./pygrid/apps/network/tests --no-cov
-          pytest ./pygrid/apps/worker/tests --no-cov
-=======
-          pytest examples/api -n auto
-      - name: Install supported library packages Linux and MacOS - Ignore Errors
-        if: startsWith(runner.os, 'Windows') != true
-        run: |
-          cat requirements/supported_libs.txt | xargs -I {} -n 1 pip install {} --default-timeout=60 || true
-      - name: Run notebook Duet examples
-        run: |
-          pip install -r requirements.txt --default-timeout=60
-          pip install -e . --default-timeout=60
-          python ./scripts/nb_duet_test.py
-          cd tests/syft/notebooks/ && pytest . -n 1
->>>>>>> 73a02de7
+                      --default-timeout=60
+          pytest ./pygrid/apps/domain/tests
+          pytest ./pygrid/apps/network/tests
+          pytest ./pygrid/apps/worker/tests