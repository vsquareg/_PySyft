# Section 1: General Imports
# import enum

# Section 2: Directory Imports
<<<<<<< HEAD
from .abstract import AbstractWorker
from .base import BaseWorker
from .virtual import VirtualWorker
=======
from .abstract import AbstractWorker  # noqa: F401
from .base import BaseWorker  # noqa: F401
from .virtual import VirtualWorker  # noqa: F401
>>>>>>> 45b8fec8

__all__ = ["base", "virtual"]<|MERGE_RESOLUTION|>--- conflicted
+++ resolved
@@ -2,14 +2,9 @@
 # import enum
 
 # Section 2: Directory Imports
-<<<<<<< HEAD
-from .abstract import AbstractWorker
-from .base import BaseWorker
-from .virtual import VirtualWorker
-=======
+
 from .abstract import AbstractWorker  # noqa: F401
 from .base import BaseWorker  # noqa: F401
 from .virtual import VirtualWorker  # noqa: F401
->>>>>>> 45b8fec8
 
 __all__ = ["base", "virtual"]