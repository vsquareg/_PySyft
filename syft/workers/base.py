from abc import ABC, abstractmethod
import logging
import syft

from .. import serde


MSGTYPE_CMD = 1
MSGTYPE_OBJ = 2
MSGTYPE_OBJ_REQ = 3
MSGTYPE_EXCEPTION = 4


class BaseWorker(ABC):
    """
    This is the class which contains functionality generic to all workers. Other workers will
    extend this class to inherit all functionality necessary for PySyft's protocol. Extensions
    of this class will override two key methods _send_msg() and _recv_msg() which are responsible
    for defining the procedure for sending a binary message to another worker.

    At it's core, you can think of BaseWorker (and thus all workers) as simply a collection of
    objects owned by a certain machine. Each worker defines how it interacts with objects on other
    workers as well as how other workers interact with objects owned by itself. Objects are most
    frequently tensors but they can be of any type supported by the PySyft protocol.
    """

    def __init__(self, hook=None, id=0, known_workers={}, is_client_worker=False):

        # if hook is None and hasattr(syft, "local_worker"):
        #    hook = syft.local_worker.hook

        # This is a reference to the hook object which overloaded
        # the underlying deep learning framework
        self.hook = hook

        # the integer or string identifier for this node
        self.id = id

        # is_client_worker determines whether this worker is
        # associated with an end user client. If so, it assumes
        # that the client will maintain control over when variables
        # are instantiated or deleted as opposed to
        # handling tensor/variable/model lifecycle internally.
        self.is_client_worker = is_client_worker

        # This is the core object in every BaseWorker instantiation, a collection of
        # objects. All objects are stored using their IDs as keys.
        self._objects = {}

        # This dictionary includes all known workers on a network. Extensions of
        # BaseWorker will include advanced functionality for adding to this dictionary
        # (node discovery). In some cases, one can initialize this with known workers to
        # help bootstrap the network.
        self._known_workers = {}
        for k, v in known_workers.items():
            self._known_workers[k] = v
        self.add_worker(self)

        # if hasattr(sy, "local_worker"):
        #     sy.local_worker.add_worker(self)
        #
        # self.add_worker(sy.local_worker)

        # For performance, we cache each
        self._message_router = {MSGTYPE_OBJ: self.set_obj, MSGTYPE_OBJ_REQ: self.get_obj}

    # SECTION: Methods which MUST be overridden by subclasses

    @abstractmethod
    def _send_msg(self, message, location):
        raise NotImplementedError  # pragma: no cover

    @abstractmethod
    def _recv_msg(self, message):
        raise NotImplementedError  # pragma: no cover

    # SECTION: Generic Message Sending/Receiving Logic
    # Every message uses these methods.

    def send_msg(self, msg_type, message, location):
        # Step 0: combine type and message
        message = (msg_type, message)

        # Step 1: serialize the message to simple python objects
        bin_message = serde.serialize(message)

        # Step 2: send the message and wait for a response
        bin_response = self._send_msg(bin_message, location)

        # Step 3: deserialize the response
        response = serde.deserialize(bin_response)

        return response

    def recv_msg(self, bin_message):

        # Step 0: deserialize message
        (msg_type, contents) = serde.deserialize(bin_message)

        # Step 1: route message to appropriate function
        response = self._message_router[msg_type](contents)

        # Step 2: If response is none, set default
        if response is None:
            response = 0

        # Step 3: Serialize the message to simple python objects
        bin_response = serde.serialize(response)

        return bin_response

    # SECTION: recv_msg() uses self._message_router to route to these methods
    # Each method corresponds to a MsgType enum.

    def set_obj(self, obj):
        self._objects[obj["id"]] = obj

    def get_obj(self, obj_id):
        return self._objects[obj_id]

    # SECTION: convenience methods for constructing frequently used messages

    def send_obj(self, obj, location):
        return self.send_msg(MSGTYPE_OBJ, obj, location)

    def request_obj(self, obj_id, location):
        return self.send_msg(MSGTYPE_OBJ_REQ, obj_id, location)

<<<<<<< HEAD
=======
    # SECTION: Execute operations

    def _execute_call(self, attr, self_, *args, **kwargs):
        """
        Receive, analyse and optionally forwar a call to perform a command
        """
        has_self = self_ is not None

        # if has_self:
        #     command = torch._command_guard(attr, "tensorvar_methods")
        # else:
        #     command = torch._command_guard(attr, "torch_modules")

        if has_self:
            native_attr = syft.torch.command_guard(attr, "tensorvar_methods", get_native=True)
            command = getattr(self_, native_attr)
        else:
            native_func = syft.torch.command_guard(attr, "torch_modules", get_native=True)
            command = native_func
        print("command", command, type(command))
        response = command(*args, **kwargs)

        return response

>>>>>>> 8380844a
    # SECTION: Manage the workers network

    def get_worker(self, id_or_worker):
        """get_worker(self, id_or_worker) -> BaseWorker
        If you pass in an ID, it will try to find the worker object reference
        within self._known_workers. If you instead pass in a reference, it will
        save that as a known_worker if it does not exist as one. This method is
        primarily useful because often tensors have to store only the ID to a
        foreign worker which may or may not be known by the worker that is
        deserializing it at the time of deserialization. This method allows for
        resolution of worker ids to workers to happen automatically while also
        making the current worker aware of new ones when discovered through
        other processes.
        :Parameters:
        * **id_or_worker (string or int or** :class:`BaseWorker` **)**
          This is either the id of the object to be returned or the object itself.
        :Example:
        >>> import syft as sy
        >>> hook = sy.TorchHook(verbose=False)
        >>> me = hook.local_worker
        >>> bob = sy.VirtualWorker(id="bob",hook=hook, is_client_worker=False)
        >>> me.add_workers([bob])
        >>> bob
        <syft.core.workers.virtual.VirtualWorker id:bob>
        >>> # we can get the worker using it's id (1)
        >>> me.get_worker('bob')
        <syft.core.workers.virtual.VirtualWorker id:bob>
        >>> # or we can get the worker by passing in the worker
        >>> me.get_worker(bob)
        <syft.core.workers.virtual.VirtualWorker id:bob>
        """
        if isinstance(id_or_worker, (str, int)):
            if id_or_worker in self._known_workers:
                return self._known_workers[id_or_worker]
            else:
                logging.warning("Worker", self.id, "couldnt recognize worker", id_or_worker)
                return id_or_worker
        else:
            if id_or_worker.id not in self._known_workers:
                self.add_worker(id_or_worker)

        return id_or_worker

    def add_worker(self, worker):
        """add_worker(worker) -> None This method adds a worker to the list of
        _known_workers internal to the BaseWorker. It endows this class with
        the ability to communicate with the remote worker being added, such as
        sending and receiving objects, commands, or information about the
        network.
        :Parameters:
        * **worker (**:class:`BaseWorker` **)** This is an object
          pointer to a remote worker, which must have a unique id.
        :Example:
        >>> import syft as sy
        >>> hook = sy.TorchHook(verbose=False)
        >>> me = hook.local_worker
        >>> bob = sy.VirtualWorker(id="bob",hook=hook, is_client_worker=False)
        >>> me.add_workers([bob])
        >>> x = sy.Tensor([1,2,3,4,5])
        >>> x
         1
         2
         3
         4
         5
        [syft.core.frameworks.torch.tensor.FloatTensor of size 5]
        >>> x.send(bob)
        FloatTensor[_PointerTensor - id:9121428371 owner:0 loc:bob id@loc:47416674672]
        >>> x.get()
         1
         2
         3
         4
         5
        [syft.core.frameworks.torch.tensor.FloatTensor of size 5]
        """
        if worker.id in self._known_workers:
            logging.warning(
                "Worker "
                + str(worker.id)
                + " already exists. Replacing old worker which could cause unexpected behavior"
            )

        # Add worker to the list of known workers
        # it's just a mapping from ID->object
        self._known_workers[worker.id] = worker<|MERGE_RESOLUTION|>--- conflicted
+++ resolved
@@ -1,9 +1,9 @@
 from abc import ABC, abstractmethod
 import logging
 import syft
+import importlib
 
 from .. import serde
-
 
 MSGTYPE_CMD = 1
 MSGTYPE_OBJ = 2
@@ -126,13 +126,11 @@
     def request_obj(self, obj_id, location):
         return self.send_msg(MSGTYPE_OBJ_REQ, obj_id, location)
 
-<<<<<<< HEAD
-=======
     # SECTION: Execute operations
 
     def _execute_call(self, attr, self_, *args, **kwargs):
         """
-        Receive, analyse and optionally forwar a call to perform a command
+        Receive, analyse and optionally forward a call to perform a command
         """
         has_self = self_ is not None
 
@@ -147,12 +145,15 @@
         else:
             native_func = syft.torch.command_guard(attr, "torch_modules", get_native=True)
             command = native_func
-        print("command", command, type(command))
-        response = command(*args, **kwargs)
-
+        if type(command) == str:
+            mod_name, func_name = command.split(".")
+            mod = importlib.import_module(mod_name)
+            command_to_execute = getattr(mod, func_name)
+            response = command_to_execute(*args, **kwargs)
+        else:
+            response = command(*args, **kwargs)
         return response
 
->>>>>>> 8380844a
     # SECTION: Manage the workers network
 
     def get_worker(self, id_or_worker):
