import logging
import random
import sys

from abc import abstractmethod
import syft as sy
from syft import serde
from syft.frameworks.torch.tensors.interpreters import PointerTensor
from syft.exceptions import WorkerNotFoundException
from syft.workers import AbstractWorker
from syft.codes import MSGTYPE


class BaseWorker(AbstractWorker):
    """Contains functionality to all workers.

    Other workers will extend this class to inherit all functionality necessary
    for PySyft's protocol. Extensions of this class overrides two key methods
    _send_msg() and _recv_msg() which are responsible for defining the
    procedure for sending a binary message to another worker.

    At it's core, BaseWorker (and all workers) is a collection of objects owned
    by a certain machine. Each worker defines how it interacts with objects on
    other workers as well as how other workers interact with objects owned by
    itself. Objects are either tensors or of any type supported by the PySyft
    protocol.

    Args:
        hook: A reference to the TorchHook object which is used
            to modify PyTorch with PySyft's functionality.
        id: An optional string or integer unique id of the worker.
        known_workers: An optional dictionary of all known workers on a
            network which this worker may need to communicate with in the
            future. The key of each should be each worker's unique ID and
            the value should be a worker class which extends BaseWorker.
            Extensions of BaseWorker will include advanced functionality
            for adding to this dictionary(node discovery). In some cases,
            one can initialize this with known workers to help bootstrap
            the network.
        is_client_worker: An optional boolean parameter to indicate
            whether this worker is associated with an end user client. If
            so, it assumes that the client will maintain control over when
            variables are instantiated or deleted as opposed to handling
            tensor/variable/model lifecycle internally. Set to True if this
            object is not where the objects will be stored, but is instead
            a pointer to a worker that eists elsewhere.
        log_msgs: An optional boolean parameter to indicate whether all
            messages should be saved into a log for later review. This is
            primarily a development/testing feature.
    """

    def __init__(
        self, hook, id=0, known_workers={}, is_client_worker=False, log_msgs=False, verbose=False
    ):
        """Initializes a BaseWorker."""
        self.hook = hook
        self.torch = None if hook is None else hook.torch
        self.id = id
        self.is_client_worker = is_client_worker
        self.log_msgs = log_msgs
        self.verbose = verbose
        self.msg_history = list()
        # A core object in every BaseWorker instantiation. A Collection of
        # objects where all objects are stored using their IDs as keys.
        self._objects = {}
        self._known_workers = {}
        for k, v in known_workers.items():
            self._known_workers[k] = v
        self.add_worker(self)
        # For performance, we cache each
        self._message_router = {
            MSGTYPE.CMD: self.execute_command,
            MSGTYPE.OBJ: self.set_obj,
            MSGTYPE.OBJ_REQ: self.respond_to_obj_req,
            MSGTYPE.OBJ_DEL: self.rm_obj,
            MSGTYPE.IS_NONE: self.is_tensor_none,
        }

    # SECTION: Methods which MUST be overridden by subclasses
    @abstractmethod
    def _send_msg(self, message, location):
        """Sends message from one worker to another.

        As BaseWorker implies, you should never instantiate this class by
        itself. Instead, you should extend BaseWorker in a new class which
        instantiates _send_msg and _recv_msg, each of which should specify the
        exact way in which two workers communicate with each other. The easiest
        example to study is VirtualWorker.

        Args:
            message: A string representing the message being sent from one
                worker to another.
            location: A BaseWorker instance that lets you provide the
                destination to send the message.

        Raises:
            NotImplementedError: Method not implemented error.
        """

        raise NotImplementedError  # pragma: no cover

    @abstractmethod
    def _recv_msg(self, message):
        """Receives the message.

        As BaseWorker implies, you should never instantiate this class by
        itself. Instead, you should extend BaseWorker in a new class which
        instantiates _send_msg and _recv_msg, each of which should specify the
        exact way in which two workers communicate with each other. The easiest
        example to study is VirtualWorker.

        Args:
            message: A string representing the message being received.

        Raises:
            NotImplementedError: Method not implemented error.

        """
        raise NotImplementedError  # pragma: no cover

    def send_msg(self, msg_type, message, location):
        """Implements the logic to send messages.

        The message is serialized and sent to the specified location. The
        response from the location (remote worker) is deserialized and
        returned back.

        Every message uses this method.

        Args:
            msg_type: A integer representing the message type.
            message: A string representing the message being received.
            location: A BaseWorker instance that lets you provide the
                destination to send the message.

        Returns:
            The deserialized form of message from the worker at specified
            location.
        """
        if self.verbose:
            print(f"worker {self} sending {msg_type} {message} to {location}")
        # Step 0: combine type and message
        message = (msg_type, message)

        # Step 1: serialize the message to simple python objects
        bin_message = serde.serialize(message)

        # Step 2: send the message and wait for a response
        bin_response = self._send_msg(bin_message, location)

        # Step 3: deserialize the response
        response = serde.deserialize(bin_response, worker=self)

        return response

    def recv_msg(self, bin_message):
        """Implements the logic to receive messages.

        The binary message is deserialized and routed to the appropriate
        function. And, the response serialized the returned back.

        Every message uses this method.

        Args:
            bin_message: A binary serialized message.

        Returns:
            A binary message response.
        """

        # Step -1: save message if log_msgs ==  True
        if self.log_msgs:
            self.msg_history.append(bin_message)

        # Step 0: deserialize message
        (msg_type, contents) = serde.deserialize(bin_message, worker=self)
        if self.verbose:
            print(f"worker {self} received {msg_type} {contents}")
        # Step 1: route message to appropriate function
        response = self._message_router[msg_type](contents)

        # # Step 2: If response in none, set default
        # TODO: not sure if someone needed this - if this comment
        # is still here after Feb 15, 2018, please delete these
        # two lines of (commented out) code.
        # if response is None:
        #     response = None

        # Step 3: Serialize the message to simple python objects
        bin_response = serde.serialize(response)
        return bin_response

        # SECTION:recv_msg() uses self._message_router to route to these methods
        # Each method corresponds to a MsgType enum.

    def send(self, tensor, workers, ptr_id=None):
        """Sends tensor to the worker(s).

        Send a syft or torch tensor and his child, sub-child, etc (all the
        syft chain of children) to a worker, or a list of workers, with a given
        remote storage address.

        Args:
            tensor: A  Tensor object representing torch or syft tensor to send.
            workers: A BaseWorker object representing the worker(s) that will
                receive the object.
            ptr_id: An optional string or integer indicating the remote id of
                the object on the remote worker(s).

        Example:
            >>> import torch
            >>> import syft as sy
            >>> hook = sy.TorchHook(torch)
            >>> bob = sy.VirtualWorker(hook)
            >>> x = torch.Tensor([1, 2, 3, 4])
            >>> x.send(bob, 1000)
            Will result in bob having the tensor x with id 1000

        Returns:
            A PointerTensor object representing the pointer to the remote worker(s).
        """

        if not isinstance(workers, list):
            workers = [workers]

        assert len(workers) > 0, "Please provide workers to receive the data"

        if len(workers) == 1:
            worker = workers[0]
        else:
            # If multiple workers are provided , you want to send the same tensor
            # to all the workers. You'll get multiple pointers, or a pointer
            # with different locations
            raise NotImplementedError(
                "Sending to multiple workers is not \
                                        supported at the moment"
            )

        worker = self.get_worker(worker)

        if ptr_id is None:  # Define a remote id if not specified
            ptr_id = int(10e10 * random.random())

        pointer = tensor.create_pointer(
            owner=self, location=worker, id_at_location=tensor.id, register=True, ptr_id=ptr_id
        )

        # Send the object
        self.send_obj(tensor, worker)

        return pointer

    def execute_command(self, message):
        """
        Execute commands received from other workers
        :param message: the message specifying the command and the args
        :return: a pointer to the result
        """

        command, _self, args = message

        # TODO add kwargs
        kwargs = {}
        command = command.decode("utf-8")
        # Handle methods
        if _self is not None:
            if sy.torch.is_inplace_method(command):
                getattr(_self, command)(*args, **kwargs)
                return
            else:
                tensor = getattr(_self, command)(*args, **kwargs)
        # Handle functions
        else:
            # At this point, the command is ALWAYS a path to a
            # function (i.e., torch.nn.functional.relu). Thus,
            # we need to fetch this function and run it.

            sy.torch.command_guard(command, "torch_modules")

            paths = command.split(".")
            command = self
            for path in paths:
                command = getattr(command, path)

            tensor = command(*args, **kwargs)

        # some functions don't return anything (such as .backward())
        # so we need to check for that here.
        if tensor is not None:

            # FIXME: should be added automatically
            tensor.owner = self

            # TODO: Handle when the response is not simply a tensor
            # don't re-register tensors if the operation was inline
            # not only would this be inefficient, but it can cause
            # serious issues later on
            # if(_self is not None):
            #     if(tensor.id != _self.id):
            self.register_obj(tensor)

            pointer = tensor.create_pointer(
                location=self,
                id_at_location=tensor.id,
                register=True,
                owner=self,
                ptr_id=tensor.id,
                garbage_collect_data=False,
            )
            return pointer

    def send_command(self, recipient, message):
        """
        Send a command through a message to a recipient worker
        :param recipient:
        :param message:
        :return:
        """

        response = self.send_msg(MSGTYPE.CMD, message, location=recipient)

        return response

    def set_obj(self, obj):
        """Adds an object to the registry of objects.

        Args:
            obj: A torch or syft tensor with an id
        """
        self._objects[obj.id] = obj

    def get_obj(self, obj_id):
        """Returns the object from registry.

        Look up an object from the registry using its ID.

        Args:
            obj_id: A string or integer id of an object to look up.
        """

        try:
            obj = self._objects[obj_id]

        except KeyError as e:

            if obj_id not in self._objects:
                msg = 'Tensor "' + str(obj_id) + '" not found on worker "' + str(self.id) + '"!!! '
                msg += (
                    "You just tried to interact with an object ID:"
                    + str(obj_id)
                    + " on worker "
                    + str(self.id)
                    + " which does not exist!!! "
                )
                msg += (
                    "Use .send() and .get() on all your tensors to make sure they're"
                    "on the same machines. "
                    "If you think this tensor does exist, check the ._objects dictionary"
                    "on the worker and see for yourself!!! "
                    "The most common reason this error happens is because someone calls"
                    ".get() on the object's pointer without realizing it (which deletes "
                    "the remote object and sends it to the pointer). Check your code to "
                    "make sure you haven't already called .get() on this pointer!!!"
                )
                raise KeyError(msg)
            else:
                raise e

        # An object called with get_obj will be "with high probability" serialized
        # and sent back, so it will be GCed but remote data is any shouldn't be
        # deleted
        if hasattr(obj, "child") and isinstance(obj.child, PointerTensor):
            obj.child.garbage_collect_data = False

        return obj

    def respond_to_obj_req(self, obj_id):
        """Returns the deregistered object from registry.

        Args:
            obj_id: A string or integer id of an object to look up.
        """

        obj = self.get_obj(obj_id)
        self.de_register_obj(obj)
        return obj

    def register_obj(self, obj, obj_id=None):
        """Registers the specified object with the current worker node.

        Selects an id for the object, assigns a list of owners, and establishes
        whether it's a pointer or not. This method is generally not used by the
        client and is instead used by internal processes (hooks and workers).

        Args:
            obj: A torch Tensor or Variable object to be registered.
            obj_id (int or string): random integer between 0 and 1e10 or
            string uniquely identifying the object.
        """
        if not self.is_client_worker:
            if obj_id is not None:
                obj.id = obj_id
            self.set_obj(obj)

    def de_register_obj(self, obj, _recurse_torch_objs=True):
        """Deregisters the specified object.

        Deregister and remove attributes which are indicative of registration.

        Args:
            obj: A torch Tensor or Variable object to be deregistered.
            _recurse_torch_objs: A boolean indicating whether the object is
                more complex and needs to be explored. Is not supported at the
                moment.
        """

        if hasattr(obj, "id"):
            self.rm_obj(obj.id)
        if hasattr(obj, "_owner"):
            del obj._owner

    def rm_obj(self, remote_key):
        """Removes an object.

        Remove the object from the permanent object registry if it exists.

        Args:
            remote_key: A string or integer representing id of the object to be
                removed.
        """
        if remote_key in self._objects:
            del self._objects[remote_key]

    # SECTION: convenience methods for constructing frequently used messages

    def send_obj(self, obj, location):
        """Send a torch object to a worker.

        Args:
            obj: A torch Tensor or Variable object to be sent.
            location: A BaseWorker instance indicating the worker which should
                receive the object.
        """

        return self.send_msg(MSGTYPE.OBJ, obj, location)

    def request_obj(self, obj_id, location):
        """Returns the requested object from specified location.

        Args:
            obj_id:  A string or integer id of an object to look up.
            location: A BaseWorker instance that lets you provide the lookup
                location.

        Returns:
            A torch Tensor or Variable object.
        """
        obj = self.send_msg(MSGTYPE.OBJ_REQ, obj_id, location)
        return obj

    # SECTION: Manage the workers network

    def get_worker(self, id_or_worker, fail_hard=False):
        """Returns the worker id or instance.

        Allows for resolution of worker ids to workers to happen automatically
        while also making the current worker aware of new ones when discovered
        through other processes.

        If you pass in an ID, it will try to find the worker object reference
        within self._known_workers. If you instead pass in a reference, it will
        save that as a known_worker if it does not exist as one.

        This method is useful because often tensors have to store only the ID
        to a foreign worker which may or may not be known by the worker that is
        de-serializing it at the time of deserialization.

        Args:
            id_or_worker: A string or integer id of the object to be returned
                or the BaseWorker object itself.
            fail_hard (bool): A boolean parameter indicating whether we want to
                throw an exception when a worker is not registered at this
                worker or we just want to log it.

        Returns:
            A string or integer id of the worker or the BaseWorker instance
            representing the worker.

        Example:
            >>> import syft as sy
            >>> hook = sy.TorchHook(verbose=False)
            >>> me = hook.local_worker
            >>> bob = sy.VirtualWorker(id="bob",hook=hook, is_client_worker=False)
            >>> me.add_worker([bob])
            >>> bob
            <syft.core.workers.virtual.VirtualWorker id:bob>
            >>> # we can get the worker using it's id (1)
            >>> me.get_worker('bob')
            <syft.core.workers.virtual.VirtualWorker id:bob>
            >>> # or we can get the worker by passing in the worker
            >>> me.get_worker(bob)
            <syft.core.workers.virtual.VirtualWorker id:bob>
        """

        if isinstance(id_or_worker, bytes):
            id_or_worker = str(id_or_worker, "utf-8")

        if isinstance(id_or_worker, (str, int)):
            if id_or_worker in self._known_workers:
                return self._known_workers[id_or_worker]
            else:
                if fail_hard:
                    raise WorkerNotFoundException
                logging.warning("Worker", self.id, "couldn't recognize worker", id_or_worker)
                return id_or_worker
        else:
            if id_or_worker.id not in self._known_workers:
                self.add_worker(id_or_worker)

        return id_or_worker

    def add_worker(self, worker):
        """Adds a single worker.

        Adds a worker to the list of _known_workers internal to the BaseWorker.
        Endows this class with the ability to communicate with the remote
        worker  being added, such as sending and receiving objects, commands,
        or  information about the network.

        Args:
            worker (:class:`BaseWorker`): A BaseWorker object representing the
                pointer to a remote worker, which must have a unique id.

        Example:
            >>> import torch
            >>> import syft as sy
            >>> hook = sy.TorchHook(verbose=False)
            >>> me = hook.local_worker
            >>> bob = sy.VirtualWorker(id="bob",hook=hook, is_client_worker=False)
            >>> me.add_worker([bob])
            >>> x = torch.Tensor([1,2,3,4,5])
            >>> x
            1
            2
            3
            4
            5
            [syft.core.frameworks.torch.tensor.FloatTensor of size 5]
            >>> x.send(bob)
            FloatTensor[_PointerTensor - id:9121428371 owner:0 loc:bob
                        id@loc:47416674672]
            >>> x.get()
            1
            2
            3
            4
            5
            [syft.core.frameworks.torch.tensor.FloatTensor of size 5]
        """
        if worker.id in self._known_workers:
            logging.warning(
                "Worker "
                + str(worker.id)
                + " already exists. Replacing old worker which could cause \
                    unexpected behavior"
            )
        self._known_workers[worker.id] = worker

    def add_workers(self, workers):
        """Adds several workers in a single call.

        Args:
            workers: A list of BaseWorker representing the workers to add.
        """
        for worker in workers:
            self.add_worker(worker)

    def __str__(self):
        """Returns the string representation of BaseWorker.

        A to-string method for all classes that extend BaseWorker.

        Returns:
            The Type and ID of the worker

        Example:
            A VirtualWorker instance with id 'bob' would return a string value of.
            >>> import syft as sy
            >>> bob = sy.VirtualWorker(id="bob")
            >>> bob
            <syft.workers.virtual.VirtualWorker id:bob>

        Note:
            __repr__ calls this method by default.
        """

        out = "<"
        out += str(type(self)).split("'")[1].split(".")[-1]
        out += " id:" + str(self.id)
        out += " #tensors:" + str(len(self._objects))
        out += ">"
        return out

    def __repr__(self):
        """Returns the official string representation of BaseWorker."""
        return self.__str__()

    def __getitem__(self, idx):
        return self._objects[idx]

<<<<<<< HEAD
    def clear_objects(self):
        """Removes all objects from the worker."""

        self._objects = {}
        return self
=======
    @staticmethod
    def is_tensor_none(obj):
        return obj is None

    def request_is_remote_tensor_none(self, pointer):
        return self.send_msg(MSGTYPE.IS_NONE, pointer, location=pointer.location)
>>>>>>> 875afe58

    def search(self, *query):
        """Search for a match between the query terms and the tensor's Id, Tag, or Description.
        Note that the query is an AND query meaning that every item in the list of strings (query*)
        must be found somewhere on the tensor in order for it to be included in the results.

        Args:
            query: a list of strings to match against.
            me: a reference to the worker calling the search.
            """
        results = list()
        for key, tensor in self._objects.items():
            found_something = True
            for query_item in query:
                match = False
                if query_item == str(key):
                    match = True

                if tensor.tags is not None:
                    if query_item in tensor.tags:
                        match = True

                if tensor.description is not None:
                    if query_item in tensor.description:
                        match = True

                if not match:
                    found_something = False

            if found_something:
                # set garbage_collect_data to False because if we're searching
                # for a tensor we don't own, then it's probably someone else's
                # decision to decide when to delete the tensor.
                ptr = tensor.create_pointer(
                    garbage_collect_data=False, owner=sy.local_worker
                ).wrap()
                results.append(ptr)

        return results<|MERGE_RESOLUTION|>--- conflicted
+++ resolved
@@ -608,20 +608,18 @@
     def __getitem__(self, idx):
         return self._objects[idx]
 
-<<<<<<< HEAD
     def clear_objects(self):
         """Removes all objects from the worker."""
 
         self._objects = {}
         return self
-=======
+
     @staticmethod
     def is_tensor_none(obj):
         return obj is None
 
     def request_is_remote_tensor_none(self, pointer):
         return self.send_msg(MSGTYPE.IS_NONE, pointer, location=pointer.location)
->>>>>>> 875afe58
 
     def search(self, *query):
         """Search for a match between the query terms and the tensor's Id, Tag, or Description.
