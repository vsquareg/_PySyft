--- conflicted
+++ resolved
@@ -22,23 +22,15 @@
 
 
 def allow_command(func):
-<<<<<<< HEAD
-    func_name = f"{func.__module__}.{func.__name__}"
-=======
     module = func.__module__
     func_name = f"{module}{'.' if module else ''}{func.__name__}"
->>>>>>> ce7351f2
     allowed_commands.update({func_name})
     return func
 
 
 def remote(func, location):
-<<<<<<< HEAD
-    command_name = f"{func.__module__}.{func.__name__}"
-=======
     module = func.__module__
     command_name = f"{module}{'.' if module else ''}{func.__name__}"
->>>>>>> ce7351f2
 
     worker = sy.local_worker
 
@@ -55,14 +47,10 @@
             location, *command, return_ids=response_ids, return_value=return_value
         )
 
-<<<<<<< HEAD
         # TODO stale: remove
         if multiprocessing:
             return response.get()
         else:
             return response
-=======
-        return response
->>>>>>> ce7351f2
 
     return remote_exec