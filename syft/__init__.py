--- conflicted
+++ resolved
@@ -60,11 +60,8 @@
     "LoggingTensor",
     "PointerTensor",
     "VirtualGrid",
-<<<<<<< HEAD
+    "ObjectWrapper",
     "LargePrecisionTensor",
-=======
-    "ObjectWrapper",
->>>>>>> 22afb211
 ]
 
 local_worker = None
