--- conflicted
+++ resolved
@@ -205,13 +205,11 @@
     def neg(self):
         return self.no_params_func("neg", return_response=True)
 
-<<<<<<< HEAD
     def neg_(self):
         return self.no_params_func("neg_")
-=======
+
     def rsqrt(self):
         return self.no_params_func("rsqrt",return_response=True)
->>>>>>> 645ce461
 
     def set(self, param_name="size", params=[]):
         return self.params_func(name="set",params=[param_name] + params, return_response=True, return_as_tensor=False)
@@ -329,12 +327,7 @@
         # return self.no_params_func("print", True, False)
 
     def __str__(self):
-<<<<<<< HEAD
-        return str(self.to_numpy()).replace("]"," ").replace("["," ")
-=======
         tensor_str =  str(self.to_numpy()).replace("]"," ").replace("["," ") + "\n"
->>>>>>> 645ce461
-        # return self.no_params_func("print", True, False)
 
     def get(self, param_name="size", response_as_tensor=False):
         return self.params_func(name="get",params=[param_name], return_response=True, return_as_tensor=response_as_tensor)
