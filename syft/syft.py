import zmq
import uuid
import numpy as np
from .nn import Linear, Sigmoid

class FloatTensor():

    def __init__(self, controller, data, autograd=False, data_is_pointer=False, verbose=False):
        self.verbose = verbose
        self.controller = controller

        if(type(data) == list):
            data = np.array(data).astype('float')

        if(data is not None and not data_is_pointer):
            self.data = data.astype('float')
            controller.socket.send_json({"objectType": "tensor",
                                         "functionCall": "create",
                                         "data": list(data.flatten()),
                                         "shape": self.data.shape})
            self.id = int(controller.socket.recv_string())
            if(verbose):
                print("FloatTensor.__init__: " +  str(self.id))

        elif(data_is_pointer):
            self.id = int(data)

        if(autograd):
            self.autograd(True)

    def __del__(self):
        self.delete_tensor()

    def abs(self):
        return self.no_params_func("abs", return_response=True)

    def abs_(self):
        return self.no_params_func("abs_")

    def acos(self):
        return self.no_params_func("acos", return_response=True)

    def acos_(self):
        return self.no_params_func("acos_")

    def addmm_(self, x, y):
        return self.params_func("addmm_", [x.id, y.id])

    def addmm(self, x, y):
        copy = self.copy()
        copy.params_func("addmm_", [x.id, y.id])
        return copy

    def addmv_(self, x, y):
        return self.params_func("addmv_", [x.id, y.id])

    def addmv(self, x, y):
        copy = self.copy()
        copy.params_func("addmv_", [x.id, y.id])
        return copy

    def asin(self):
        return self.no_params_func("asin", return_response=True)

    def asin_(self):
        return self.no_params_func("asin_")

    def atan(self):
        return self.no_params_func("atan", return_response=True)

    def atan_(self):
        return self.no_params_func("atan_")

    def autograd(self, setter=None):
        if(setter is None):
            if(self.get("autograd") == "1"):
                return True
            else:
                return False
        else:
            if(setter):
                out = self.set("autograd",["1"])
            else:
                out = self.set("autograd",["0"])

            if(out == "1" and setter) or (out == "0" and not setter):
                return self
            else:
                return False

    def __add__(self, x):
        return self.arithmetic_operation(x, "add", False)

    def __iadd__(self, x):
        return self.arithmetic_operation(x, "add", True)

    def backward(self, grad=None):
        if(grad is None):
            self.no_params_func("backward")
        else:
            self.params_func(name="backward",params=[grad.id])

    def ceil(self):
        return self.no_params_func("ceil", return_response=True)

    def ceil_(self):
        return self.no_params_func("ceil_")

    def copy(self):
        return self.no_params_func("copy", return_response=True)

    def cos(self):
        return self.no_params_func("cos", return_response=True)

    def cos_(self):
        return self.no_params_func("cos_")

    def cosh(self):
        return self.no_params_func("cosh", return_response=True)

    def cosh_(self):
        return self.no_params_func("cosh_")

    def children(self):
        res = self.get("children")
        if(len(res) > 0):
            return list(map(lambda x:int(x),res.split(",")[0:-1]))
        return []

    def creation_op(self):
        return self.get("creation_op")

    def creators(self):
        res = self.get("creators")
        if(len(res) > 0):
            return list(map(lambda x:int(x),res.split(",")[0:-1]))
        return []

    def dataOnGpu(self):
        if(self.get("dataOnGpu") == "1"):
            return True
        return False

    def exp(self):
        return self.no_params_func("exp", return_response=True)

    def __truediv__(self, x):
        return self.arithmetic_operation(x, "div", False)

    def __itruediv__(self, x):
        return self.arithmetic_operation(x, "div", True)

    def keepgrad(self):
        if(self.get("keepgrad") == "1"):
            return True
        else:
            return False

    def __pow__(self, x):
        return self.arithmetic_operation(x, "pow", False)

    def __ipow__(self, x):
        return self.arithmetic_operation(x, "pow", True)

    def pow(self, x):
        return self.arithmetic_operation(x, "pow", False)

    def pow_(self, x):
        return self.arithmetic_operation(x, "pow", True)

    def floor(self):
        return self.no_params_func("floor", True)

    def floor_(self):
        return self.no_params_func("floor_")

<<<<<<< HEAD
    def round(self):
        return self.no_params_func("round", return_response=True)
      
=======
>>>>>>> 4dd624c2
    def mm(self, other):
        return self.params_func("mm",[other.id],True)

    def grad(self):
        return self.get("grad", response_as_tensor=True)
    def __mul__(self, x):
        return self.arithmetic_operation(x, "mul", False)

    def __imul__(self, x):
        return self.arithmetic_operation(x, "mul", True)

    def neg(self):
        return self.no_params_func("neg", return_response=True)

    def rsqrt(self):
        return self.no_params_func("rsqrt",return_response=True)

    def set(self, param_name="size", params=[]):
        return self.params_func(name="set",params=[param_name] + params, return_response=True, return_as_tensor=False)

    def sigmoid_(self):
        return self.no_params_func("sigmoid_")

    def sigmoid(self):
        return self.no_params_func("sigmoid", return_response=True)

    def sign(self):
        return self.no_params_func("sign", return_response=True)

    def sign_(self):
        return self.no_params_func("sign_")

    def sin(self):
        return self.no_params_func("sin", return_response=True)

    def sin_(self):
        return self.no_params_func("sin_")

    def size(self):
        return int(self.get("size"))

    def shape(self,as_list=True):
        """
        Returns the size of the self tensor as a FloatTensor.

        Note:
            The returned value currently is a FloatTensor because it leverages
            the messaging mechanism with Unity.
        """
        shape_tensor = self.no_params_func("size", return_response=True)
        if(as_list):
            return list(map(lambda x:int(x),shape_tensor.get("data").split(",")[:-1]))
        return shape_tensor

    def sqrt(self):
        return self.no_params_func("sqrt", return_response=True)

    def trace(self):
        return self.no_params_func("trace", return_response=True)

    def trunc(self):
        return self.no_params_func("trunc", return_response=True)

    def to_numpy(self):
         self.controller.socket.send_json({
             'functionCall': 'to_numpy',
             'objectType': 'tensor',
             'objectIndex': self.id
         })

         res = self.controller.socket.recv_string()
         return np.fromstring(res, sep=' ').astype('float').reshape(self.shape())

    def __sub__(self, x):
        return self.arithmetic_operation(x, "sub", False)

    def __isub__(self,x):
        return self.arithmetic_operation(x,"sub",True)

    def view(self, *args):
        new_dim = list(args)
        assert type(new_dim) == list
        assert type(new_dim[0]) == int
        return self.params_func("view", new_dim, return_response=True)

    def view_(self, *args):
        new_dim = list(args)
        assert type(new_dim) == list
        assert type(new_dim[0]) == int
        self.params_func("view_", new_dim, return_response=False)
        return self

    def view_as(self, x):
        assert type(x) == FloatTensor
        return self.params_func("view_as", [x.id], return_response=True)

    def view_as_(self, x):
        assert type(x) == FloatTensor
        self.params_func("view_as_", [x.id], return_response=False)
        return self

    def T(self):
        return self.no_params_func("transpose", return_response=True)

    def triu(self, k=0):
        return self.params_func("triu", [k], return_response=True)

    def triu_(self, k=0):
        return self.params_func("triu_", [k])

    # Fills this tensor with zeros.
    def zero_(self):
        return self.no_params_func("zero_")

    def __repr__(self):
        tensor_str = str(self.to_numpy())

        type_str = ""
        for dim in self.shape():
            type_str += str(dim) + "x"

        type_str = type_str[:-1]
        return tensor_str + "\n[syft.FloatTensor of size " + type_str + "]"
        # return self.no_params_func("print", True, False)

    def __str__(self):
        tensor_str =  str(self.to_numpy()).replace("]"," ").replace("["," ")
        # return self.no_params_func("print", True, False)

    def get(self, param_name="size", response_as_tensor=False):
        return self.params_func(name="get",params=[param_name], return_response=True, return_as_tensor=response_as_tensor)

    def cpu(self):
        return self.no_params_func("cpu")

    def gpu(self):
        return self.no_params_func("gpu")

    def cmd(self, functionCall, tensorIndexParams=[]):
        cmd = {
            'functionCall': functionCall,
            'objectType': 'tensor',
            'objectIndex': self.id,
            'tensorIndexParams': tensorIndexParams}
        return cmd

    def params_func(self, name, params, return_response=False, return_as_tensor=True):
        # send the command
        self.controller.socket.send_json(
            self.cmd(name, tensorIndexParams=params))
        # receive output from command
        res = self.controller.socket.recv_string()

        if(self.verbose):
            print(res)

        if(return_response):
            if(return_as_tensor):
                if(self.verbose):
                    print("FloatTensor.__init__: " +  res)
                return FloatTensor(controller=self.controller,data=int(res),data_is_pointer=True)
            else:
                return res
        return self

    def no_params_func(self, name, return_response=False, return_as_tensor=True):
        return(self.params_func(name, [], return_response, return_as_tensor))

    def arithmetic_operation(self, x, name, inline=False):

        operation_cmd = name

        if(type(x) == FloatTensor):
            operation_cmd += "_elem"
            parameter = x.id
        else:
            operation_cmd += "_scalar"
            parameter = str(x)

        if(inline):
            operation_cmd += "_"

        self.controller.socket.send_json(
            self.cmd(operation_cmd, [parameter]))  # sends the command
        return FloatTensor(controller=self.controller, data=int(self.controller.socket.recv_string()), data_is_pointer=True)

    def delete_tensor(self):
        if(self.id is not None):
            self.no_params_func("delete")
        self.verbose = None
        self.controller = None
        self.id = None

    def T(self):
        return self.no_params_func("transpose", return_response=True)

    def is_contiguous(self):
        return self.no_params_func("is_contiguous", return_response=True, return_as_tensor=False)

    def sinh(self):
        return self.no_params_func("sinh", return_response=True)

    def sinh_(self):
        return self.no_params_func("sinh_")

    def log(self):
        return self.no_params_func("log", return_response=True)

    def log_(self):
        return self.no_params_func("log_")

    def frac(self):
        return self.no_params_func("frac", return_response=True)

    def frac_(self):
        return self.no_params_func("frac_")

    def reciprocal(self):
        return self.no_params_func("reciprocal", return_response=True)

    def reciprocal_(self):
        return self.no_params_func("reciprocal_")

    def rsqrt(self):
        return self.no_params_func("rsqrt", return_response=True)

    def rsqrt_(self):
        return self.no_params_func("rsqrt_")

    def tan(self):
        return self.no_params_func("tan", return_response=True)

    def tan_(self):
        return self.no_params_func("tan_")

    def tanh(self):
        return self.no_params_func("tanh", return_response=True)

    def squeeze(self, dim=-1):
        return self.params_func("squeeze", [dim], return_response=True)

    def squeeze_(self, dim=-1):
        return self.params_func("squeeze_", [dim])

    def min(self, dim=-1, keepdim=False):
        return self.params_func("min", [dim, keepdim], return_response=True)

    def max(self, dim=-1, keepdim=False):
        return self.params_func("max", [dim, keepdim], return_response=True)

    def sum(self, dim=-1, keepdim=False):
        return self.params_func("sum", [dim, keepdim], return_response=True)

    def prod(self, dim=-1, keepdim=False):
        return self.params_func("prod", [dim, keepdim], return_response=True)

    def mean(self, dim=-1, keepdim=False):
        return self.params_func("mean", [dim, keepdim], return_response=True)

class SyftController():

    def __init__(self,verbose=True):

        self.identity = str(uuid.uuid4())

        context = zmq.Context()
        self.socket = context.socket(zmq.DEALER)
        self.socket.setsockopt_string(zmq.IDENTITY, self.identity)
        self.socket.connect("tcp://localhost:5555")
        self.verbose=verbose

    def FloatTensor(self, data, autograd=False):
        return FloatTensor(controller=self, data=data, autograd=autograd, verbose=self.verbose)

    def Linear(self, *args):
        return Linear(sc=self, dims = args)

    def Sigmoid(self):
        return Sigmoid(sc=self)

    def rand(self, *args):
        return self.FloatTensor(np.random.rand(*args))

    def randn(self, *args):
        return self.FloatTensor(np.random.randn(*args))

    def zeros(self,*args):
        return self.FloatTensor(np.zeros((args)))

    def ones(self,*args):
        return self.FloatTensor(np.ones((args)))<|MERGE_RESOLUTION|>--- conflicted
+++ resolved
@@ -174,12 +174,9 @@
     def floor_(self):
         return self.no_params_func("floor_")
 
-<<<<<<< HEAD
     def round(self):
         return self.no_params_func("round", return_response=True)
-      
-=======
->>>>>>> 4dd624c2
+
     def mm(self, other):
         return self.params_func("mm",[other.id],True)
 
