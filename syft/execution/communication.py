--- conflicted
+++ resolved
@@ -45,28 +45,7 @@
                 "ComputationAction instead."
             )
 
-<<<<<<< HEAD
-    def __str__(self):
-        """Return a human readable version of this message"""
-        return f"({type(self).__name__} ({self.obj_id}, {self.source}, {self.destinations}, {self.kwargs})"
-
-    @property
-    def contents(self):
-        """Return a tuple with the contents of the operation (backwards compatability)."""
-
-        return (self.obj_id, self.name, self.source, self.destinations, self.kwargs)
-
-    def __eq__(self, other):
-        return (
-            self.obj_id == other.obj_id
-            and self.name == other.name
-            and self.source == other.source
-            and self.destinations == other.destinations
-            and self.kwargs == other.kwargs
-        )
-=======
         super().__init__(name, target, args_, kwargs_, return_ids, return_value=return_value)
->>>>>>> ec520f52
 
     @staticmethod
     def simplify(worker: AbstractWorker, action: "Action") -> tuple:
