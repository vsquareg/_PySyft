import torch
import syft as sy
from syft.generic.utils import allow_command
from syft.generic.utils import remote

import syft as sy

from syft.generic.frameworks.types import FrameworkTensor
from syft.generic.utils import allow_command
from syft.generic.utils import remote


def linear(*args):
    """
    Un-hook the function to have its detailed behaviour
    """
    return torch.nn.functional.native_linear(*args)


def dropout(input, p=0.5, training=True, inplace=False):
    """
    Args:
        p: probability of an element to be zeroed. Default: 0.5
        training: If training, cause dropout layers are not used during evaluation of model
        inplace: If set to True, will do this operation in-place. Default: False
    """

    if training:
        binomial = torch.distributions.binomial.Binomial(probs=1 - p)

        # we must convert the normal tensor to fixed precision before multiplication
        # Note that: Weights of a model are alwasy Float values
        # Hence input will always be of type FixedPrecisionTensor > ...
        noise = (binomial.sample(input.shape).type(torch.FloatTensor) * (1.0 / (1.0 - p))).fix_prec(
            **input.get_class_attributes(), no_wrap=True
        )

        if inplace:
            input = input * noise
            return input

        return input * noise

    return input


<<<<<<< HEAD
def batch_norm(input, _a, _b, weight, bias, _c, _d, eps):

    input = input.permute(1, 0, 2, 3)
    input_shape = input.shape
    input = input.reshape(input_shape[0], -1)
    input = input.t()

    mean = input.mean(dim=0)
    var = input.var(dim=0) + eps

    x = None

    C = 8

    for i in range(25):
        if x is not None:
            y = C + 1 - var * (x * x)
            x = y * x / C
        else:
            y = C + 1 - var
            x = y / C

    inv_var = x

    normalized = inv_var * (input - mean)
    result = normalized * weight + bias

    result = result.t()
    result = result.reshape(*input_shape)
    result = result.permute(1, 0, 2, 3)
    return result


@allow_command
def _pre_conv(input, weight, bias=None, stride=1, padding=0, dilation=1, groups=1):
=======
@allow_command
def _pre_conv(input, weight, bias=None, stride=1, padding=0, dilation=1, groups=1):
    """
    This is a block of local computation done at the beginning of the convolution. It
    basically does the matrix unrolling to be able to do the convolution as a simple
    matrix multiplication.

    Because all the computation are local, we add the @allow_command and run it directly
    on each share of the additive sharing tensor, when running mpc computations
    """
>>>>>>> 1ee50076
    assert len(input.shape) == 4
    assert len(weight.shape) == 4

    # Change to tuple if not one
    stride = torch.nn.modules.utils._pair(stride)
    padding = torch.nn.modules.utils._pair(padding)
    dilation = torch.nn.modules.utils._pair(dilation)

    # Extract a few useful values
    batch_size, nb_channels_in, nb_rows_in, nb_cols_in = input.shape
    nb_channels_out, nb_channels_kernel, nb_rows_kernel, nb_cols_kernel = weight.shape

    if bias is not None:
        assert len(bias) == nb_channels_out

    # Check if inputs are coherent
    assert nb_channels_in == nb_channels_kernel * groups
    assert nb_channels_in % groups == 0
    assert nb_channels_out % groups == 0

    # Compute output shape
    nb_rows_out = int(
        ((nb_rows_in + 2 * padding[0] - dilation[0] * (nb_rows_kernel - 1) - 1) / stride[0]) + 1
    )
    nb_cols_out = int(
        ((nb_cols_in + 2 * padding[1] - dilation[1] * (nb_cols_kernel - 1) - 1) / stride[1]) + 1
    )

    # Apply padding to the input
    if padding != (0, 0):
        padding_mode = "constant"
        input = torch.nn.functional.pad(
            input, (padding[1], padding[1], padding[0], padding[0]), padding_mode
        )
        # Update shape after padding
        nb_rows_in += 2 * padding[0]
        nb_cols_in += 2 * padding[1]

    # We want to get relative positions of values in the input tensor that are used
    # by one filter convolution.
    # It basically is the position of the values used for the top left convolution.
    pattern_ind = []
    for ch in range(nb_channels_in):
        for r in range(nb_rows_kernel):
            for c in range(nb_cols_kernel):
                pixel = r * nb_cols_in * dilation[0] + c * dilation[1]
                pattern_ind.append(pixel + ch * nb_rows_in * nb_cols_in)

    # The image tensor is reshaped for the matrix multiplication:
    # on each row of the new tensor will be the input values used for each filter convolution
    # We will get a matrix [[in values to compute out value 0],
    #                       [in values to compute out value 1],
    #                       ...
    #                       [in values to compute out value nb_rows_out*nb_cols_out]]
    im_flat = input.reshape(batch_size, -1)
    im_reshaped = []
    for cur_row_out in range(nb_rows_out):
        for cur_col_out in range(nb_cols_out):
            # For each new output value, we just need to shift the receptive field
            offset = cur_row_out * stride[0] * nb_cols_in + cur_col_out * stride[1]
            tmp = [ind + offset for ind in pattern_ind]
            im_reshaped.append(im_flat[:, tmp])
    im_reshaped = torch.stack(im_reshaped).permute(1, 0, 2)

    # The convolution kernels are also reshaped for the matrix multiplication
    # We will get a matrix [[weights for out channel 0],
    #                       [weights for out channel 1],
    #                       ...
    #                       [weights for out channel nb_channels_out]].TRANSPOSE()
    weight_reshaped = weight.reshape(nb_channels_out // groups, -1).t()

    return (
        im_reshaped,
        weight_reshaped,
        torch.tensor(batch_size),
        torch.tensor(nb_channels_out),
        torch.tensor(nb_rows_out),
        torch.tensor(nb_cols_out),
    )


@allow_command
def _post_conv(bias, res, batch_size, nb_channels_out, nb_rows_out, nb_cols_out):
<<<<<<< HEAD
=======
    """
    This is a block of local computation done at the end of the convolution. It
    basically reshape the matrix back to the shape it should have with a regular
    convolution.

    Because all the computation are local, we add the @allow_command and run it directly
    on each share of the additive sharing tensor, when running mpc computations
    """
>>>>>>> 1ee50076
    batch_size, nb_channels_out, nb_rows_out, nb_cols_out = (
        batch_size.item(),
        nb_channels_out.item(),
        nb_rows_out.item(),
        nb_cols_out.item(),
    )
    # Add a bias if needed
    if bias is not None:
        if bias.is_wrapper and res.is_wrapper:
            res += bias
        elif bias.is_wrapper:
            res += bias.child
        else:
            res += bias

    # ... And reshape it back to an image
    res = (
        res.permute(0, 2, 1)
        .reshape(batch_size, nb_channels_out, nb_rows_out, nb_cols_out)
        .contiguous()
    )

    return res


def conv2d(input, weight, bias=None, stride=1, padding=0, dilation=1, groups=1):
    """
    Overloads torch.nn.functional.conv2d to be able to use MPC on convolutional networks.
<<<<<<< HEAD
    The idea is to build new tensors from input and weight to compute a
=======
    The idea is to unroll the input and weight matrices to compute a
>>>>>>> 1ee50076
    matrix multiplication equivalent to the convolution.
    Args:
        input: input image
        weight: convolution kernels
        bias: optional additive bias
        stride: stride of the convolution kernels
        padding:  implicit paddings on both sides of the input.
        dilation: spacing between kernel elements
        groups: split input into groups, in_channels should be divisible by the number of groups
    Returns:
<<<<<<< HEAD
        the result of the convolution (FixedPrecision Tensor)
    """
    input_fp, weight_fp = input, weight
    input, weight = input.child, weight.child
    if bias is not None:
        bias = bias.child
=======
        the result of the convolution as a fixed precision tensor.
    """
    input_fp, weight_fp = input, weight

    if isinstance(input.child, FrameworkTensor) or isinstance(weight.child, FrameworkTensor):
        assert isinstance(input.child, FrameworkTensor)
        assert isinstance(weight.child, FrameworkTensor)
        im_reshaped, weight_reshaped, *params = _pre_conv(
            input, weight, bias, stride, padding, dilation, groups
        )
        if groups > 1:
            res = []
            chunks_im = torch.chunk(im_reshaped, groups, dim=2)
            chunks_weights = torch.chunk(weight_reshaped, groups, dim=0)
            for g in range(groups):
                tmp = chunks_im[g].matmul(chunks_weights[g])
                res.append(tmp)
            result = torch.cat(res, dim=2)
        else:
            result = im_reshaped.matmul(weight_reshaped)
        result = _post_conv(bias, result, *params)
        return result.wrap()

    input, weight = input.child, weight.child

    if bias is not None:
        bias = bias.child
        assert isinstance(
            bias, sy.AdditiveSharingTensor
        ), "Have you provided bias as a kwarg? If so, please remove `bias=`."
>>>>>>> 1ee50076

    locations = input.locations

    im_reshaped_shares = {}
    weight_reshaped_shares = {}
    params = {}
    for location in locations:
        input_share = input.child[location.id]
        weight_share = weight.child[location.id]
        bias_share = bias.child[location.id] if bias is not None else None
<<<<<<< HEAD
        r = remote(_pre_conv, location=location)(
=======
        (
            im_reshaped_shares[location.id],
            weight_reshaped_shares[location.id],
            *params[location.id],
        ) = remote(_pre_conv, location=location)(
>>>>>>> 1ee50076
            input_share,
            weight_share,
            bias_share,
            stride,
            padding,
            dilation,
            groups,
            return_value=False,
            return_arity=6,
        )
<<<<<<< HEAD
        (
            im_reshaped_share,
            weight_reshaped_share,
            batch_size,
            nb_channels_out,
            nb_rows_out,
            nb_cols_out,
        ) = r
        params[location.id] = (batch_size, nb_channels_out, nb_rows_out, nb_cols_out)

        im_reshaped_shares[location.id] = im_reshaped_share
        weight_reshaped_shares[location.id] = weight_reshaped_share
=======
>>>>>>> 1ee50076

    im_reshaped = sy.FixedPrecisionTensor(**input_fp.get_class_attributes()).on(
        sy.AdditiveSharingTensor(im_reshaped_shares, **input.get_class_attributes()), wrap=False
    )
    weight_reshaped = sy.FixedPrecisionTensor(**weight_fp.get_class_attributes()).on(
        sy.AdditiveSharingTensor(weight_reshaped_shares, **input.get_class_attributes()), wrap=False
    )

<<<<<<< HEAD
    # Now that everything is set up, we can compute the result
=======
    # Now that everything is set up, we can compute the convolution as a simple matmul
>>>>>>> 1ee50076
    if groups > 1:
        res = []
        chunks_im = torch.chunk(im_reshaped, groups, dim=2)
        chunks_weights = torch.chunk(weight_reshaped, groups, dim=0)
        for g in range(groups):
            tmp = chunks_im[g].matmul(chunks_weights[g])
            res.append(tmp)
<<<<<<< HEAD
        res = torch.cat(res, dim=2)
        raise NotImplementedError
=======
        res_fp = torch.cat(res, dim=2)
        res = res_fp.child
>>>>>>> 1ee50076
    else:
        res_fp = im_reshaped.matmul(weight_reshaped)
        res = res_fp.child

<<<<<<< HEAD
=======
    # and then we reshape the result
>>>>>>> 1ee50076
    res_shares = {}
    for location in locations:
        bias_share = bias.child[location.id] if bias is not None else None
        res_share = res.child[location.id]
        res_share = remote(_post_conv, location=location)(
            bias_share, res_share, *params[location.id]
        )
        res_shares[location.id] = res_share
<<<<<<< HEAD

    result_fp = sy.FixedPrecisionTensor(**res_fp.get_class_attributes()).on(
        sy.AdditiveSharingTensor(res_shares, **res.get_class_attributes()), wrap=False
    )
    return result_fp
=======

    result_fp = sy.FixedPrecisionTensor(**res_fp.get_class_attributes()).on(
        sy.AdditiveSharingTensor(res_shares, **res.get_class_attributes()), wrap=False
    )
    return result_fp

>>>>>>> 1ee50076

@allow_command
def _pre_pool(input, kernel_size, stride=1, padding=0, dilation=1, groups=1):
    """
    This is a block of local computation done at the beginning of the pool. It
    basically does the matrix unrolling to be able to do the pooling as a single
    max or average operation
    """
    original_dim = len(input.shape)
    if len(input.shape) == 3:
        input = input.reshape(1, *input.shape)
    elif len(input.shape) == 2:
        input = input.reshape(1, 1, *input.shape)

<<<<<<< HEAD
@allow_command
def _pre_pool(input, kernel_size, stride=1, padding=0, dilation=1, groups=1):
    assert len(input.shape) == 4

=======
>>>>>>> 1ee50076
    # Change to tuple if not one
    stride = torch.nn.modules.utils._pair(stride)
    padding = torch.nn.modules.utils._pair(padding)
    dilation = torch.nn.modules.utils._pair(dilation)

    # Extract a few useful values
    batch_size, nb_channels_in, nb_rows_in, nb_cols_in = input.shape
    nb_channels_out, nb_channels_kernel, nb_rows_kernel, nb_cols_kernel = (
        nb_channels_in,
        1,
        kernel_size,
        kernel_size,
    )
<<<<<<< HEAD

    # Check if inputs are coherent
    # assert nb_channels_in == nb_channels_kernel * groups
    assert nb_channels_in % groups == 0
    assert nb_channels_out % groups == 0

    # Compute output shape
    nb_rows_out = int(
        ((nb_rows_in + 2 * padding[0] - dilation[0] * (nb_rows_kernel - 1) - 1) / stride[0]) + 1
    )
    nb_cols_out = int(
        ((nb_cols_in + 2 * padding[1] - dilation[1] * (nb_cols_kernel - 1) - 1) / stride[1]) + 1
    )

    # Apply padding to the input
    if padding != (0, 0):
        padding_mode = "constant"
        input = torch.nn.functional.pad(
            input, (padding[1], padding[1], padding[0], padding[0]), padding_mode
        )
        # Update shape after padding
        nb_rows_in += 2 * padding[0]
        nb_cols_in += 2 * padding[1]

    # We want to get relative positions of values in the input tensor that are used by one filter convolution.
    # It basically is the position of the values used for the top left convolution.
    pattern_ind = []
    for r in range(nb_rows_kernel):
        for c in range(nb_cols_kernel):
            pixel = r * nb_cols_in * dilation[0] + c * dilation[1]
            pattern_ind.append(pixel)

    # The image tensor is reshaped for the matrix multiplication:
    # on each row of the new tensor will be the input values used for each filter convolution
    # We will get a matrix [[in values to compute out value 0],
    #                       [in values to compute out value 1],
    #                       ...
    #                       [in values to compute out value nb_rows_out*nb_cols_out]]
    im_flat = input.reshape(batch_size, nb_channels_in, -1)
    im_reshaped = []
    for cur_row_out in range(nb_rows_out):
        for cur_col_out in range(nb_cols_out):
            # For each new output value, we just need to shift the receptive field
            offset = cur_row_out * stride[0] * nb_cols_in + cur_col_out * stride[1]
            tmp = [ind + offset for ind in pattern_ind]
            im_reshaped.append(im_flat[:, :, tmp])
    im_reshaped = torch.stack(im_reshaped).permute(1, 2, 0, 3)

    return (
        im_reshaped,
        torch.tensor(batch_size),
        torch.tensor(nb_channels_out),
        torch.tensor(nb_rows_out),
        torch.tensor(nb_cols_out),
    )


@allow_command
def _post_pool(res, batch_size, nb_channels_out, nb_rows_out, nb_cols_out):
    batch_size, nb_channels_out, nb_rows_out, nb_cols_out = (
        batch_size.item(),
        nb_channels_out.item(),
        nb_rows_out.item(),
        nb_cols_out.item(),
    )

    # ... And reshape it back to an image
    res = res.reshape(  # .permute(0, 2, 1)
        batch_size, nb_channels_out, nb_rows_out, nb_cols_out
    ).contiguous()

    return res
=======
>>>>>>> 1ee50076

    # Check if inputs are coherent
    # assert nb_channels_in == nb_channels_kernel * groups
    assert nb_channels_in % groups == 0
    assert nb_channels_out % groups == 0

<<<<<<< HEAD
def max_pool2d(
    input,
    kernel_size: int = 2,
    stride: int = 2,
    padding=0,
    dilation=1,
    ceil_mode=None,
    return_indices=None,
):
    return _pool2d(
        input,
        kernel_size=kernel_size,
        stride=stride,
        padding=padding,
        dilation=dilation,
        ceil_mode=ceil_mode,
        mode="max",
    )


def avg_pool2d(
    input,
    kernel_size: int = 2,
    stride: int = 2,
    padding=0,
    ceil_mode=False,
    count_include_pad=True,
    divisor_override=None,
):
    return _pool2d(
        input,
        kernel_size=kernel_size,
        stride=stride,
        padding=padding,
        dilation=1,
        ceil_mode=ceil_mode,
        mode="avg",
    )


def _pool2d(
    input, kernel_size: int = 2, stride: int = 2, padding=0, dilation=1, ceil_mode=None, mode="avg"
):
    if isinstance(kernel_size, tuple):
        assert kernel_size[0] == kernel_size[1]
        kernel_size = kernel_size[0]
    if isinstance(stride, tuple):
        assert stride[0] == stride[1]
        stride = stride[0]

    # print(f"{mode}_pool2d", kernel_size, stride, padding, dilation)

    input_fp = input
    input = input.child

    locations = input.locations

    im_reshaped_shares = {}
    params = {}
    for location in locations:
        input_share = input.child[location.id]
        r = remote(_pre_pool, location=location)(
            input_share, kernel_size, stride, padding, dilation, return_value=False, return_arity=5,
        )
        (im_reshaped_share, batch_size, nb_channels_out, nb_rows_out, nb_cols_out,) = r
        params[location.id] = (batch_size, nb_channels_out, nb_rows_out, nb_cols_out)

        im_reshaped_shares[location.id] = im_reshaped_share

    im_reshaped = sy.AdditiveSharingTensor(im_reshaped_shares, **input.get_class_attributes())

    if mode == "max":
        # Optim
        if im_reshaped.shape[-1] == 4:
            # print("Optim pool k=2")
            ab, cd = im_reshaped[:, :, :, :2], im_reshaped[:, :, :, 2:]
            max1 = ab + (cd >= ab) * (cd - ab)
            e, f = max1[:, :, :, 0], max1[:, :, :, 1]
            max2 = e + (f >= e) * (f - e)
            res = max2
        elif im_reshaped.shape[-1] == 9:
            # print("Optim pool k=3")
            abcd, efgh = im_reshaped[:, :, :, :4], im_reshaped[:, :, :, 4:8]
            ABCD = abcd + (efgh >= abcd) * (efgh - abcd)
            AB, CD = ABCD[:, :, :, :2], ABCD[:, :, :, 2:]
            _AB = AB + (CD >= AB) * (CD - AB)
            _A, _B = _AB[:, :, :, 0], _AB[:, :, :, 1]
            _A_ = _A + (_B >= _A) * (_B - _A)
            _B_ = im_reshaped[:, :, :, 8]
            max4 = _A_ + (_B_ >= _A_) * (_B_ - _A_)
            res = max4
=======
    # Compute output shape
    nb_rows_out = int(
        ((nb_rows_in + 2 * padding[0] - dilation[0] * (nb_rows_kernel - 1) - 1) / stride[0]) + 1
    )
    nb_cols_out = int(
        ((nb_cols_in + 2 * padding[1] - dilation[1] * (nb_cols_kernel - 1) - 1) / stride[1]) + 1
    )

    # Apply padding to the input
    if padding != (0, 0):
        padding_mode = "constant"
        input = torch.nn.functional.pad(
            input, (padding[1], padding[1], padding[0], padding[0]), padding_mode
        )
        # Update shape after padding
        nb_rows_in += 2 * padding[0]
        nb_cols_in += 2 * padding[1]

    # We want to get relative positions of values in the input tensor that are used by
    # one filter convolution.
    # It basically is the position of the values used for the top left convolution.
    pattern_ind = []
    for r in range(nb_rows_kernel):
        for c in range(nb_cols_kernel):
            pixel = r * nb_cols_in * dilation[0] + c * dilation[1]
            pattern_ind.append(pixel)

    # The image tensor is reshaped for the matrix multiplication:
    # on each row of the new tensor will be the input values used for each filter convolution
    # We will get a matrix [[in values to compute out value 0],
    #                       [in values to compute out value 1],
    #                       ...
    #                       [in values to compute out value nb_rows_out*nb_cols_out]]
    im_flat = input.reshape(batch_size, nb_channels_in, -1)
    im_reshaped = []
    for cur_row_out in range(nb_rows_out):
        for cur_col_out in range(nb_cols_out):
            # For each new output value, we just need to shift the receptive field
            offset = cur_row_out * stride[0] * nb_cols_in + cur_col_out * stride[1]
            tmp = [ind + offset for ind in pattern_ind]
            im_reshaped.append(im_flat[:, :, tmp])
    im_reshaped = torch.stack(im_reshaped).permute(1, 2, 0, 3)

    return (
        im_reshaped,
        torch.tensor(batch_size),
        torch.tensor(nb_channels_out),
        torch.tensor(nb_rows_out),
        torch.tensor(nb_cols_out),
        torch.tensor(original_dim),
    )


@allow_command
def _post_pool(res, batch_size, nb_channels_out, nb_rows_out, nb_cols_out, original_dim):
    """
    This is a block of local computation done at the end of the pool. It reshapes
    the output to the expected shape
    """
    batch_size, nb_channels_out, nb_rows_out, nb_cols_out = (
        batch_size.item(),
        nb_channels_out.item(),
        nb_rows_out.item(),
        nb_cols_out.item(),
    )

    # ... And reshape it back to an image
    res = res.reshape(  # .permute(0, 2, 1)
        batch_size, nb_channels_out, nb_rows_out, nb_cols_out
    ).contiguous()

    if original_dim < 4:
        res = res.reshape(*res.shape[-original_dim:])

    return res


def max_pool2d(
    input,
    kernel_size: int = 2,
    stride: int = 2,
    padding=0,
    dilation=1,
    ceil_mode=None,
    return_indices=None,
):
    return _pool2d(
        input,
        kernel_size=kernel_size,
        stride=stride,
        padding=padding,
        dilation=dilation,
        ceil_mode=ceil_mode,
        mode="max",
    )


def avg_pool2d(
    input,
    kernel_size: int = 2,
    stride: int = 2,
    padding=0,
    ceil_mode=False,
    count_include_pad=True,
    divisor_override=None,
):
    return _pool2d(
        input,
        kernel_size=kernel_size,
        stride=stride,
        padding=padding,
        dilation=1,
        ceil_mode=ceil_mode,
        mode="avg",
    )


def _pool2d(
    input, kernel_size: int = 2, stride: int = 2, padding=0, dilation=1, ceil_mode=None, mode="avg"
):
    if isinstance(kernel_size, tuple):
        assert kernel_size[0] == kernel_size[1]
        kernel_size = kernel_size[0]
    if isinstance(stride, tuple):
        assert stride[0] == stride[1]
        stride = stride[0]

    input_fp = input
    input = input.child

    locations = input.locations

    im_reshaped_shares = {}
    params = {}
    for location in locations:
        input_share = input.child[location.id]
        im_reshaped_shares[location.id], *params[location.id] = remote(
            _pre_pool, location=location
        )(input_share, kernel_size, stride, padding, dilation, return_value=False, return_arity=6)

    im_reshaped = sy.AdditiveSharingTensor(im_reshaped_shares, **input.get_class_attributes())

    if mode == "max":
        # We have optimisations when the kernel is small, namely a square of size 2 or 3
        # to reduce the number of rounds and the total number of comparisons.
        # See more in Appendice C.3 https://arxiv.org/pdf/2006.04593.pdf
        def max_half_split(tensor4d, half_size):
            """
            Split the tensor on 2 halves on the last dim and return the maximum half
            """
            left, right = tensor4d[:, :, :, :half_size], tensor4d[:, :, :, half_size:]
            max_half = left + (right >= left) * (right - left)
            return max_half

        if im_reshaped.shape[-1] == 4:
            # Compute the max as a binary tree: 2 steps are needed for 4 values
            res = max_half_split(im_reshaped, 2)
            res = max_half_split(res, 1)
        elif im_reshaped.shape[-1] == 9:
            # For 9 values we need 4 steps: we process the 8 first values and then
            # compute the max with the 9th value
            res = max_half_split(im_reshaped[:, :, :, :8], 4)
            res = max_half_split(res, 2)
            left = max_half_split(res, 1)
            right = im_reshaped[:, :, :, 8:]
            res = left + (right >= left) * (right - left)
>>>>>>> 1ee50076
        else:
            res = im_reshaped.max(dim=-1)
    elif mode == "avg":
        res = im_reshaped.mean(dim=-1)
    else:
        raise ValueError(f"In pool2d, mode should be avg or max, not {mode}.")

    res_shares = {}
    for location in locations:
        res_share = res.child[location.id]
        res_share = remote(_post_pool, location=location)(res_share, *params[location.id])
        res_shares[location.id] = res_share

    result_fp = sy.FixedPrecisionTensor(**input_fp.get_class_attributes()).on(
        sy.AdditiveSharingTensor(res_shares, **res.get_class_attributes()), wrap=False
    )
    return result_fp


def adaptive_avg_pool2d(tensor, output_size):
    if isinstance(output_size, tuple):
        assert output_size[0] == output_size[1]
        output_size = output_size[0]
    assert tensor.shape[2] == tensor.shape[3]
    input_size = tensor.shape[2]
    assert input_size >= output_size
    stride = input_size // output_size
    kernel_size = input_size - (output_size - 1) * stride
    padding = 0
    return avg_pool2d(tensor, kernel_size, stride, padding)<|MERGE_RESOLUTION|>--- conflicted
+++ resolved
@@ -44,7 +44,6 @@
     return input
 
 
-<<<<<<< HEAD
 def batch_norm(input, _a, _b, weight, bias, _c, _d, eps):
 
     input = input.permute(1, 0, 2, 3)
@@ -80,9 +79,6 @@
 
 @allow_command
 def _pre_conv(input, weight, bias=None, stride=1, padding=0, dilation=1, groups=1):
-=======
-@allow_command
-def _pre_conv(input, weight, bias=None, stride=1, padding=0, dilation=1, groups=1):
     """
     This is a block of local computation done at the beginning of the convolution. It
     basically does the matrix unrolling to be able to do the convolution as a simple
@@ -91,7 +87,6 @@
     Because all the computation are local, we add the @allow_command and run it directly
     on each share of the additive sharing tensor, when running mpc computations
     """
->>>>>>> 1ee50076
     assert len(input.shape) == 4
     assert len(weight.shape) == 4
 
@@ -175,8 +170,6 @@
 
 @allow_command
 def _post_conv(bias, res, batch_size, nb_channels_out, nb_rows_out, nb_cols_out):
-<<<<<<< HEAD
-=======
     """
     This is a block of local computation done at the end of the convolution. It
     basically reshape the matrix back to the shape it should have with a regular
@@ -185,7 +178,6 @@
     Because all the computation are local, we add the @allow_command and run it directly
     on each share of the additive sharing tensor, when running mpc computations
     """
->>>>>>> 1ee50076
     batch_size, nb_channels_out, nb_rows_out, nb_cols_out = (
         batch_size.item(),
         nb_channels_out.item(),
@@ -214,11 +206,7 @@
 def conv2d(input, weight, bias=None, stride=1, padding=0, dilation=1, groups=1):
     """
     Overloads torch.nn.functional.conv2d to be able to use MPC on convolutional networks.
-<<<<<<< HEAD
-    The idea is to build new tensors from input and weight to compute a
-=======
     The idea is to unroll the input and weight matrices to compute a
->>>>>>> 1ee50076
     matrix multiplication equivalent to the convolution.
     Args:
         input: input image
@@ -229,14 +217,6 @@
         dilation: spacing between kernel elements
         groups: split input into groups, in_channels should be divisible by the number of groups
     Returns:
-<<<<<<< HEAD
-        the result of the convolution (FixedPrecision Tensor)
-    """
-    input_fp, weight_fp = input, weight
-    input, weight = input.child, weight.child
-    if bias is not None:
-        bias = bias.child
-=======
         the result of the convolution as a fixed precision tensor.
     """
     input_fp, weight_fp = input, weight
@@ -267,7 +247,6 @@
         assert isinstance(
             bias, sy.AdditiveSharingTensor
         ), "Have you provided bias as a kwarg? If so, please remove `bias=`."
->>>>>>> 1ee50076
 
     locations = input.locations
 
@@ -278,15 +257,11 @@
         input_share = input.child[location.id]
         weight_share = weight.child[location.id]
         bias_share = bias.child[location.id] if bias is not None else None
-<<<<<<< HEAD
-        r = remote(_pre_conv, location=location)(
-=======
         (
             im_reshaped_shares[location.id],
             weight_reshaped_shares[location.id],
             *params[location.id],
         ) = remote(_pre_conv, location=location)(
->>>>>>> 1ee50076
             input_share,
             weight_share,
             bias_share,
@@ -297,21 +272,6 @@
             return_value=False,
             return_arity=6,
         )
-<<<<<<< HEAD
-        (
-            im_reshaped_share,
-            weight_reshaped_share,
-            batch_size,
-            nb_channels_out,
-            nb_rows_out,
-            nb_cols_out,
-        ) = r
-        params[location.id] = (batch_size, nb_channels_out, nb_rows_out, nb_cols_out)
-
-        im_reshaped_shares[location.id] = im_reshaped_share
-        weight_reshaped_shares[location.id] = weight_reshaped_share
-=======
->>>>>>> 1ee50076
 
     im_reshaped = sy.FixedPrecisionTensor(**input_fp.get_class_attributes()).on(
         sy.AdditiveSharingTensor(im_reshaped_shares, **input.get_class_attributes()), wrap=False
@@ -320,11 +280,7 @@
         sy.AdditiveSharingTensor(weight_reshaped_shares, **input.get_class_attributes()), wrap=False
     )
 
-<<<<<<< HEAD
-    # Now that everything is set up, we can compute the result
-=======
     # Now that everything is set up, we can compute the convolution as a simple matmul
->>>>>>> 1ee50076
     if groups > 1:
         res = []
         chunks_im = torch.chunk(im_reshaped, groups, dim=2)
@@ -332,21 +288,13 @@
         for g in range(groups):
             tmp = chunks_im[g].matmul(chunks_weights[g])
             res.append(tmp)
-<<<<<<< HEAD
-        res = torch.cat(res, dim=2)
-        raise NotImplementedError
-=======
         res_fp = torch.cat(res, dim=2)
         res = res_fp.child
->>>>>>> 1ee50076
     else:
         res_fp = im_reshaped.matmul(weight_reshaped)
         res = res_fp.child
 
-<<<<<<< HEAD
-=======
     # and then we reshape the result
->>>>>>> 1ee50076
     res_shares = {}
     for location in locations:
         bias_share = bias.child[location.id] if bias is not None else None
@@ -355,20 +303,12 @@
             bias_share, res_share, *params[location.id]
         )
         res_shares[location.id] = res_share
-<<<<<<< HEAD
 
     result_fp = sy.FixedPrecisionTensor(**res_fp.get_class_attributes()).on(
         sy.AdditiveSharingTensor(res_shares, **res.get_class_attributes()), wrap=False
     )
     return result_fp
-=======
-
-    result_fp = sy.FixedPrecisionTensor(**res_fp.get_class_attributes()).on(
-        sy.AdditiveSharingTensor(res_shares, **res.get_class_attributes()), wrap=False
-    )
-    return result_fp
-
->>>>>>> 1ee50076
+
 
 @allow_command
 def _pre_pool(input, kernel_size, stride=1, padding=0, dilation=1, groups=1):
@@ -383,13 +323,6 @@
     elif len(input.shape) == 2:
         input = input.reshape(1, 1, *input.shape)
 
-<<<<<<< HEAD
-@allow_command
-def _pre_pool(input, kernel_size, stride=1, padding=0, dilation=1, groups=1):
-    assert len(input.shape) == 4
-
-=======
->>>>>>> 1ee50076
     # Change to tuple if not one
     stride = torch.nn.modules.utils._pair(stride)
     padding = torch.nn.modules.utils._pair(padding)
@@ -403,7 +336,6 @@
         kernel_size,
         kernel_size,
     )
-<<<<<<< HEAD
 
     # Check if inputs are coherent
     # assert nb_channels_in == nb_channels_kernel * groups
@@ -428,7 +360,8 @@
         nb_rows_in += 2 * padding[0]
         nb_cols_in += 2 * padding[1]
 
-    # We want to get relative positions of values in the input tensor that are used by one filter convolution.
+    # We want to get relative positions of values in the input tensor that are used by
+    # one filter convolution.
     # It basically is the position of the values used for the top left convolution.
     pattern_ind = []
     for r in range(nb_rows_kernel):
@@ -458,11 +391,16 @@
         torch.tensor(nb_channels_out),
         torch.tensor(nb_rows_out),
         torch.tensor(nb_cols_out),
+        torch.tensor(original_dim),
     )
 
 
 @allow_command
-def _post_pool(res, batch_size, nb_channels_out, nb_rows_out, nb_cols_out):
+def _post_pool(res, batch_size, nb_channels_out, nb_rows_out, nb_cols_out, original_dim):
+    """
+    This is a block of local computation done at the end of the pool. It reshapes
+    the output to the expected shape
+    """
     batch_size, nb_channels_out, nb_rows_out, nb_cols_out = (
         batch_size.item(),
         nb_channels_out.item(),
@@ -475,16 +413,12 @@
         batch_size, nb_channels_out, nb_rows_out, nb_cols_out
     ).contiguous()
 
+    if original_dim < 4:
+        res = res.reshape(*res.shape[-original_dim:])
+
     return res
-=======
->>>>>>> 1ee50076
-
-    # Check if inputs are coherent
-    # assert nb_channels_in == nb_channels_kernel * groups
-    assert nb_channels_in % groups == 0
-    assert nb_channels_out % groups == 0
-
-<<<<<<< HEAD
+
+
 def max_pool2d(
     input,
     kernel_size: int = 2,
@@ -535,175 +469,6 @@
         assert stride[0] == stride[1]
         stride = stride[0]
 
-    # print(f"{mode}_pool2d", kernel_size, stride, padding, dilation)
-
-    input_fp = input
-    input = input.child
-
-    locations = input.locations
-
-    im_reshaped_shares = {}
-    params = {}
-    for location in locations:
-        input_share = input.child[location.id]
-        r = remote(_pre_pool, location=location)(
-            input_share, kernel_size, stride, padding, dilation, return_value=False, return_arity=5,
-        )
-        (im_reshaped_share, batch_size, nb_channels_out, nb_rows_out, nb_cols_out,) = r
-        params[location.id] = (batch_size, nb_channels_out, nb_rows_out, nb_cols_out)
-
-        im_reshaped_shares[location.id] = im_reshaped_share
-
-    im_reshaped = sy.AdditiveSharingTensor(im_reshaped_shares, **input.get_class_attributes())
-
-    if mode == "max":
-        # Optim
-        if im_reshaped.shape[-1] == 4:
-            # print("Optim pool k=2")
-            ab, cd = im_reshaped[:, :, :, :2], im_reshaped[:, :, :, 2:]
-            max1 = ab + (cd >= ab) * (cd - ab)
-            e, f = max1[:, :, :, 0], max1[:, :, :, 1]
-            max2 = e + (f >= e) * (f - e)
-            res = max2
-        elif im_reshaped.shape[-1] == 9:
-            # print("Optim pool k=3")
-            abcd, efgh = im_reshaped[:, :, :, :4], im_reshaped[:, :, :, 4:8]
-            ABCD = abcd + (efgh >= abcd) * (efgh - abcd)
-            AB, CD = ABCD[:, :, :, :2], ABCD[:, :, :, 2:]
-            _AB = AB + (CD >= AB) * (CD - AB)
-            _A, _B = _AB[:, :, :, 0], _AB[:, :, :, 1]
-            _A_ = _A + (_B >= _A) * (_B - _A)
-            _B_ = im_reshaped[:, :, :, 8]
-            max4 = _A_ + (_B_ >= _A_) * (_B_ - _A_)
-            res = max4
-=======
-    # Compute output shape
-    nb_rows_out = int(
-        ((nb_rows_in + 2 * padding[0] - dilation[0] * (nb_rows_kernel - 1) - 1) / stride[0]) + 1
-    )
-    nb_cols_out = int(
-        ((nb_cols_in + 2 * padding[1] - dilation[1] * (nb_cols_kernel - 1) - 1) / stride[1]) + 1
-    )
-
-    # Apply padding to the input
-    if padding != (0, 0):
-        padding_mode = "constant"
-        input = torch.nn.functional.pad(
-            input, (padding[1], padding[1], padding[0], padding[0]), padding_mode
-        )
-        # Update shape after padding
-        nb_rows_in += 2 * padding[0]
-        nb_cols_in += 2 * padding[1]
-
-    # We want to get relative positions of values in the input tensor that are used by
-    # one filter convolution.
-    # It basically is the position of the values used for the top left convolution.
-    pattern_ind = []
-    for r in range(nb_rows_kernel):
-        for c in range(nb_cols_kernel):
-            pixel = r * nb_cols_in * dilation[0] + c * dilation[1]
-            pattern_ind.append(pixel)
-
-    # The image tensor is reshaped for the matrix multiplication:
-    # on each row of the new tensor will be the input values used for each filter convolution
-    # We will get a matrix [[in values to compute out value 0],
-    #                       [in values to compute out value 1],
-    #                       ...
-    #                       [in values to compute out value nb_rows_out*nb_cols_out]]
-    im_flat = input.reshape(batch_size, nb_channels_in, -1)
-    im_reshaped = []
-    for cur_row_out in range(nb_rows_out):
-        for cur_col_out in range(nb_cols_out):
-            # For each new output value, we just need to shift the receptive field
-            offset = cur_row_out * stride[0] * nb_cols_in + cur_col_out * stride[1]
-            tmp = [ind + offset for ind in pattern_ind]
-            im_reshaped.append(im_flat[:, :, tmp])
-    im_reshaped = torch.stack(im_reshaped).permute(1, 2, 0, 3)
-
-    return (
-        im_reshaped,
-        torch.tensor(batch_size),
-        torch.tensor(nb_channels_out),
-        torch.tensor(nb_rows_out),
-        torch.tensor(nb_cols_out),
-        torch.tensor(original_dim),
-    )
-
-
-@allow_command
-def _post_pool(res, batch_size, nb_channels_out, nb_rows_out, nb_cols_out, original_dim):
-    """
-    This is a block of local computation done at the end of the pool. It reshapes
-    the output to the expected shape
-    """
-    batch_size, nb_channels_out, nb_rows_out, nb_cols_out = (
-        batch_size.item(),
-        nb_channels_out.item(),
-        nb_rows_out.item(),
-        nb_cols_out.item(),
-    )
-
-    # ... And reshape it back to an image
-    res = res.reshape(  # .permute(0, 2, 1)
-        batch_size, nb_channels_out, nb_rows_out, nb_cols_out
-    ).contiguous()
-
-    if original_dim < 4:
-        res = res.reshape(*res.shape[-original_dim:])
-
-    return res
-
-
-def max_pool2d(
-    input,
-    kernel_size: int = 2,
-    stride: int = 2,
-    padding=0,
-    dilation=1,
-    ceil_mode=None,
-    return_indices=None,
-):
-    return _pool2d(
-        input,
-        kernel_size=kernel_size,
-        stride=stride,
-        padding=padding,
-        dilation=dilation,
-        ceil_mode=ceil_mode,
-        mode="max",
-    )
-
-
-def avg_pool2d(
-    input,
-    kernel_size: int = 2,
-    stride: int = 2,
-    padding=0,
-    ceil_mode=False,
-    count_include_pad=True,
-    divisor_override=None,
-):
-    return _pool2d(
-        input,
-        kernel_size=kernel_size,
-        stride=stride,
-        padding=padding,
-        dilation=1,
-        ceil_mode=ceil_mode,
-        mode="avg",
-    )
-
-
-def _pool2d(
-    input, kernel_size: int = 2, stride: int = 2, padding=0, dilation=1, ceil_mode=None, mode="avg"
-):
-    if isinstance(kernel_size, tuple):
-        assert kernel_size[0] == kernel_size[1]
-        kernel_size = kernel_size[0]
-    if isinstance(stride, tuple):
-        assert stride[0] == stride[1]
-        stride = stride[0]
-
     input_fp = input
     input = input.child
 
@@ -743,7 +508,6 @@
             left = max_half_split(res, 1)
             right = im_reshaped[:, :, :, 8:]
             res = left + (right >= left) * (right - left)
->>>>>>> 1ee50076
         else:
             res = im_reshaped.max(dim=-1)
     elif mode == "avg":
