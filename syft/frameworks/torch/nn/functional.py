--- conflicted
+++ resolved
@@ -38,7 +38,6 @@
     return input
 
 
-<<<<<<< HEAD
 def batch_norm(input, _a, _b, weight, bias, _c, _d, eps):
 
     input = input.permute(1, 0, 2, 3)
@@ -48,24 +47,6 @@
 
     mean = input.mean(dim=0)
     var = input.var(dim=0) + eps
-=======
-def conv2d(input, weight, bias=None, stride=1, padding=0, dilation=1, groups=1):  # noqa: C901
-    """
-    Overloads torch.nn.functional.conv2d to be able to use MPC on convolutional networks.
-    The idea is to build new tensors from input and weight to compute a
-    matrix multiplication equivalent to the convolution.
-    Args:
-        input: input image
-        weight: convolution kernels
-        bias: optional additive bias
-        stride: stride of the convolution kernels
-        padding:  implicit paddings on both sides of the input.
-        dilation: spacing between kernel elements
-        groups: split input into groups, in_channels should be divisible by the number of groups
-    Returns:
-        the result of the convolution (FixedPrecision Tensor)
-    """
->>>>>>> ec520f52
 
     x = None
 
@@ -198,7 +179,6 @@
     return res
 
 
-<<<<<<< HEAD
 def conv2d(input, weight, bias=None, stride=1, padding=0, dilation=1, groups=1):
     """
     Overloads torch.nn.functional.conv2d to be able to use MPC on convolutional networks.
@@ -270,29 +250,6 @@
             res.append(tmp)
         res = torch.cat(res, dim=2)
         raise NotImplementedError
-=======
-def _pool(tensor, kernel_size: int = 2, stride: int = 2, mode="max"):
-    output_shape = (
-        (tensor.shape[0] - kernel_size) // stride + 1,
-        (tensor.shape[1] - kernel_size) // stride + 1,
-    )
-    kernel_size = (kernel_size, kernel_size)
-    b = torch.ones(tensor.shape)  # when torch.Tensor.stride() is supported: replace with A.stride()
-    a_strides = b.stride()
-    a_w = torch.as_strided(
-        tensor,
-        size=output_shape + kernel_size,
-        stride=(stride * a_strides[0], stride * a_strides[1]) + a_strides,
-    )
-    a_w = a_w.reshape(-1, *kernel_size)
-    result = []
-    if mode == "max":
-        for channel in range(a_w.shape[0]):
-            result.append(a_w[channel].max())
-    elif mode == "mean":
-        for channel in range(a_w.shape[0]):
-            result.append(torch.mean(a_w[channel]))
->>>>>>> ec520f52
     else:
         res_fp = im_reshaped.matmul(weight_reshaped)
         res = res_fp.child
