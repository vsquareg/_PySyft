import math
import torch
import warnings

import syft as sy
<<<<<<< HEAD

=======
>>>>>>> 63af4f2a
from syft.frameworks.torch.mpc import crypto_protocol
from syft.frameworks.torch.mpc import spdz
from syft.frameworks.torch.mpc import securenn
from syft.frameworks.torch.mpc import fss
<<<<<<< HEAD
=======
from syft.generic.utils import memorize
>>>>>>> 63af4f2a

from syft.generic.tensor import AbstractTensor
from syft.generic.frameworks.hook import hook_args
from syft.generic.frameworks.overload import overloaded
from syft.generic.utils import memorize
from syft.workers.abstract import AbstractWorker

from syft_proto.frameworks.torch.tensors.interpreters.v1.additive_shared_pb2 import (
    AdditiveSharingTensor as AdditiveSharingTensorPB,
)
from syft_proto.types.syft.v1.id_pb2 import Id as IdPB

no_wrap = {"no_wrap": True}


class AdditiveSharingTensor(AbstractTensor):
    def __init__(
        self,
        shares: dict = None,
        owner=None,
        id=None,
        field=None,
        protocol="snn",
        dtype=None,
        crypto_provider=None,
        tags=None,
        description=None,
    ):
        """Initializes an Additive Sharing Tensor, whose behaviour is to split a
        single tensor into shares, distribute the shares amongst several machines,
        and then manage how those shares are used to compute various arithmetic
        functions.

        Args:

            shares: Optional dictionary with the shares already split
            owner: An optional BaseWorker object to specify the worker on which
                the tensor is located.
            id: An optional string or integer id of the AdditiveSharingTensor.
            field: size of the arithmetic field in which the shares live
            dtype: dtype of the field in which shares live
            crypto_provider: an optional BaseWorker providing crypto elements
                such as Beaver triples
            tags: an optional set of hashtags corresponding to this tensor
                which this tensor should be searchable for
            description: an optional string describing the purpose of the
                tensor
        """
        super().__init__(id=id, owner=owner, tags=tags, description=description)

        self.child = shares
        self.dtype = dtype
        if dtype == "custom":
            if field is None:
                raise ValueError("Field cannot be None for custom dtype")
            self.field = field
            self.torch_dtype = torch.int32 if field <= 2 ** 32 else torch.int64
        elif dtype == "long":
            self.field = 2 ** 64
            self.torch_dtype = torch.int64
        elif dtype == "int":
            self.field = 2 ** 32
            self.torch_dtype = torch.int32
        else:
            if dtype is not None:
                raise ValueError("Invalid dtype value: " + dtype)
            warnings.warn("Use dtype instead of field")
            # Since n mod 0 is not defined
            if isinstance(field, int) and field > 0:
                if field <= 2 ** 32:
                    self.dtype = "int"
                    self.field = 2 ** 32
                    self.torch_dtype = torch.int32
                else:
                    self.dtype = "long"
                    self.field = 2 ** 64
                    self.torch_dtype = torch.int64
            else:
                warnings.warn("Default args selected")
                # Default args
                self.dtype = "long"
                self.field = 2 ** 64
                self.torch_dtype = torch.int64

        if shares is not None:
            self.child = {}
            for location, share in shares.items():
                if isinstance(share, sy.PointerTensor):
                    self.child[location] = share
                elif share.is_wrapper and isinstance(share.child, sy.PointerTensor):
                    self.child[location] = share.child
                else:
                    raise ValueError(
                        f"Shares should be a dict of Pointers, optionally wrapped, but got:\n{shares}"
                    )
        else:
            self.child = None

        self.n_bits = self.calculateBits(self.field)
        # assert 2 ** self.n_bits == self.field

        # min value for shares in field
        self._min_value = None
        # max value for shares in field
        self._max_value = None

        self.crypto_provider = (
            crypto_provider if crypto_provider is not None else sy.hook.local_worker
        )

        self.protocol = protocol

    def __repr__(self):
        return self.__str__()

    def __str__(self):
        type_name = type(self).__name__
        out = f"[" f"{type_name}]"
        if self.child is not None:
            for v in self.child.values():
                out += "\n\t-> " + str(v)
        if self.crypto_provider is not None:
            out += f"\n\t*crypto provider: {self.crypto_provider.id}*"
        return out

    def __bool__(self):
        """Prevent evaluation of encrypted tensor"""
        raise ValueError(
            "Additive shared tensors can't be converted boolean values. You should decrypt it first."
        )

    @property
    def locations(self):
        """Provide a locations attribute"""
        return [s.location for s in self.child.values()]

    @property
    def shape(self):
        """
        Return the shape which is the shape of any of the shares
        """
        for share in self.child.values():
            return share.shape

    @property
    def min_value(self):
        if self._min_value is None:
            self._min_value = -(self.field // 2)
        return self._min_value

    @property
    def max_value(self):
        if self._max_value is None:
            self._max_value = (self.field - 1) // 2
        return self._max_value

    def dim(self):
        for share in self.child.values():
            return len(share.shape)

    def clone(self):
        """
        Clone should keep ids unchanged, contrary to copy
        """
        cloned_tensor = type(self)(**self.get_class_attributes())
        cloned_tensor.id = self.id
        cloned_tensor.owner = self.owner

        cloned_tensor.child = {location: share.clone() for location, share in self.child.items()}

        return cloned_tensor

    def get_class_attributes(self):
        """
        Specify all the attributes need to build a wrapper correctly when returning a response,
        for example precision_fractional is important when wrapping the result of a method
        on a self which is a fixed precision tensor with a non default precision_fractional.
        """
        return {
            "crypto_provider": self.crypto_provider,
<<<<<<< HEAD
            "field": self.field,
            "dtype": self.dtype,
=======
            "dtype": self.dtype,
            "field": self.field,
>>>>>>> 63af4f2a
            "protocol": self.protocol,
        }

    @property
    def grad(self):
        """
        Gradient makes no sense for Additive Shared Tensor, so we make it clear
        that if someone query .grad on a Additive Shared Tensor it doesn't error
        but returns grad and can't be set
        """
        return None

    def backward(self, *args, **kwargs):
        """Calling backward on Additive Shared Tensor doesn't make sense, but sometimes a call
        can be propagated downward the chain to an AST (for example in create_grad_objects), so
        we just ignore the call."""
        pass

    @staticmethod
    @memorize
    def calculateBits(field: int):
        return round(math.log(field, 2))

    def modulo(self, x):
        if self.dtype == "custom":
            mask_pos = x > self.max_value
            mask_neg = x < self.min_value
            if mask_pos.any():
                mask_pos = mask_pos.long()
                return self.modulo(x - (mask_pos * self.field))
            elif mask_neg.any():
                mask_neg = mask_neg.long()
                return self.modulo(x + (mask_neg * self.field))
            else:
                return x.type(self.torch_dtype)
        else:
            return x

    def get(self):
        """Fetches all shares and returns the plaintext tensor they represent"""

        shares = list()

        for share in self.child.values():
            if isinstance(share, sy.PointerTensor):
                shares.append(share.get())
            else:
                shares.append(share)
                self.owner.de_register_obj(share)

        # For dtype values long and int modulo is automatically handled by native torch tensors
        result = self.modulo(sum(shares))
        return result

    def virtual_get(self):
        """Get the value of the tensor without calling get
         - Useful for debugging, only for VirtualWorkers"""

        shares = list()

        for v in self.child.values():
            share = v.location._objects[v.id_at_location]
            shares.append(share)

        result = self.modulo(sum(shares))
        return result

    def init_shares(self, *owners):
        """Initializes shares and distributes them amongst their respective owners

        Args:
            *owners the list of shareholders. Can be of any length.

            """
        shares = self.generate_shares(
            self.child, n_workers=len(owners), random_type=self.torch_dtype
        )

        shares_dict = {}
        for share, owner in zip(shares, owners):
            share_ptr = share.send(owner, **no_wrap)
            shares_dict[share_ptr.location.id] = share_ptr

        self.child = shares_dict
        return self

    def generate_shares(self, secret, n_workers, random_type):
        """The cryptographic method for generating shares given a secret tensor.

        Args:
            secret: the tensor to be shared.
            n_workers: the number of shares to generate for each value
                (i.e., the number of tensors to return)
            random_type: the torch type shares should be encoded in (use the smallest possible)
                given the choice of mod"
            """
        random_type = torch.LongTensor if random_type == torch.int64 else torch.IntTensor
        if not isinstance(secret, random_type):
            secret = secret.type(random_type)

        random_shares = [random_type(secret.shape) for _ in range(n_workers - 1)]

        for share in random_shares:
            share.random_(self.min_value, self.max_value)
        shares = []
        for i in range(n_workers):
            if i == 0:
                share = random_shares[i]
            elif i < n_workers - 1:
                share = random_shares[i] - random_shares[i - 1]
            else:
                share = secret - random_shares[i - 1]
            shares.append(self.modulo(share))
        return shares

    def reconstruct(self):
        """
        Reconstruct the shares of the AdditiveSharingTensor remotely without
        its owner being able to see any sensitive value

        Returns:
            A MultiPointerTensor where all workers hold the reconstructed value
        """
        workers = self.locations

        ptr_to_sh = self.copy().wrap().send(workers[0], **no_wrap)
        pointer = ptr_to_sh.remote_get()

        pointers = [pointer]
        for worker in workers[1:]:
            pointers.append(pointer.copy().move(worker))

        return sy.MultiPointerTensor(children=pointers)

    def zero(self, shape=None):
        """
        Build an additive shared tensor of value zero with the same
        properties as self
        """

        if shape == None or len(shape) == 0:
            shape = self.shape if self.shape else [1]
        zero = torch.zeros(*shape, dtype=self.torch_dtype).share(
            *self.locations,
            field=self.field,
            dtype=self.dtype,
            crypto_provider=self.crypto_provider,
            **no_wrap,
        )
        return zero

    def refresh(self):
        """
        Refresh shares by adding shares of zero
        """
        zero = self.zero()
        r = self + zero
        return r

    @overloaded.overload_method
    def _getitem_multipointer(self, self_shares, indices_shares):
        """
        Support x[i] where x is an AdditiveSharingTensor and i a MultiPointerTensor

        Args:
            self_shares (dict): the dict of shares of x
            indices_shares (dict): the dict of shares of i

        Returns:
            an AdditiveSharingTensor
        """
        selected_shares = {}
        for worker, share in self_shares.items():
            indices = []
            for index in indices_shares:
                if isinstance(index, slice):
                    indices.append(index)
                elif isinstance(index, dict):
                    indices.append(index[worker])
                else:
                    raise NotImplementedError("Index type", type(indices), "not supported")
            selected_share = share[tuple(indices)]
            selected_shares[worker] = selected_share

        return selected_shares

    @overloaded.overload_method
    def _getitem_public(self, self_shares, indices):
        """
        Support x[i] where x is an AdditiveSharingTensor and i a MultiPointerTensor

        Args:
            self_shares (dict): the dict of shares of x
            indices_shares (tuples of ints): integers indices

        Returns:
            an AdditiveSharingTensor

        """
        selected_shares = {}
        for worker, share in self_shares.items():
            selected_shares[worker] = share[indices]

        return selected_shares

    def __getitem__(self, indices):
        if not isinstance(indices, (tuple, list)):
            indices = (indices,)
        tensor_type = type(indices[-1])

        if tensor_type == sy.MultiPointerTensor:
            return self._getitem_multipointer(indices)
        else:
            return self._getitem_public(indices)

    ## SECTION SPDZ

    @overloaded.method
    def add(self, shares: dict, other):
        """Adds operand to the self AST instance.

        Args:
            shares: a dictionary <location_id -> PointerTensor) of shares corresponding to
                self. Equivalent to calling self.child.
            other: the operand being added to self, can be:
                - a dictionary <location_id -> PointerTensor) of shares
                - a torch tensor
                - a constant
        """
        if isinstance(other, int):
            other = torch.tensor([other], dtype=self.torch_dtype)

        if isinstance(other, (torch.LongTensor, torch.IntTensor)):
            # if someone passes a torch tensor, we share it and keep the dict
            other = other.share(
                *self.child.keys(),
                field=self.field,
                dtype=self.dtype,
                crypto_provider=self.crypto_provider,
                **no_wrap,
            ).child
        elif not isinstance(other, dict):
            # if someone passes in a constant, we cast it to a tensor, share it and keep the dict
            other = (
                torch.tensor([other], dtype=self.torch_dtype)
                .share(
                    *self.child.keys(),
                    field=self.field,
                    dtype=self.dtype,
                    crypto_provider=self.crypto_provider,
                    **no_wrap,
                )
                .child
            )

        assert len(shares) == len(other)

        # matches each share which needs to be added according
        # to the location of the share
        new_shares = {}
        for k, v in shares.items():
            new_shares[k] = self.modulo(other[k] + v)
        return new_shares

    __add__ = add
    __radd__ = add

    @overloaded.method
    def sub(self, shares: dict, other):
        """Subtracts an operand from the self AST instance.

        Args:
            shares: a dictionary <location_id -> PointerTensor) of shares corresponding to
                self. Equivalent to calling self.child.
            other: the operand being subtracted from self, can be:
                - a dictionary <location_id -> PointerTensor) of shares
                - a torch tensor
                - a constant
        """

        if isinstance(other, int):
            other = torch.tensor([other], dtype=self.torch_dtype)

        if isinstance(other, (torch.LongTensor, torch.IntTensor)):
            # if someone passes a torch tensor, we share it and keep the dict
            other = other.share(
                *self.child.keys(),
                field=self.field,
                dtype=self.dtype,
                crypto_provider=self.crypto_provider,
                **no_wrap,
            ).child
        elif not isinstance(other, dict):
            # if someone passes in a constant, we cast it to a tensor, share it and keep the dict
            other = (
                torch.tensor([other], dtype=self.torch_dtype)
                .share(
                    *self.child.keys(),
                    field=self.field,
                    dtype=self.dtype,
                    crypto_provider=self.crypto_provider,
                    **no_wrap,
                )
                .child
            )

        assert len(shares) == len(other)

        # matches each share which needs to be added according
        # to the location of the share
        new_shares = {}
        for k, v in shares.items():
            new_shares[k] = self.modulo(v - other[k])

        return new_shares

    __sub__ = sub

    def __rsub__(self, other):
        return (self - other) * -1

    def _private_mul(self, other, equation: str):
        """Abstractly Multiplies two tensors

        Args:
            self: an AdditiveSharingTensor
            other: another AdditiveSharingTensor
            equation: a string representation of the equation to be computed in einstein
                summation form
        """
        # check to see that operation is either mul or matmul
        assert equation == "mul" or equation == "matmul"
        cmd = getattr(torch, equation)

        assert isinstance(other, AdditiveSharingTensor)

        assert len(self.child) == len(other.child)

        if self.crypto_provider is None:
            raise AttributeError("For multiplication a crypto_provider must be passed.")

        shares = spdz.spdz_mul(equation, self, other, self.crypto_provider, self.field, self.dtype)

        return shares

    @overloaded.method
    def _public_mul(self, shares, other, equation):
        """Multiplies an AdditiveSharingTensor with a non-private value
        (int, torch tensor, MultiPointerTensor, etc.)

        When other is a constant equal to zero, the shares vanish so we need to add fresh
        shares of zero.

        Args:
            shares (dict): a dictionary <location_id -> PointerTensor) of shares corresponding to
                self. Equivalent to calling self.child.
            other (dict of int): operand being multiplied with self, can be:
                - a dictionary <location_id -> PointerTensor) of shares
                - a torch tensor (Int or Long)
                - or an integer
            equation: a string representation of the equation to be computed in einstein
                summation form
        """
        assert equation == "mul" or equation == "matmul"
        cmd = getattr(torch, equation)
        if isinstance(other, dict):
            return {
                worker: (self.modulo(cmd(share, other[worker]))) for worker, share in shares.items()
            }
        else:
            other_is_zero = False
            if isinstance(other, (torch.LongTensor, torch.IntTensor)):
                if (other == 0).any():
                    other_is_zero = True
            elif other == 0:
                other_is_zero = True

            if other_is_zero:
                res = {}
                first_it = True

                for worker, share in shares.items():
                    cmd_res = cmd(share, other)
                    if first_it:
                        first_it = False
                        zero_shares = self.zero(cmd_res.shape).child
                    res[worker] = self.modulo(cmd(share, other) + zero_shares[worker])
                return res
            else:
                return {
                    worker: (self.modulo(cmd(share, other))) for worker, share in shares.items()
                }

    def mul(self, other):
        """Multiplies two tensors together

        Args:
            self (AdditiveSharingTensor): an AdditiveSharingTensor
            other: another AdditiveSharingTensor, or a MultiPointerTensor, or an integer
        """
        if not isinstance(other, sy.AdditiveSharingTensor):
            return self._public_mul(other, "mul")

        return self._private_mul(other, "mul")

    def __mul__(self, other, **kwargs):
        return self.mul(other, **kwargs)

    def __imul__(self, other):
        self = self.mul(other)
        return self

    def square(self):
        return self.mul(self)

    def pow(self, power):
        """
        Compute integer power of a number by recursion using mul

        This uses the following trick:
         - Divide power by 2 and multiply base to itself (if the power is even)
         - Decrement power by 1 to make it even and then follow the first step
        """
        base = self

        result = 1
        while power > 0:
            # If power is odd
            if power % 2 == 1:
                result = result * base

            # Divide the power by 2
            power = power // 2
            # Multiply base to itself
            base = base * base

        return result

    __pow__ = pow

    def matmul(self, other):
        """Multiplies two tensors matrices together

        Args:
            self: an AdditiveSharingTensor
            other: another AdditiveSharingTensor or a MultiPointerTensor
        """
        # If the multiplication can be public
        if not isinstance(other, sy.AdditiveSharingTensor):
            return self._public_mul(other, "matmul")

        return self._private_mul(other, "matmul")

    def mm(self, *args, **kwargs):
        """Multiplies two tensors matrices together
        """
        return self.matmul(*args, **kwargs)

    def __matmul__(self, *args, **kwargs):
        """Multiplies two tensors matrices together
        """
        return self.matmul(*args, **kwargs)

    def __itruediv__(self, *args, **kwargs):

        result = self.__truediv__(*args, **kwargs)
        self.child = result.child

    def _private_div(self, divisor):
        return securenn.division(self, divisor)

    @overloaded.method
    def _public_div(self, shares: dict, divisor):
        # TODO: how to correctly handle division in Zq?
        divided_shares = {}
        for i_worker, (location, pointer) in enumerate(shares.items()):
            # Still no solution to perform a real division on a additive shared tensor
            # without a heavy crypto protocol.
            # For now, the solution works in most cases when the tensor is shared between 2 workers
            divided_shares[location] = pointer / divisor

        return divided_shares

    def div(self, divisor):
        if isinstance(divisor, AdditiveSharingTensor):
            return self._private_div(divisor)
        else:
            return self._public_div(divisor)

    __truediv__ = div

    @overloaded.method
    def mod(self, shares: dict, modulus: int):
        assert isinstance(modulus, int)

        moded_shares = {}
        for location, pointer in shares.items():
            moded_shares[location] = pointer % modulus

        return moded_shares

    def __mod__(self, *args, **kwargs):
        return self.mod(*args, **kwargs)

    @overloaded.method
    def chunk(self, shares, *args, **kwargs):
        """
        This method overrides the torch.Tensor.chunk() method of Pytorch
        """
        results = None

        for worker, share in shares.items():
            share_results = share.chunk(*args, **kwargs)
            if isinstance(share_results, (tuple, list)):
                if results is None:
                    results = [{worker: share_result} for share_result in share_results]
                else:
                    for result, share_result in zip(results, share_results):
                        result[worker] = share_result
            else:
                if results is None:
                    results = {}
                results[worker] = share_results

        return results

    @staticmethod
    @overloaded.module
    def torch(module):
        def add(self, other):
            """Overload add(x, y) to redirect to add(y)"""
            return self.add(other)

        module.add = add

        def mul(self, other):
            """Overload torch.mul(x, y) to redirect to x.mul(y)"""
            return self.mul(other)

        module.mul = mul

        def matmul(self, other):
            """Overload torch.matmul(x, y) to redirect to x.matmul(y)"""
            return self.matmul(other)

        module.matmul = matmul

        def sum(self, *args, **kwargs):
            """Overload torch.sum(x) to redirect to x.sum()"""
            return self.sum(*args, **kwargs)

        module.sum = sum

        def dot(self, other):
            """Overload torch.dot(x, y)"""
            return self.mul(other).sum()

        module.dot = dot

        def mean(self, *args, **kwargs):
            """Overload torch.mean(x)"""
            # We cannot directly use mean on Long tensors
            # so we do it by hand with a sum and a division
            sum = self.sum(*args, **kwargs)

            # We need to know how many input values are used for each
            # output value to divide
            dims_to_reduce = args[0] if args else range(self.dim())
            if isinstance(dims_to_reduce, int):
                dims_to_reduce = (dims_to_reduce,)

            div = 1
            for i, s in enumerate(self.shape):
                if i in dims_to_reduce:
                    div *= s

            return sum // div

        module.mean = mean

        @overloaded.function
        def unbind(tensor_shares, **kwargs):
            results = None

            for worker, share in tensor_shares.items():
                share_results = torch.unbind(share, **kwargs)
                if results is None:
                    results = [{worker: share_result} for share_result in share_results]
                else:
                    for result, share_result in zip(results, share_results):
                        result[worker] = share_result

            return results

        module.unbind = unbind

        def share_combine(tensors_shares):
            results = {}
            workers = tensors_shares[0].keys()

            for worker in workers:
                tensors_share = []
                for tensor_shares in tensors_shares:
                    tensor_share = tensor_shares[worker]
                    tensors_share.append(tensor_share)
                results[worker] = tensors_share

            return results

        @overloaded.function
        def stack(tensors_shares, **kwargs):
            return {
                worker: torch.stack(share, **kwargs)
                for (worker, share) in share_combine(tensors_shares).items()
            }

        module.stack = stack

        @overloaded.function
        def cat(tensors_shares, **kwargs):
            return {
                worker: torch.cat(share, **kwargs)
                for (worker, share) in share_combine(tensors_shares).items()
            }

        module.cat = cat

        def chunk(tensor, *args, **kwargs):
            return tensor.chunk(*args, **kwargs)

        module.chunk = chunk

        @overloaded.function
        def roll(tensor_shares, shifts, **kwargs):
            """ Return a tensor where values are cyclically shifted compared to the original one.
            For instance, torch.roll([1, 2, 3], 1) returns torch.tensor([3, 1, 2]).
            In **kwargs should be dims, an argument to tell along which dimension the tensor should
            be rolled. If dims is None, the tensor is flattened, rolled, and restored to its original shape.
            shifts and dims can be tuples of same length to perform several rolls along different dimensions.
            """
            results = {}
            for worker, share in tensor_shares.items():
                if isinstance(shifts, dict):
                    results[worker] = torch.roll(share, shifts[worker], **kwargs)
                elif isinstance(shifts, tuple) and isinstance(shifts[0], dict):
                    worker_shifts = [s[worker] for s in shifts]
                    results[worker] = torch.roll(share, worker_shifts, **kwargs)
                else:
                    results[worker] = torch.roll(share, shifts, **kwargs)

            return results

        module.roll = roll

        def max(tensor, **kwargs):
            return tensor.max(**kwargs)

        module.max = max

        def argmax(tensor, **kwargs):
            return tensor.argmax(**kwargs)

        module.argmax = argmax

        @overloaded.module
        def functional(module):
            @overloaded.function
            def split(tensor_shares, *args, **kwargs):
                results = None

                for worker, share in tensor_shares.items():
                    share_results = torch.split(share, *args, **kwargs)
                    if results is None:
                        results = [{worker: share_result} for share_result in share_results]
                    else:
                        for result, share_result in zip(results, share_results):
                            result[worker] = share_result

                return results

            module.split = split

        module.functional = functional

        @overloaded.module
        def nn(module):
            @overloaded.module
            def functional(module):
                def relu(tensor_shares, inplace=False):
                    return tensor_shares.relu()

                module.relu = relu

                @overloaded.function
                def pad(input_shares, pad, mode="constant", value=0):
                    padded_shares = {}
                    for location, shares in input_shares.items():
                        padded_shares[location] = torch.nn.functional.pad(shares, pad, mode, value)

                    return padded_shares

                module.pad = pad

            module.functional = functional

        module.nn = nn

    ## SECTION SNN

<<<<<<< HEAD
    @crypto_protocol("snn")
    def relu(self):
=======
    def relu(self, inplace=False):
>>>>>>> 63af4f2a
        return securenn.relu(self)

    @crypto_protocol("fss")
    def relu(self):
        zero = self - self
        return self * (self >= zero)

    def positive(self):
        # self >= 0
        return securenn.relu_deriv(self)

    def gt(self, other):
        r = self - other - 1
        return r.positive()

    @crypto_protocol("snn")
    def __gt__(self, other):
        return self.gt(other)

    @crypto_protocol("fss")
    def __gt__(self, other):
        return (other + 1) <= self

    def ge(self, other):
        return (self - other).positive()

    @crypto_protocol("snn")
    def __ge__(self, other):
        return self.ge(other)

    @crypto_protocol("fss")
    def __ge__(self, other):
<<<<<<< HEAD
        if isinstance(other, int):
            other = self - self + other
=======
>>>>>>> 63af4f2a
        return other <= self

    def lt(self, other):
        return (other - self - 1).positive()

    @crypto_protocol("snn")
    def __lt__(self, other):
        return self.lt(other)

    @crypto_protocol("fss")
    def __lt__(self, other):
        return (self + 1) <= other

    def le(self, other):
        return (other - self).positive()

    @crypto_protocol("snn")
    def __le__(self, other):
        return self.le(other)

    @crypto_protocol("fss")
    def __le__(self, other):
        return fss.le(self, other)

    @crypto_protocol("snn")
    def eq(self, other):
        diff = self - other
        diff2 = diff * diff
        negdiff2 = diff2 * -1
        return negdiff2.positive()

    @crypto_protocol("fss")
    def eq(self, other):
        return fss.eq(self, other)

    def __eq__(self, other):
        return self.eq(other)

    def max(self, dim=None, return_idx=False):
        """
        Return the maximum value of an additive shared tensor

        Args:
            dim (None or int): if not None, the dimension on which
                the comparison should be done
            return_idx (bool): Return the index of the maximum value
                Note that if dim is specified then the index is returned
                anyway to match the Pytorch syntax.

        return:
            the maximum value (possibly across an axis)
            and optionally the index of the maximum value (possibly across an axis)
        """
        values = self
        n_dim = self.dim()

        # Make checks and transformation
        assert dim is None or (0 <= dim < n_dim), f"Dim overflow  0 <= {dim} < {n_dim}"
        # FIXME make it cleaner and robust for more options
        if n_dim == 2:
            if dim == None:
                values = values.view(-1)
            elif dim == 1:
                values = values.t()
        assert n_dim <= 2, "Max on tensor with len(shape) > 2 is not supported."

        # Init max vals and idx to the first element
        max_value = values[0]
        max_index = torch.tensor([0]).share(
            *self.locations,
            field=self.field,
            dtype=self.dtype,
            crypto_provider=self.crypto_provider,
            **no_wrap,
        )

        for i in range(1, len(values)):
            a = values[i]
            beta = a >= max_value
            max_index = max_index + beta * (i - max_index)
            max_value = max_value + beta * (a - max_value)

        if dim is None and return_idx is False:
            return max_value
        else:
            return max_value, max_index * 1000

    # def argmax(self, dim=None):
    #
    #     max_value, max_index = self.max(dim=dim, return_idx=True)
    #
    #     return max_index

    def _one_hot_to_index(self, dim, keepdim):
        """
        Converts a one-hot self output from an argmax / argmin function to a
        self containing indices from the input self from which the result of the
        argmax / argmin was obtained.

        Inspired from Crypten
        """
        if dim is None:
            result = self.flatten()
            n_elem = list(self.child.values())[0].nelement()
            result = result * torch.tensor(list(range(n_elem))).long().wrap()
            return result.sum()
        else:
            size = [1] * self.dim()
            size[dim] = self.shape[dim]
            result = self * torch.tensor(list(range(self.shape[dim]))).view(size).long().wrap()
            return result.sum(dim, keepdim=keepdim)

    def argmax(self, dim=None):
        """
        Compute argmax using pairwise comparisons. Makes the number of rounds fixed, here it is 2.

        Inspired from Crypten.

        Args:
            dim: compute argmax over a specific diomension
        """
        x = self.flatten() if dim is None else self

        x_pairwise_shares = {}

        for worker, share in x.child.items():

            response_ids = [sy.ID_PROVIDER.pop()]
            command = ("helper_argmax_pairwise", share, tuple(), dict(dim=dim))
            response = self.owner.send_command(
                message=command, recipient=share.location, return_ids=response_ids
            )
            x_pairwise_shares[worker] = response

        x_pairwise = AdditiveSharingTensor(**self.get_class_attributes()).on(
            x_pairwise_shares, wrap=False
        )

        pairwise_comparisons = x_pairwise >= 0

        _dim = -1 if dim is None else dim
        row_length = x.shape[_dim] if x.shape[_dim] > 1 else 2

        result = pairwise_comparisons.sum(0)
        result = result >= (row_length - 1)

        result = result.reshape(self.shape) if dim is None else result

        return result._one_hot_to_index(dim, keepdim=False)

    ## STANDARD

    @staticmethod
    def select_worker(args_, worker):
        """
        utility function for handle_func_command which help to select
        shares (seen as elements of dict) in an argument set. It could
        perhaps be put elsewhere

        Args:
            args_: arguments to give to a functions
            worker: owner of the shares to select

        Return:
            args_ where the AdditiveSharedTensors are replaced by
            the appropriate share
        """
        return map(lambda x: x[worker] if isinstance(x, dict) else x, args_)

    @classmethod
    def handle_func_command(cls, command):
        """
        Receive an instruction for a function to be applied on a Syft Tensor,
        Replace in the args all the LogTensors with
        their child attribute, forward the command instruction to the
        handle_function_command of the type of the child attributes, get the
        response and replace a Syft Tensor on top of all tensors found in
        the response.

        Args:
            command: instruction of a function command: (command name,
            <no self>, arguments[, kwargs_])

        Returns:
            the response of the function command
        """
        cmd, _, args_, kwargs_ = command

        # Check that the function has not been overwritten
        try:
            # Try to get recursively the attributes in cmd = "<attr1>.<attr2>.<attr3>..."
            cmd = cls.rgetattr(cls, cmd)
        except AttributeError:
            pass
        if not isinstance(cmd, str):
            return cmd(*args_, **kwargs_)

        tensor = args_[0] if not isinstance(args_[0], (tuple, list)) else args_[0][0]

        # Replace all SyftTensors with their child attribute
        new_args, new_kwargs, new_type = hook_args.unwrap_args_from_function(cmd, args_, kwargs_)

        results = {}
        for worker, share in new_args[0].items():
            new_type = type(share)
            new_args_worker = tuple(AdditiveSharingTensor.select_worker(new_args, worker))

            # build the new command
            new_command = (cmd, None, new_args_worker, new_kwargs)

            # Send it to the appropriate class and get the response
            results[worker] = new_type.handle_func_command(new_command)

        # Put back AdditiveSharingTensor on the tensors found in the response
        response = hook_args.hook_response(
            cmd, results, wrap_type=cls, wrap_args=tensor.get_class_attributes()
        )

        return response

    def set_garbage_collect_data(self, value):
        shares = self.child
        for _, share in shares.items():
            share.garbage_collect_data = value

    def get_garbage_collect_data(self):
        garbage_collect_data_dict = dict()
        shares = self.child

        for worker, share in shares.items():
            garbage_collect_data_dict[worker] = share.garbage_collect_data

        return garbage_collect_data_dict

    @staticmethod
    def simplify(worker: AbstractWorker, tensor: "AdditiveSharingTensor") -> tuple:
        """
        This function takes the attributes of a AdditiveSharingTensor and saves them in a tuple
        Args:
            tensor (AdditiveSharingTensor): a AdditiveSharingTensor
        Returns:
            tuple: a tuple holding the unique attributes of the additive shared tensor
        Examples:
            data = simplify(tensor)
        """

        chain = None
        if hasattr(tensor, "child"):
            chain = sy.serde.msgpack.serde._simplify(worker, tensor.child)

        # Don't delete the remote values of the shares at simplification
        garbage_collect = tensor.get_garbage_collect_data()
        tensor.set_garbage_collect_data(False)

        return (
            sy.serde.msgpack.serde._simplify(worker, tensor.id),
            sy.serde.msgpack.serde._simplify(worker, tensor.field),
            tensor.dtype.encode("utf-8"),
            sy.serde.msgpack.serde._simplify(worker, tensor.crypto_provider.id),
            chain,
            garbage_collect,
        )

    @staticmethod
    def detail(worker: AbstractWorker, tensor_tuple: tuple) -> "AdditiveSharingTensor":
        """
            This function reconstructs a AdditiveSharingTensor given it's attributes in form of a tuple.
            Args:
                worker: the worker doing the deserialization
                tensor_tuple: a tuple holding the attributes of the AdditiveSharingTensor
            Returns:
                AdditiveSharingTensor: a AdditiveSharingTensor
            Examples:
                shared_tensor = detail(data)
            """
        tensor_id, field, dtype, crypto_provider, chain, garbage_collect = tensor_tuple

        crypto_provider = sy.serde.msgpack.serde._detail(worker, crypto_provider)

        tensor = AdditiveSharingTensor(
            owner=worker,
            id=sy.serde.msgpack.serde._detail(worker, tensor_id),
            field=sy.serde.msgpack.serde._detail(worker, field),
            dtype=dtype.decode("utf-8"),
            crypto_provider=worker.get_worker(crypto_provider),
        )

        if chain is not None:
            chain = sy.serde.msgpack.serde._detail(worker, chain)
            tensor.child = chain

        tensor.set_garbage_collect_data(garbage_collect)

        return tensor

    @staticmethod
    def bufferize(
        worker: AbstractWorker, tensor: "AdditiveSharingTensor"
    ) -> "AdditiveSharingTensorPB":
        """
        This function takes the attributes of a AdditiveSharingTensor and saves them in a protobuf object
        Args:
            tensor (AdditiveSharingTensor): a AdditiveSharingTensor
        Returns:
            protobuf: a protobuf object holding the unique attributes of the additive shared tensor
        Examples:
            data = protobuf(tensor)
        """
        protobuf_tensor = AdditiveSharingTensorPB()

        if hasattr(tensor, "child"):
            for key, value in tensor.child.items():
                sy.serde.protobuf.proto.set_protobuf_id(protobuf_tensor.location_ids.add(), key)
                protobuf_share = sy.serde.protobuf.serde._bufferize(worker, value)
                protobuf_tensor.shares.append(protobuf_share)

        # Don't delete the remote values of the shares at simplification
        tensor.set_garbage_collect_data(False)

        sy.serde.protobuf.proto.set_protobuf_id(protobuf_tensor.id, tensor.id)
        sy.serde.protobuf.proto.set_protobuf_id(
            protobuf_tensor.crypto_provider_id, tensor.crypto_provider.id
        )

        if tensor.field >= 2 ** 64:
            protobuf_tensor.field_str = str(tensor.field)
        else:
            protobuf_tensor.field_int = tensor.field
        protobuf_tensor.dtype = tensor.dtype

        return protobuf_tensor

    @staticmethod
    def unbufferize(
        worker: AbstractWorker, protobuf_tensor: "AdditiveSharingTensorPB"
    ) -> "AdditiveSharingTensor":
        """
            This function reconstructs a AdditiveSharingTensor given its' attributes in form of a protobuf object.
            Args:
                worker: the worker doing the deserialization
                protobuf_tensor: a protobuf object holding the attributes of the AdditiveSharingTensor
            Returns:
                AdditiveSharingTensor: a AdditiveSharingTensor
            Examples:
                shared_tensor = unprotobuf(data)
            """

        tensor_id = sy.serde.protobuf.proto.get_protobuf_id(protobuf_tensor.id)
        crypto_provider_id = sy.serde.protobuf.proto.get_protobuf_id(
            protobuf_tensor.crypto_provider_id
        )
        field = int(getattr(protobuf_tensor, protobuf_tensor.WhichOneof("field_size")))
        dtype = protobuf_tensor.dtype

        tensor = AdditiveSharingTensor(
            owner=worker,
            id=tensor_id,
            field=field,
            dtype=dtype,
            crypto_provider=worker.get_worker(crypto_provider_id),
        )

        if protobuf_tensor.location_ids is not None:
            chain = {}
            for pb_location_id, share in zip(protobuf_tensor.location_ids, protobuf_tensor.shares):
                location_id = sy.serde.protobuf.proto.get_protobuf_id(pb_location_id)
                chain[location_id] = sy.serde.protobuf.serde._unbufferize(worker, share)
            tensor.child = chain

        return tensor


### Register the tensor with hook_args.py ###
hook_args.default_register_tensor(AdditiveSharingTensor)<|MERGE_RESOLUTION|>--- conflicted
+++ resolved
@@ -3,18 +3,10 @@
 import warnings
 
 import syft as sy
-<<<<<<< HEAD
-
-=======
->>>>>>> 63af4f2a
 from syft.frameworks.torch.mpc import crypto_protocol
 from syft.frameworks.torch.mpc import spdz
 from syft.frameworks.torch.mpc import securenn
 from syft.frameworks.torch.mpc import fss
-<<<<<<< HEAD
-=======
-from syft.generic.utils import memorize
->>>>>>> 63af4f2a
 
 from syft.generic.tensor import AbstractTensor
 from syft.generic.frameworks.hook import hook_args
@@ -195,13 +187,8 @@
         """
         return {
             "crypto_provider": self.crypto_provider,
-<<<<<<< HEAD
-            "field": self.field,
-            "dtype": self.dtype,
-=======
             "dtype": self.dtype,
             "field": self.field,
->>>>>>> 63af4f2a
             "protocol": self.protocol,
         }
 
@@ -910,13 +897,8 @@
         module.nn = nn
 
     ## SECTION SNN
-
-<<<<<<< HEAD
     @crypto_protocol("snn")
-    def relu(self):
-=======
     def relu(self, inplace=False):
->>>>>>> 63af4f2a
         return securenn.relu(self)
 
     @crypto_protocol("fss")
@@ -949,11 +931,8 @@
 
     @crypto_protocol("fss")
     def __ge__(self, other):
-<<<<<<< HEAD
         if isinstance(other, int):
             other = self - self + other
-=======
->>>>>>> 63af4f2a
         return other <= self
 
     def lt(self, other):
