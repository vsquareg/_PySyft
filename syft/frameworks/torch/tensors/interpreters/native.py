import math
from typing import List
from typing import Union
import warnings
import weakref

import numpy as np
import torch

import syft
from syft.generic.frameworks.hook import hook_args
from syft.generic.frameworks.overload import overloaded
<<<<<<< HEAD
from syft.generic.utils import memorize
from syft.frameworks.torch.tensors.interpreters.crt_precision import _moduli_for_fields
=======
>>>>>>> dda75cf3
from syft.frameworks.torch.tensors.interpreters.paillier import PaillierTensor
from syft.messaging.message import TensorCommandMessage
from syft.generic.frameworks.types import FrameworkTensor
from syft.generic.tensor import AbstractTensor
from syft.generic.pointers.pointer_tensor import PointerTensor
from syft.workers.base import BaseWorker

from syft.exceptions import PureFrameworkTensorFoundError
from syft.exceptions import InvalidTensorForRemoteGet
from syft.exceptions import SendNotPermittedError


def _get_maximum_precision():
    """This function returns the maximum value allowed for precision fractions before the chain decides to use LPT.

    This function can be overridden if the setup requires the use of LargePrecisionTensor from a smaller precision.

    The default value is the size of torch.long

    Returns:
        The maximum value for precision allowed in this setup
    """
    return default_pytorch_maximum_precision()


def default_pytorch_maximum_precision():
    """Dealing with integers > 2**63-1 is not fun with precision tensors.
    """
    return 63


class TorchTensor(AbstractTensor):
    """Add methods to this tensor to have them added to every torch.Tensor object.

    This tensor is simply a more convenient way to add custom functions to
    all Torch tensor types. When you add a function to this tensor, it will
    be added to EVERY native torch tensor type (i.e. torch.Torch) automatically
    by the TorchHook (which is in frameworks/torch/hook.py).

    Note: all methods from AbstractTensor will also be included because this
    tensor extends AbstractTensor. So, if you're looking for a method on
    the native torch tensor API but it's not listed here, you might try
    checking AbstractTensor.
    """

    origin = None
    id_at_origin = None

    def has_child(self):
        return hasattr(self, "child")

    def trigger_origin_backward_hook(self, origin: str, id_at_origin: int):
        """
        This hook is triggered when a tensor which was received from a sender has
        a gradient update. It will send back to this sender and his original tensor
        this gradient value to be set remotely. Also, because this is triggered during
        backward(), the backward command is also forwarded back.

        Args:
            origin (str): id of the worker where this tensor comes from
            id_at_origin (int): what was its original id
        """

        def trigger_origin_backward(grad):
            """
            The function setting back the gradient and calling backward

            Args:
                grad: the gradient tensor being set
            """

            location = self.owner.get_worker(origin)

            # set gradient at the origin
            message = TensorCommandMessage.computation("set_grad", id_at_origin, (grad,), {}, None)
            self.owner.send_msg(message=message, location=location)

            # call backward()
            message = TensorCommandMessage.computation("backward", id_at_origin, (grad,), {}, None)
            self.owner.send_msg(message=message, location=location)

        return trigger_origin_backward

    def set_grad(self, grad):
        self.grad = grad

    @property
    def tags(self):
        if self.has_child():
            return self.child.tags
        else:
            if not hasattr(self, "_tags"):
                self._tags = None
            return self._tags

    @tags.setter
    def tags(self, new_tags):
        if self.has_child():
            if new_tags is not None:
                self.child.tags = set(new_tags)
            else:
                self.child.tags = set()
        else:
            self._tags = new_tags

    @property
    def description(self):
        if self.has_child():
            return self.child.description
        else:
            if not hasattr(self, "_description"):
                self._description = None
            return self._description

    @description.setter
    def description(self, new_desc):
        if self.has_child():
            self.child.description = new_desc
        else:
            self._description = new_desc

    @property
    def shape(self):
        if self.is_wrapper:
            return self.child.shape
        else:
            return self.native_shape

    @property
    def data(self):
        if self.is_wrapper:
            return self.child.data
        else:
            return self.native_data

    @property
    def grad(self):
        if self.is_wrapper:
            child_grad = self.child.grad
            if child_grad is None:
                return None
            else:
                if child_grad.is_wrapper:
                    return child_grad
                else:
                    return child_grad.wrap()
        else:
            to_return = self.native_grad

            # good to ensure that the ID stays consistent
            # not 100% this is required but it's at least
            # good practice
            try:
                to_return.id = self.grad_id
            except AttributeError:
                if to_return is not None and hasattr(to_return, "id"):
                    self.grad_id = to_return.id

            return to_return

    @grad.setter
    def grad(self, new_grad):

        # If grad is not a pure torch tensor you need to store the chain in a
        # specific place otherwise it will get deleted
        if new_grad is not None and (
            not isinstance(new_grad, torch.Tensor) or hasattr(new_grad, "child")
        ):
            self.child.grad = new_grad  # .wrap()
        else:
            if self.native_grad is not None:
                with torch.no_grad():
                    self.native_grad = new_grad
            elif new_grad is not None:
                self.native_grad = new_grad
        return self

    def __str__(self) -> str:
        if self.has_child():
            if self.is_wrapper:
                return "(Wrapper)>" + self.child.__str__()
            else:
                return type(self).__name__ + ">" + self.child.__str__()
        else:
            return self.native___str__()

    def __repr__(self) -> str:
        if self.has_child():
            if self.is_wrapper:
                return "(Wrapper)>" + self.child.__str__()
            else:
                return type(self).__name__ + ">" + self.child.__repr__()
        else:
            out = self.native___repr__()

            big_repr = False

            if self.tags is not None and len(self.tags):
                big_repr = True
                out += "\n\tTags: "
                for tag in self.tags:
                    out += str(tag) + " "

            if self.description is not None:
                big_repr = True
                out += "\n\tDescription: " + str(self.description).split("\n")[0] + "..."

            if big_repr:
                out += "\n\tShape: " + str(self.shape)

            return out

    def __eq__(self, other):
        return self.eq(other)

    @property
    def id(self):
        if self.is_wrapper:
            return self.child.id
        else:
            try:
                return self._id
            except AttributeError:
                self._id = syft.ID_PROVIDER.pop()
                return self._id

    @property
    def gc(self):
        return self.garbage_collection

    @gc.setter
    def gc(self, flag):
        self.garbage_collection = flag

    @property
    def disable_gc(self):
        self.child.garbage_collect_data = False
        self.garbage_collection = False
        return self

    @property
    def garbage_collection(self):
        if not self.has_child():
            if hasattr(self, "ptr") and self.ptr is not None:
                self.child = self.ptr
                self.child.garbage_collect_data = True
        return self.child.garbage_collect_data

    @garbage_collection.setter
    def garbage_collection(self, flag):
        if not self.has_child():
            if hasattr(self, "ptr") and self.ptr is not None:
                self.child = self.ptr
        self.child.garbage_collect_data = flag

    @id.setter
    def id(self, new_id):
        if self.is_wrapper:
            self.child.id = new_id
        else:
            self._id = new_id

    def _is_parameter(self):
        """
        Utility method to test if the tensor is in fact a Parameter
        """
        return isinstance(self, torch.nn.Parameter)

    # Fix handle_command_function to correct this. #2637
    @staticmethod
    @overloaded.module
    def torch(module):
        def roll(tensor, shifts, **kwargs):
            int_shifts = int(shifts.item())
            return torch.native_roll(tensor, int_shifts, **kwargs)

        module.roll = roll

    @classmethod
    def handle_func_command(cls, command):
        """
        Operates as a router for functions. A function call always starts
        by being handled here and 3 scenarii must be considered:

        Real Torch tensor:
            The arguments of the function are real tensors so we should
            run the native torch command

        Torch wrapper:
            The arguments are just wrappers at the top of a chain
            (ex: wrapper>LoggingTensor>Torch tensor), so just forward
            the instruction to the next layer type in the chain (in
            the example above to LoggingTensor.handle_func_command),
            get the response and replace a wrapper on top of all tensors
            found in the response.

        Syft Tensor:
            The arguments are syft tensors of same type: this can happen
            if at any node of the chain where some function is forwarded,
            the handle_func_command modify the function and make a new
            call but keeps the arguments "un-wrapped". Making a new call
            means that by default the command is treated here in the
            global router.

        :param command: instruction of a function command: (command name,
        <no self>, arguments[, kwargs_])
        :return: the response of the function command
        """
        cmd, _, args_, kwargs_ = command

        try:  # will work if tensors are wrappers

            # Replace all torch tensor with their child attribute
            # Note that we return also args_type which helps handling case 3 in the docstring
            new_args, new_kwargs, new_type, args_type = hook_args.unwrap_args_from_function(
                cmd, args_, kwargs_, return_args_type=True
            )
            # This handles case 3: it redirects the command to the appropriate class depending
            # of the syft type of the arguments and returns
            if args_type not in FrameworkTensor:
                return args_type.handle_func_command(command)
            # build the new command
            new_command = (cmd, None, new_args, new_kwargs)
            # Send it to the appropriate class and get the response
            try:
                response = new_type.handle_func_command(new_command)
            except RuntimeError:
                # Change the library path to avoid errors on layers like AvgPooling
                list_new_command = list(new_command)
                list_new_command[0] = cls._fix_torch_library(new_command[0])
                new_command = tuple(list_new_command)
                response = new_type.handle_func_command(new_command)

            # Put back the wrappers where needed
            response = hook_args.hook_response(cmd, response, wrap_type=args_type)
        except PureFrameworkTensorFoundError:  # means that it's not a wrapper but a pure tensor

            # Check that the function has not been overwritten
            try:
                # Try to get recursively the attributes in cmd = "<attr1>.<attr2>.<attr3>..."
                command = cls.rgetattr(cls, cmd)
                return command(*args_, **kwargs_)
            except AttributeError:
                pass

            # Run the native function with the new args
            # Note the the cmd should already be checked upon reception by the worker
            # in the execute_command function
            try:
                response = cls._get_response(cmd, args_, kwargs_)
            except AttributeError:
                # Change the library path to avoid errors on layers like AvgPooling
                cmd = cls._fix_torch_library(cmd)
                response = cls._get_response(cmd, args_, kwargs_)

        return response

<<<<<<< HEAD
    @staticmethod
    @memorize
    def _get_method(cmd):
=======
    def _get_response(cmd, args_, kwargs_):
        """
            Return the evaluation of the cmd string parameter
        """
>>>>>>> dda75cf3
        module = syft.local_worker.hook
        segments = cmd.split(".")
        submodules = segments[:-1]
        command = segments[-1]

        for sm in submodules:
            module = getattr(module, sm)

        command_method = getattr(module, f"native_{command}")
<<<<<<< HEAD

        return command_method

    @staticmethod
    def _get_response(cmd, args, kwargs):
        """
            Return the evaluation of the cmd string parameter
        """
        command_method = TorchTensor._get_method(cmd)
        if isinstance(args, tuple):
            response = command_method(*args, **kwargs)
=======
        if isinstance(args_, tuple):
            response = command_method(*args_, **kwargs_)
>>>>>>> dda75cf3
        else:
            response = command_method(args_, **kwargs_)

        return response

    def _fix_torch_library(cmd):
        """
            Change the cmd string parameter to use nn.functional path to avoid erros.
        """
        if "_C._nn" in cmd:
            cmd = cmd.replace("_C._nn", "nn.functional")
        return cmd

    def send(
        self,
        *location,
        inplace: bool = False,
        user: object = None,
        local_autograd: bool = False,
        requires_grad: bool = False,
        preinitialize_grad: bool = False,
        no_wrap: bool = False,
        garbage_collect_data: bool = True,
    ):
        """Gets the pointer to a new remote object.

        One of the most commonly used methods in PySyft, this method serializes the object upon
        which it is called (self), sends the object to a remote worker, creates a pointer to
        that worker, and then returns that pointer from this function.

        Args:
            location: The BaseWorker object which you want to send this object to. Note that
                this is never actually the BaseWorker but instead a class which instantiates the
                BaseWorker abstraction.
            inplace: if true, return the same object instance, else a new wrapper
            user (object,optional): User credentials to be verified.
            local_autograd: Use autograd system on the local machine instead of PyTorch's
                autograd on the workers.
            requires_grad: Default to False. If true, whenever the remote value of this tensor
                will have its gradient updated (for example when calling .backward()), a call
                will be made to set back the local gradient value.
            preinitialize_grad: Initialize gradient for AutogradTensors to a tensor
            no_wrap: If True, wrap() is called on the created pointer
            garbage_collect_data: argument passed down to create_pointer()

        Returns:
            A torch.Tensor[PointerTensor] pointer to self. Note that this
            object will likely be wrapped by a torch.Tensor wrapper.

        Raises:
                SendNotPermittedError: Raised if send is not permitted on this tensor.
        """

        if not self.allow(user=user):
            raise SendNotPermittedError()

        # If you send a pointer p1, you want the pointer to pointer p2 to control
        # the garbage collection and not the remaining old p1 (here self). Because if
        # p2 is not GCed, GCing p1 shouldn't delete the remote tensor, but if you
        # want to do so, as p2 is not GCed, you can still do `del p2`.
        # This allows to chain multiple .send().send() calls.

        if len(location) == 1:

            location = location[0]

            if hasattr(self, "child") and isinstance(self.child, PointerTensor):
                self.child.garbage_collect_data = False
                if self._is_parameter():
                    self.data.child.garbage_collect_data = False

            ptr = self.owner.send(
                self,
                location,
                local_autograd=local_autograd,
                requires_grad=requires_grad,
                preinitialize_grad=preinitialize_grad,
                garbage_collect_data=garbage_collect_data,
            )

            ptr.description = self.description
            ptr.tags = self.tags

            # The last pointer should control remote GC, not the previous self.ptr
            if hasattr(self, "ptr") and self.ptr is not None:
                ptr_ = self.ptr()
                if ptr_ is not None:
                    ptr_.garbage_collect_data = False

            # we need to cache this weak reference to the pointer so that
            # if this method gets called multiple times we can simply re-use
            # the same pointer which was previously created
            self.ptr = weakref.ref(ptr)

            if self._is_parameter():
                if inplace:
                    self.is_wrapper = True
                    with torch.no_grad():
                        self.set_()
                    self.data = ptr
                    output = self
                else:
                    if no_wrap:
                        raise ValueError("Parameters can't accept no_wrap=True")
                    wrapper = torch.Tensor()
                    param_wrapper = torch.nn.Parameter(wrapper)
                    param_wrapper.is_wrapper = True
                    with torch.no_grad():
                        param_wrapper.set_()
                    param_wrapper.data = ptr
                    output = param_wrapper
            else:
                if inplace:
                    self.is_wrapper = True
                    self.set_()
                    self.child = ptr
                    return self
                else:
                    output = ptr if no_wrap else ptr.wrap()

            if self.requires_grad:
                # This is for AutogradTensor to work on MultiPointerTensors
                # With pre-initialized gradients, this should get it from AutogradTensor.grad
                if preinitialize_grad:
                    grad = output.child.grad
                else:
                    grad = output.attr("grad")

                output.grad = grad

                # Because of the way PyTorch works, .grad is prone to
                # create entirely new Python objects for the tensor, which
                # inadvertently deletes our custom attributes (like .child)
                # But, if we keep a backup reference around, PyTorch seems
                # to re-use it, which means .grad keeps the attributes we
                # want it to keep. #HackAlert
                output.backup_grad = grad

            if local_autograd:
                output = syft.AutogradTensor(data=output, preinitialize_grad=preinitialize_grad).on(
                    output
                )

        else:

            children = list()
            for loc in location:
                children.append(self.clone().send(loc, no_wrap=True))

            output = syft.MultiPointerTensor(children=children)

            if not no_wrap:
                output = output.wrap()

        return output

    def send_(self, *location, **kwargs):
        """
        Calls send() with inplace option, but only with a single location
        :param location: workers locations
        :return:
        """
        if len(location) > 1:
            raise NotImplementedError("Inplace send to several workers is currently not supported.")

        return self.send(*location, inplace=True, **kwargs)

    def create_pointer(
        self,
        location: BaseWorker = None,
        id_at_location: (str or int) = None,
        register: bool = False,
        owner: BaseWorker = None,
        ptr_id: (str or int) = None,
        garbage_collect_data: bool = True,
        shape=None,
        **kwargs,
    ) -> PointerTensor:
        """Creates a pointer to the "self" torch.Tensor object.

        Returns:
            A PointerTensor pointer to self. Note that this
            object will likely be wrapped by a torch.Tensor wrapper.
        """
        if id_at_location is None:
            id_at_location = self.id

        if ptr_id is None:
            if location is not None and location.id != self.owner.id:
                ptr_id = self.id
            else:
                ptr_id = syft.ID_PROVIDER.pop()

        if shape is None:
            shape = self.shape

        ptr = syft.PointerTensor.create_pointer(
            self, location, id_at_location, register, owner, ptr_id, garbage_collect_data, shape
        )

        return ptr

    def mid_get(self):
        """This method calls .get() on a child pointer and correctly registers the results"""
        if not hasattr(self, "child"):
            raise InvalidTensorForRemoteGet(self)

        self.child.mid_get()

    def remote_get(self):
        """Assuming .child is a PointerTensor, this method calls .get() on the tensor
        that the .child is pointing to (which should also be a PointerTensor)

        TODO: make this kind of message forwarding generic?
        """
        if not hasattr(self, "child"):
            raise InvalidTensorForRemoteGet(self)

        self.child.remote_get()

        return self

    def get(self, *args, inplace: bool = False, user=None, reason: str = "", **kwargs):
        """Requests the tensor/chain being pointed to, be serialized and return
            Args:
                args: args to forward to worker
                inplace: if true, return the same object instance, else a new wrapper
                kwargs: kwargs to forward to worker
            Raises:
                GetNotPermittedError: Raised if get is not permitted on this tensor
        """

        # If it is a local tensor/chain, we don't need to verify permissions
        if not isinstance(self.child, syft.PointerTensor):
            tensor = self.child.get(*args, **kwargs)
        else:  # Remote tensor/chain
            tensor = self.child.get(*args, user=user, reason=reason, **kwargs)

        # Clean the wrapper
        delattr(self, "child")

        # Parameters use .data instead of children
        # so we need to have special support to make sure
        # that Parmeters operate inline (because they're
        # typically being managed inside of a model/optimizer
        # so not using the same wrapper can cause the model/
        # optimizer to lose track of where the actual weights
        # are.
        if isinstance(self, torch.nn.Parameter):
            self.is_wrapper = tensor.data.is_wrapper
            if inplace:
                self.data = tensor.data
                self.grad = tensor.grad
                return self
            else:
                return tensor

        if inplace:
            self.set_(tensor)
            if hasattr(tensor, "child"):
                self.child = tensor.child
            else:
                self.is_wrapper = False
            return self
        else:
            return tensor

    def get_(self, *args, **kwargs):
        """
        Calls get() with inplace option set to True
        """
        return self.get(*args, inplace=True, **kwargs)

    def allow(self, user=None) -> bool:
        """ This function returns will return True if it isn't a PrivateTensor, otherwise it will
        return the result of PrivateTensor's allow method.

            Args:
                user (object,optional): User credentials to be verified.

            Returns:
                boolean: If it is a public tensor/ allowed user, returns true, otherwise it returns
                false.
        """
        # If it is a wrapper
        if self.is_wrapper:
            current_tensor = self.child

            # Verify permissions for each element on the tensor chain.
            while hasattr(current_tensor, "child"):

                # If it has a list of allowed users, verify permissions, otherwise (public tensors) go to the next.
                if hasattr(current_tensor, "allowed_users"):
                    allow = current_tensor.allow(user)
                    if not allow:
                        return False

                # Go to next element on the tensor chain
                current_tensor = current_tensor.child
        return True

    def move(self, location: BaseWorker, requires_grad: bool = False):
        """
        Move acts on a pointer to A to move the remote value to B (=location).

        Note a A will keep a copy of his value that he sent to B. This follows the
        .send() paradigm where the local worker keeps a copy of the value he sends.

        Args:
            location: the worker where the remote value should be moved
            requires_grad: see send() for details

        Returns:
            A pointer to the worker location
        """
        new_ptr = self.child.move(location, requires_grad)
        # We get the owner from self.child because the owner of a wrapper is
        # not reliable and sometimes end up being the syft.local_worker
        self.child.owner.register_obj(self)
        if isinstance(new_ptr, PointerTensor):
            return new_ptr.wrap()
        else:
            return new_ptr

    def move_(self, location: BaseWorker, requires_grad: bool = False):
        """
        Inplace version of move
        """
        new_ptr = self.move(location, requires_grad)
        self.child = new_ptr
        return self

    def remote_send(self, location):
        return self.child.remote_send(location).wrap()

    def attr(self, attr_name):
        """"""

        if self.is_wrapper:
            attr_val = self.child.attr(attr_name)

            if attr_name == "grad":
                self.grad = attr_val
        else:
            attr_val = getattr(self, attr_name)

        return attr_val

    def clone(self, *args, **kwargs):
        """
        Clone should keep ids unchanged, contrary to copy
        """
        cloned_tensor = self.native_clone(*args, **kwargs)
        cloned_tensor.id = self.id
        cloned_tensor.owner = self.owner
        cloned_tensor.is_wrapper = self.is_wrapper

        if self.has_child():
            cloned_tensor.child = self.child.clone(*args, **kwargs)

        return cloned_tensor

    def float_prec(self):
        if isinstance(self.child, PointerTensor):
            self.child = self.child.float_precision()
            return self

        return self.child.float_precision()

    float_precision = float_prec

    def float_prec_(self):
        tensor = self.float_prec()
        if hasattr(tensor, "child"):
            self.child = tensor.child
        elif self._is_parameter():
            self.is_wrapper = False
            self.data = tensor
            self.data.is_wrapper = False
        else:
            del self.child
            self.set_(tensor)
            self.is_wrapper = False
        return self

    float_precision_ = float_prec_

    def private_tensor(
        self, *args, allowed_users: Union[str] = [], no_wrap: bool = False, **kwargs
    ):
        """
        Convert a tensor or syft tensor to private tensor

        Args:
            *args (tuple): args to transmit to the private tensor.
            allowed_users (Union): Tuple of allowed users.
            no_wrap (bool): if True, we don't add a wrapper on top of the private tensor
            **kwargs (dict): kwargs to transmit to the private tensor
        """

        if not kwargs.get("owner"):
            kwargs["owner"] = self.owner

        if self.is_wrapper:
            self.child = (
                syft.PrivateTensor(*args, **kwargs)
                .on(self.child, wrap=False)
                .register_credentials(allowed_users)
            )
            if no_wrap:
                return self.child
            else:
                return self

        private_tensor = (
            syft.PrivateTensor(*args, **kwargs)
            .on(self, wrap=False)
            .register_credentials(allowed_users)
        )
        if not no_wrap:
            private_tensor = private_tensor.wrap()

        return private_tensor

    def fix_prec(self, *args, no_wrap: bool = False, **kwargs):
        """
        Convert a tensor or syft tensor to fixed precision

        Args:
            *args (tuple): args to transmit to the fixed precision tensor
            no_wrap (bool): if True, we don't add a wrapper on top of the fixed precision tensor
            **kwargs (dict): kwargs to transmit to the fixed precision tensor
        """

        if not kwargs.get("owner"):
            kwargs["owner"] = self.owner

        if self.is_wrapper:
            child = self.child.fix_prec(*args, **kwargs)
            if no_wrap:
                return child
            else:
                return child.wrap()

        base = kwargs.get("base", 10)
        prec_fractional = kwargs.get("precision_fractional", 3)

        max_precision = _get_maximum_precision()
        fpt_tensor = syft.FixedPrecisionTensor(*args, **kwargs).on(self, wrap=False).fix_precision()

        if not no_wrap:
            fpt_tensor = fpt_tensor.wrap()

        return fpt_tensor

    fix_precision = fix_prec

    def fix_prec_(self, *args, **kwargs):
        """
        Performs an inplace transformation to fixed precision and change self to
        be a wrapper

        Args:
            *args: args to transmit to fix_prec
            **kwargs: kwargs to transmit to fix_prec

        Returns:
            self seen as a wrapper
        """
        # We specify id to make sure the inplace op doesn't change the tensor id
        self.child = self.fix_prec(*args, no_wrap=True, id=self.id, **kwargs)
        self.is_wrapper = True
        return self

    fix_precision_ = fix_prec_

    def share(
        self,
        *owners: List[BaseWorker],
        field: Union[int, None] = None,
<<<<<<< HEAD
        protocol: str = "snn",
=======
        dtype: Union[str, None] = None,
>>>>>>> dda75cf3
        crypto_provider: Union[BaseWorker, None] = None,
        requires_grad: bool = False,
        no_wrap: bool = False,
    ):
        """This is a pass through method which calls .share on the child.

        Args:
            owners (list): A list of BaseWorker objects determining who to send shares to.
            field (int or None): The arithmetic field where live the shares.
<<<<<<< HEAD
            protocol (str): the crypto protocol used to perform the computations ('snn' or 'fss')
=======
            dtype (str or None): The dtype of shares
>>>>>>> dda75cf3
            crypto_provider (BaseWorker or None): The worker providing the crypto primitives.
            requires_grad (bool): Should we add AutogradTensor to allow gradient computation,
                default is False.
        """
        if self.has_child():
            chain = self.child

            kwargs_ = (
                {"requires_grad": requires_grad} if isinstance(chain, syft.PointerTensor) else {}
            )
            shared_tensor = chain.share(
<<<<<<< HEAD
                *owners, field=field, protocol=protocol, crypto_provider=crypto_provider, **kwargs
=======
                *owners, field=field, dtype=dtype, crypto_provider=crypto_provider, **kwargs_
>>>>>>> dda75cf3
            )
        else:
            if self.type() == "torch.FloatTensor":
                raise TypeError("FloatTensor cannot be additively shared, Use fix_precision.")

            shared_tensor = (
                syft.AdditiveSharingTensor(
<<<<<<< HEAD
                    field=field,
                    protocol=protocol,
                    crypto_provider=crypto_provider,
                    owner=self.owner,
=======
                    field=field, dtype=dtype, crypto_provider=crypto_provider, owner=self.owner
>>>>>>> dda75cf3
                )
                .on(self.copy(), wrap=False)
                .init_shares(*owners)
            )

        if requires_grad and not isinstance(shared_tensor, syft.PointerTensor):
            shared_tensor = syft.AutogradTensor().on(shared_tensor, wrap=False)

        if not no_wrap:
            shared_tensor = shared_tensor.wrap()

        return shared_tensor

    def share_(self, *args, **kwargs):
        """
        Allows to call .share() as an inplace operation
        """
        if self.has_child():
            requires_grad = kwargs.get("requires_grad", False)
            # Reset the requires_grad kwargs if the call is local
            if not isinstance(self.child, syft.PointerTensor):
                kwargs["requires_grad"] = False

            shared_tensor = self.child.share_(*args, **kwargs)

            if requires_grad and not isinstance(shared_tensor, syft.PointerTensor):
                shared_tensor = syft.AutogradTensor().on(shared_tensor, wrap=False)

            self.child = shared_tensor
            return self
        else:
            return self.share(*args, **kwargs)  # TODO change to inplace

    def combine(self, *pointers):
        """This method will combine the child pointer with another list of pointers

        Args:
            *pointers a list of pointers to be combined into a MultiPointerTensor

        """

        assert isinstance(self.child, PointerTensor)

        ps = list(pointers)
        ps.append(self)

        return syft.combine_pointers(*ps)

    def value(self):
        """ Call .value() on self's child if the child is a Promise (otherwise an error is raised).
        .value() is used to retrieve the oldest unused value the promise was kept with.
        """
        return self.child.value()

    def torch_type(self):

        if isinstance(self, torch.Tensor) and not self.is_wrapper:
            return self.type()
        else:
            return self.child.torch_type()

    def encrypt(self, protocol="mpc", **kwargs):
        """
        This method will encrypt each value in the tensor using Multi Party
        Computation (default) or Paillier Homomorphic Encryption

        Args:
            protocol (str): Currently supports 'mpc' for Multi Party
                Computation and 'paillier' for Paillier Homomorphic Encryption
            **kwargs:
                With Respect to MPC accepts:
                    workers (list): Parties involved in the sharing of the Tensor
                    crypto_provider (syft.VirtualWorker): Worker responsible for the
                        generation of the random numbers for encryption
                    requires_grad (bool): If true, whenever the remote value of this tensor
                        will have its gradient updated (for example when calling .backward()), a call
                        will be made to set back the local gradient value.
                    no_wrap (bool): If True, wrap() is called on the created pointer
                    Keyword Args: To be parsed as kwargs for the .fix_prec() method

                With Respect to Paillier accepts:
                    public_key (phe.paillier.PaillierPublicKey): Can be obtained using
                        ```public_key, private_key = sy.frameworks.torch.he.paillier.keygen()```
        Returns:
            An encrypted version of the Tensor following the protocol specified

        Raises:
            NotImplementedError: If protocols other than the ones mentioned above are queried

        """
        if protocol.lower() == "mpc":
            workers = kwargs.pop("workers")
            crypto_provider = kwargs.pop("crypto_provider")
            requires_grad = kwargs.pop("requires_grad", False)
            no_wrap = kwargs.pop("no_wrap", False)
            kwargs_fix_prec = kwargs  # Rest of kwargs for fix_prec method

            x_shared = self.fix_prec(**kwargs_fix_prec).share(
                *workers,
                crypto_provider=crypto_provider,
                requires_grad=requires_grad,
                no_wrap=no_wrap,
            )
            return x_shared

        elif protocol.lower() == "paillier":
            public_key = kwargs.get("public_key")

            x = self.copy()
            x_encrypted = PaillierTensor().on(x)  # Instantiate the class
            x_encrypted.child.encrypt_(public_key)  # Perform Homomorphic Encryption

            return x_encrypted

        else:
            raise NotImplementedError(
                "Currently the .encrypt() method only supports Paillier Homomorphic "
                "Encryption and Secure Multi-Party Computation"
            )

    def decrypt(self, protocol="mpc", **kwargs):
        """
        This method will decrypt each value in the tensor using Multi Party
        Computation (default) or Paillier Homomorphic Encryption

        Args:
            protocol (str): Currently supports 'mpc' for Multi Party
                Computation and 'paillier' for Paillier Homomorphic Encryption
            **kwargs:
                With Respect to MPC accepts:
                    None

                With Respect to Paillier accepts:
                    private_key (phe.paillier.PaillierPrivateKey): Can be obtained using
                        ```public_key, private_key = sy.frameworks.torch.he.paillier.keygen()```
        Returns:
            An decrypted version of the Tensor following the protocol specified

        Raises:
            NotImplementedError: If protocols other than the ones mentioned above are queried

        """

        if protocol.lower() == "mpc":
            x_encrypted = self.copy()
            x_decrypted = x_encrypted.get().float_prec()
            return x_decrypted

        elif protocol.lower() == "paillier":
            # self.copy() not required as PaillierTensor's decrypt method is not inplace
            private_key = kwargs.get("private_key")
            return self.child.decrypt(private_key)

        else:
            raise NotImplementedError(
                "Currently the .decrypt() method only supports Paillier Homomorphic "
                "Encryption and Secure Multi-Party Computation"
            )

    def numpy_tensor(self):
        """This method will cast the current tensor to one with numpy as the underlying
        representation. The tensor chain will be Wrapper > NumpyTensor > np.ndarray"""

        if not self.is_wrapper:
            return syft.NumpyTensor(self.numpy())
        else:
            raise Exception(
                "Can only cast a data tensor to NumpyTensor. You called this ",
                "on a wrapper. Add NumpyTensor to the chain by hand if you want "
                "this functionality.",
            )

    def helper_argmax_pairwise(self, dim=None):

        dim = -1 if dim is None else dim
        row_length = self.size(dim) if self.size(dim) > 1 else 2

        # Copy each row (length - 1) times to compare to each other row
        a = self.expand(row_length - 1, *self.size())
        # print(a)

        # Generate cyclic permutations for each row
        b = torch.stack([self.roll(i + 1, dims=dim) for i in range(row_length - 1)])

        return a - b<|MERGE_RESOLUTION|>--- conflicted
+++ resolved
@@ -10,16 +10,12 @@
 import syft
 from syft.generic.frameworks.hook import hook_args
 from syft.generic.frameworks.overload import overloaded
-<<<<<<< HEAD
-from syft.generic.utils import memorize
-from syft.frameworks.torch.tensors.interpreters.crt_precision import _moduli_for_fields
-=======
->>>>>>> dda75cf3
 from syft.frameworks.torch.tensors.interpreters.paillier import PaillierTensor
 from syft.messaging.message import TensorCommandMessage
 from syft.generic.frameworks.types import FrameworkTensor
 from syft.generic.tensor import AbstractTensor
 from syft.generic.pointers.pointer_tensor import PointerTensor
+from syft.generic.utils import memorize
 from syft.workers.base import BaseWorker
 
 from syft.exceptions import PureFrameworkTensorFoundError
@@ -372,16 +368,9 @@
 
         return response
 
-<<<<<<< HEAD
     @staticmethod
     @memorize
     def _get_method(cmd):
-=======
-    def _get_response(cmd, args_, kwargs_):
-        """
-            Return the evaluation of the cmd string parameter
-        """
->>>>>>> dda75cf3
         module = syft.local_worker.hook
         segments = cmd.split(".")
         submodules = segments[:-1]
@@ -390,23 +379,22 @@
         for sm in submodules:
             module = getattr(module, sm)
 
-        command_method = getattr(module, f"native_{command}")
-<<<<<<< HEAD
+        try:
+            command_method = getattr(module, f"native_{command}")
+        except AttributeError:
+            command_method = getattr(module, command)
 
         return command_method
 
     @staticmethod
-    def _get_response(cmd, args, kwargs):
+    def _get_response(cmd, args_, kwargs_):
         """
             Return the evaluation of the cmd string parameter
         """
         command_method = TorchTensor._get_method(cmd)
-        if isinstance(args, tuple):
-            response = command_method(*args, **kwargs)
-=======
+
         if isinstance(args_, tuple):
             response = command_method(*args_, **kwargs_)
->>>>>>> dda75cf3
         else:
             response = command_method(args_, **kwargs_)
 
@@ -887,11 +875,8 @@
         self,
         *owners: List[BaseWorker],
         field: Union[int, None] = None,
-<<<<<<< HEAD
         protocol: str = "snn",
-=======
         dtype: Union[str, None] = None,
->>>>>>> dda75cf3
         crypto_provider: Union[BaseWorker, None] = None,
         requires_grad: bool = False,
         no_wrap: bool = False,
@@ -901,11 +886,8 @@
         Args:
             owners (list): A list of BaseWorker objects determining who to send shares to.
             field (int or None): The arithmetic field where live the shares.
-<<<<<<< HEAD
             protocol (str): the crypto protocol used to perform the computations ('snn' or 'fss')
-=======
             dtype (str or None): The dtype of shares
->>>>>>> dda75cf3
             crypto_provider (BaseWorker or None): The worker providing the crypto primitives.
             requires_grad (bool): Should we add AutogradTensor to allow gradient computation,
                 default is False.
@@ -917,11 +899,12 @@
                 {"requires_grad": requires_grad} if isinstance(chain, syft.PointerTensor) else {}
             )
             shared_tensor = chain.share(
-<<<<<<< HEAD
-                *owners, field=field, protocol=protocol, crypto_provider=crypto_provider, **kwargs
-=======
-                *owners, field=field, dtype=dtype, crypto_provider=crypto_provider, **kwargs_
->>>>>>> dda75cf3
+                *owners,
+                protocol=protocol,
+                field=field,
+                dtype=dtype,
+                crypto_provider=crypto_provider,
+                **kwargs_,
             )
         else:
             if self.type() == "torch.FloatTensor":
@@ -929,14 +912,11 @@
 
             shared_tensor = (
                 syft.AdditiveSharingTensor(
-<<<<<<< HEAD
+                    protocol=protocol,
                     field=field,
-                    protocol=protocol,
+                    dtype=dtype,
                     crypto_provider=crypto_provider,
                     owner=self.owner,
-=======
-                    field=field, dtype=dtype, crypto_provider=crypto_provider, owner=self.owner
->>>>>>> dda75cf3
                 )
                 .on(self.copy(), wrap=False)
                 .init_shares(*owners)
