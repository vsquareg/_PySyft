--- conflicted
+++ resolved
@@ -54,11 +54,8 @@
 
 
 class MeanBackward(GradFunc):
-<<<<<<< HEAD
-=======
     """Tensor Mean backward gradient class"""
 
->>>>>>> ce7351f2
     def __init__(self, self_, dim=None):
         super().__init__(self, self_)
         self.self_ = self_
@@ -71,11 +68,8 @@
 
 
 class ReshapeBackward(GradFunc):
-<<<<<<< HEAD
-=======
     """Tensor reshape backward gradient class"""
 
->>>>>>> ce7351f2
     def __init__(self, self_, *dims):
         super().__init__(self, self_)
         self.self_ = self_
