--- conflicted
+++ resolved
@@ -1,17 +1,3 @@
-<<<<<<< HEAD
-from typing import Callable
-import math
-
-import torch as th
-import multiprocessing
-import syft as sy
-import asyncio
-from syft.exceptions import EmptyCryptoPrimitiveStoreError
-from syft.generic.utils import allow_command
-from syft.generic.utils import remote
-from syft.workers.abstract import AbstractWorker
-from syft.workers.websocket_client import WebsocketClientWorker
-=======
 import asyncio
 import math
 import multiprocessing
@@ -23,98 +9,11 @@
 from syft.generic.utils import remote
 
 from syft.frameworks.torch.mpc.fss import N_CORES
->>>>>>> 93f3decf
 
 no_wrap = {"no_wrap": True}
 
 from syft.frameworks.torch.mpc.fss import N_CORES
 
-
-def full_name(f):
-    return f"syft.frameworks.torch.mpc.spdz.{f.__name__}"
-
-
-# share level
-@allow_command
-def spdz_mask(x, y, op, dtype, torch_dtype, field):
-    a, b, c = x.owner.crypto_store.get_keys(
-        op=op,
-        shapes=(x.shape, y.shape),
-        n_instances=1,
-        remove=False,
-        dtype=dtype,
-        torch_dtype=torch_dtype,
-        field=field,
-    )
-    return x - a, y - b
-
-
-def slice(x, j, slice_size):
-    x_slice = x[j * slice_size : (j + 1) * slice_size]
-    x_slice.owner = x.owner
-    return x_slice
-
-
-def triple_mat_mul(core_id, delta, epsilon, a, b):
-    cmd = th.matmul
-    delta_b = cmd(delta, b)
-    a_epsilon = cmd(a, epsilon)
-    delta_epsilon = cmd(delta, epsilon)
-    return core_id, delta_b, a_epsilon, delta_epsilon
-
-
-# share level
-@allow_command
-def spdz_compute(j, delta, epsilon, op, dtype, torch_dtype, field):
-    a, b, c = delta.owner.crypto_store.get_keys(
-        op=op,
-        shapes=(delta.shape, epsilon.shape),
-        n_instances=1,
-        remove=True,
-        dtype=dtype,
-        torch_dtype=torch_dtype,
-        field=field,
-    )
-
-    if op == "matmul":
-        batch_size = delta.shape[0]
-
-        multiprocessing_args = []
-        slice_size = math.ceil(batch_size / N_CORES)
-        for core_id in range(N_CORES):
-            process_args = (
-                core_id,
-                slice(delta, core_id, slice_size),
-                epsilon,
-                slice(a, core_id, slice_size),
-                b,
-            )
-            multiprocessing_args.append(process_args)
-        p = multiprocessing.Pool()
-        partitions = p.starmap(triple_mat_mul, multiprocessing_args)
-        p.close()
-        partitions = sorted(partitions, key=lambda k: k[0])
-        delta_b = th.cat([partition[1] for partition in partitions])
-        a_epsilon = th.cat([partition[2] for partition in partitions])
-        delta_epsilon = th.cat([partition[3] for partition in partitions])
-    else:
-        cmd = getattr(th, op)
-
-        delta_b = cmd(delta, b)
-        a_epsilon = cmd(a, epsilon)
-        delta_epsilon = cmd(delta, epsilon)
-
-    if j:
-        return delta_epsilon + delta_b + a_epsilon + c
-    else:
-        return delta_b + a_epsilon + c
-
-<<<<<<< HEAD
-
-def spdz_mul(cmd, x, y, crypto_provider, dtype, torch_dtype, field):
-    """Abstractly multiplies two tensors (mul or matmul)
-    Args:
-=======
 def full_name(f):
     return f"syft.frameworks.torch.mpc.spdz.{f.__name__}"
 
@@ -227,7 +126,6 @@
 def spdz_mul(cmd, x, y, crypto_provider, dtype, torch_dtype, field):
     """Abstractly multiplies two tensors (mul or matmul)
     Args:
->>>>>>> 93f3decf
         cmd: a callable of the equation to be computed (mul or matmul)
         x (AdditiveSharingTensor): the left part of the operation
         y (AdditiveSharingTensor): the right part of the operation
@@ -235,11 +133,7 @@
             to generate triples
         dtype (str): denotes the dtype of the shares, should be 'long' (default),
             'int' or 'custom'
-<<<<<<< HEAD
-        torch_dtype (type): the real type of the shares, should be th.int64
-=======
         torch_dtype (torch.dtype): the real type of the shares, should be th.int64
->>>>>>> 93f3decf
             (default) or th.int32
         field (int): an integer denoting the size of the field, default is 2**64
     Return:
@@ -282,10 +176,7 @@
             share = remote(spdz_compute, location=location)(*args, return_value=False)
             shares.append(share)
     else:
-<<<<<<< HEAD
         print("async spdz")
-=======
->>>>>>> 93f3decf
         shares = asyncio.run(
             sy.local_worker.async_dispatch(
                 workers=locations,
