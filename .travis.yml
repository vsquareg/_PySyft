group: travis_latest
language: python
cache: pip
python:
  #- 2.7
  - 3.6
  #- nightly
  #- pypy
  #- pypy3
matrix:
  allow_failures:
    - python: nightly
    - python: pypy
    - python: pypy3
install:
  - sudo apt-get update
  - wget https://repo.continuum.io/miniconda/Miniconda3-latest-Linux-x86_64.sh -O miniconda.sh;
  - bash miniconda.sh -b -p $HOME/miniconda
  - export PATH="$HOME/miniconda/bin:$PATH"
  - hash -r
  - conda config --set always_yes yes --set changeps1 no
  - conda update -q conda
  # Useful for debugging any issues with conda
  - conda info -a

  - conda create -q -n test-environment python=$TRAVIS_PYTHON_VERSION tornado=4.4 pytorch-nightly scipy jupyter -c pytorch
  - source activate test-environment
  # install TensorFlow from https://storage.googleapis.com/tensorflow/
  - if [[ "$TRAVIS_PYTHON_VERSION" == "2.7" ]]; then
    pip install https://storage.googleapis.com/tensorflow/linux/cpu/tensorflow-1.0.0a0-cp27-none-linux_x86_64.whl;
    elif [[ "$TRAVIS_PYTHON_VERSION" == "3.4" ]]; then
    pip install https://storage.googleapis.com/tensorflow/linux/cpu/tensorflow-1.0.0a0-cp34-cp34m-linux_x86_64.whl;
    elif [[ "$TRAVIS_PYTHON_VERSION" == "3.6" ]]; then
    pip install https://storage.googleapis.com/tensorflow/linux/cpu/tensorflow-1.10.1-cp36-cp36m-linux_x86_64.whl;
    fi
  - pip install -r requirements.txt >build.log
  - pip install flake8
  - pip install flake8-docstrings
  - pip install flake8-comprehensions
  - pip install pep8-naming
  - pip install black
  - pip install torchvision
  - python setup.py install >> build.log
before_script:
<<<<<<< HEAD
    # stop the build if there are Python syntax errors or undefined
    # names
    - flake8 . --count --select=E901,E999,F821,F822,F823 --show-source --statistics
    - black --check --verbose .
    # exit-zero treats all errors as warnings.
    # diverting from the standard 79 character line length in
    # accordance with this:
    # https://www.python.org/dev/peps/pep-0008/#a-foolish-consistency-is-the-hobgoblin-of-little-minds
    - flake8 . --count --exit-zero --max-complexity=11 --max-line-length=100 --statistics
=======
  # stop the build if there are Python syntax errors or undefined
  # names
  - flake8 . --count --select=E901,E999,F821,F822,F823 --show-source --statistics
  - black --check --verbose --exclude="\.eggs\/|build\/" .
  # exit-zero treats all errors as warnings.
  # diverting from the standard 79 character line length in
  # accordance with this:
  # https://www.python.org/dev/peps/pep-0008/#a-foolish-consistency-is-the-hobgoblin-of-little-minds
  - flake8 . --count --exit-zero --statistics
>>>>>>> 2d851f69
script:
  - coverage run --omit=*/venv/*,setup.py,.eggs/*,*__init__.py setup.py test
  - coverage report --fail-under 95 -m
  # - bash scripts/execute_notebooks.sh
  # - if grep -q "Traceback (most recent call last):" nb_to_md.txt; then false; else true; fi
notifications:
  on_success: change
  # `always` will be the setting below once code changes slow down
  on_failure: change<|MERGE_RESOLUTION|>--- conflicted
+++ resolved
@@ -42,17 +42,6 @@
   - pip install torchvision
   - python setup.py install >> build.log
 before_script:
-<<<<<<< HEAD
-    # stop the build if there are Python syntax errors or undefined
-    # names
-    - flake8 . --count --select=E901,E999,F821,F822,F823 --show-source --statistics
-    - black --check --verbose .
-    # exit-zero treats all errors as warnings.
-    # diverting from the standard 79 character line length in
-    # accordance with this:
-    # https://www.python.org/dev/peps/pep-0008/#a-foolish-consistency-is-the-hobgoblin-of-little-minds
-    - flake8 . --count --exit-zero --max-complexity=11 --max-line-length=100 --statistics
-=======
   # stop the build if there are Python syntax errors or undefined
   # names
   - flake8 . --count --select=E901,E999,F821,F822,F823 --show-source --statistics
@@ -62,7 +51,6 @@
   # accordance with this:
   # https://www.python.org/dev/peps/pep-0008/#a-foolish-consistency-is-the-hobgoblin-of-little-minds
   - flake8 . --count --exit-zero --statistics
->>>>>>> 2d851f69
 script:
   - coverage run --omit=*/venv/*,setup.py,.eggs/*,*__init__.py setup.py test
   - coverage report --fail-under 95 -m
