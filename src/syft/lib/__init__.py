# stdlib
import importlib
import sys
from types import ModuleType
from typing import Any
from typing import Any as TypeAny
from typing import Dict as TypeDict
from typing import Optional
<<<<<<< HEAD
from typing import Union as TypeUnion
=======
import warnings
>>>>>>> bb5f4f7d

# third party
from packaging import version

# syft relative
from ..ast.globals import Globals
from ..core.node.abstract.node import AbstractNodeClient
from ..lib.plan import create_plan_ast
from ..lib.python import create_python_ast
from ..lib.torch import create_torch_ast
from ..lib.torchvision import create_torchvision_ast
from ..logger import critical
from ..logger import traceback_and_raise
from ..logger import warning
from .misc import create_union_ast


class VendorLibraryImportException(Exception):
    pass


def vendor_requirements_available(vendor_requirements: TypeDict[str, TypeAny]) -> bool:
    """
    Check whether torch or python version is supported

    Args:
        vendor_requirements: dictionary containing version of python or torch to be supported

    Returns:
        True if system supports all vendor requirements

    """
    # see if python version is supported
    if "python" in vendor_requirements:
        python_reqs = vendor_requirements["python"]

        PYTHON_VERSION = sys.version_info
        min_version = python_reqs.get("min_version", None)
        if min_version is not None:
            if PYTHON_VERSION < min_version:
                traceback_and_raise(
                    VendorLibraryImportException(
                        f"Unable to load {vendor_requirements['lib']}."
                        + f"Python: {PYTHON_VERSION} < {min_version}"
                    )
                )
        max_version = python_reqs.get("max_version", None)
        if max_version is not None:
            if PYTHON_VERSION > max_version:
                traceback_and_raise(
                    VendorLibraryImportException(
                        f"Unable to load {vendor_requirements['lib']}."
                        + f"Python: {PYTHON_VERSION} > {max_version}"
                    )
                )

    # see if torch version is supported
    if "torch" in vendor_requirements:
        torch_reqs = vendor_requirements["torch"]
        # third party
        import torch

        TORCH_VERSION = version.parse(torch.__version__.split("+")[0])
        min_version = torch_reqs.get("min_version", None)
        if min_version is not None:
            if TORCH_VERSION < version.parse(min_version):
                traceback_and_raise(
                    VendorLibraryImportException(
                        f"Unable to load {vendor_requirements['lib']}."
                        + f"Torch: {TORCH_VERSION} < {min_version}"
                    )
                )

        max_version = torch_reqs.get("max_version", None)
        if max_version is not None:
            if TORCH_VERSION > version.parse(max_version):
                traceback_and_raise(
                    VendorLibraryImportException(
                        f"Unable to load {vendor_requirements['lib']}."
                        + f"Torch: {TORCH_VERSION} > {max_version}"
                    )
                )

    return True


<<<<<<< HEAD
def _add_lib(
    *, vendor_ast: ModuleType, ast_or_client: TypeUnion[Globals, AbstractNodeClient]
) -> None:
    update_ast = getattr(vendor_ast, "update_ast", None)
    post_update_ast = getattr(vendor_ast, "post_update_ast", None)
    if update_ast is not None:
        update_ast(ast_or_client=ast_or_client)
        if post_update_ast is not None:
            post_update_ast(ast_or_client=ast_or_client)


def _regenerate_unions(*, lib_ast: Globals, client: TypeAny = None) -> None:
    union_misc_ast = getattr(
        getattr(create_union_ast(lib_ast=lib_ast, client=client), "syft"), "lib"
    )
    if client is not None:
        client.syft.lib.add_attr(attr_name="misc", attr=union_misc_ast.attrs["misc"])
    else:
        lib_ast.syft.lib.add_attr(attr_name="misc", attr=union_misc_ast.attrs["misc"])


def _load_lib(*, lib: str, options: TypeDict[str, TypeAny] = {}) -> None:
=======
def _load_lib(lib: str, options: TypeDict[str, TypeAny] = {}) -> None:
    """
    Load and Update Node with given library module

    Args:
        lib: name of library to load and update Node with
        options: external requirements for loading library successfully
    """
>>>>>>> bb5f4f7d
    _ = importlib.import_module(lib)
    vendor_ast = importlib.import_module(f"syft.lib.{lib}")
    PACKAGE_SUPPORT = getattr(vendor_ast, "PACKAGE_SUPPORT", None)
    PACKAGE_SUPPORT.update(options)
    if PACKAGE_SUPPORT is not None and vendor_requirements_available(
        vendor_requirements=PACKAGE_SUPPORT
    ):
        global lib_ast
        _add_lib(vendor_ast=vendor_ast, ast_or_client=lib_ast)
        # cache the constructor for future created clients
        lib_ast.loaded_lib_constructors[lib] = getattr(vendor_ast, "update_ast", None)
        _regenerate_unions(lib_ast=lib_ast)

        for _, client in lib_ast.registered_clients.items():
            _add_lib(vendor_ast=vendor_ast, ast_or_client=client)
            _regenerate_unions(lib_ast=lib_ast, client=client)


def load(lib: str, options: TypeDict[str, TypeAny] = {}) -> None:
    """
    Load and Update Node with given library module

    Args:
        lib: name of library to load and update Node with
        options: external requirements for loading library successfully
    """
    try:
        _load_lib(lib=lib, options=options)
    except VendorLibraryImportException as e:
        critical(e)
    except Exception as e:
        critical(f"Unable to load package support for: {lib}. {e}")


def load_lib(lib: str, options: TypeDict[str, TypeAny] = {}) -> None:
    """
    Load and Update Node with given library module
    load_lib() is deprecated please use load() in the future

    Args:
        lib: name of library to load and update Node with
        options: external requirements for loading library successfully

    """
    msg = "load_lib() is deprecated please use load() in the future"
    warning(msg, print=True)
    warnings.warn(msg, DeprecationWarning)
    load(lib=lib, options=options)


# now we need to load the relevant frameworks onto the node
def create_lib_ast(client: Optional[Any] = None) -> Globals:
    """
    Create AST and load the relevant frameworks onto the node

    Args:
        client: VM client onto whom the frameworks need to be loaded

    Returns:
        AST for client of type Globals

    """
    python_ast = create_python_ast(client=client)
    torch_ast = create_torch_ast(client=client)
    torchvision_ast = create_torchvision_ast(client=client)
    # numpy_ast = create_numpy_ast()
    plan_ast = create_plan_ast(client=client)

    lib_ast = Globals(client=client)
    lib_ast.add_attr(attr_name="syft", attr=python_ast.attrs["syft"])
    lib_ast.add_attr(attr_name="torch", attr=torch_ast.attrs["torch"])
    lib_ast.add_attr(attr_name="torchvision", attr=torchvision_ast.attrs["torchvision"])
    lib_ast.syft.add_attr("core", attr=plan_ast.syft.core)

    # let the misc creation be always the last, as it needs the full ast solved
    # to properly generated unions
    union_misc_ast = getattr(getattr(create_union_ast(lib_ast, client), "syft"), "lib")
    lib_ast.syft.lib.add_attr(attr_name="misc", attr=union_misc_ast.attrs["misc"])

    return lib_ast


lib_ast = create_lib_ast(None)<|MERGE_RESOLUTION|>--- conflicted
+++ resolved
@@ -6,11 +6,8 @@
 from typing import Any as TypeAny
 from typing import Dict as TypeDict
 from typing import Optional
-<<<<<<< HEAD
 from typing import Union as TypeUnion
-=======
 import warnings
->>>>>>> bb5f4f7d
 
 # third party
 from packaging import version
@@ -97,7 +94,6 @@
     return True
 
 
-<<<<<<< HEAD
 def _add_lib(
     *, vendor_ast: ModuleType, ast_or_client: TypeUnion[Globals, AbstractNodeClient]
 ) -> None:
@@ -120,8 +116,6 @@
 
 
 def _load_lib(*, lib: str, options: TypeDict[str, TypeAny] = {}) -> None:
-=======
-def _load_lib(lib: str, options: TypeDict[str, TypeAny] = {}) -> None:
     """
     Load and Update Node with given library module
 
@@ -129,7 +123,6 @@
         lib: name of library to load and update Node with
         options: external requirements for loading library successfully
     """
->>>>>>> bb5f4f7d
     _ = importlib.import_module(lib)
     vendor_ast = importlib.import_module(f"syft.lib.{lib}")
     PACKAGE_SUPPORT = getattr(vendor_ast, "PACKAGE_SUPPORT", None)
