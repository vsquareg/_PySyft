--- conflicted
+++ resolved
@@ -17,8 +17,6 @@
 
 primitives = [
     bool,
-    #TODO: add support for ellipsis
-    ...,
     dict,
     complex,
     float,
@@ -36,8 +34,6 @@
 PrimitiveType = Union[
     bool,
     dict,
-    #TODO: add support for ellipsis
-    type(...),
     complex,
     float,
     int,
@@ -71,18 +67,6 @@
         recurse: bool = False,
     ) -> Union[PyPrimitive, type(NotImplemented)]:  # type: ignore
         # syft relative
-<<<<<<< HEAD
-        from .bool import Bool
-        from .complex import Complex
-        from .dict import Dict
-        from .float import Float
-        from .int import Int
-        from .list import List
-        from .none import SyNone
-        from .string import String
-        from .tuple import Tuple
-=======
->>>>>>> 2fd955c6
 
         if isinstance(value, PyPrimitive):
             return value
@@ -103,7 +87,7 @@
             return python.Complex(real=value.real, imag=value.imag, id=id)
 
         if isinstance(value, tuple):
-            return Tuple(*value)
+            return python.Tuple(value)
 
         if type(value) in [list, UserList]:
             if not recurse:
