--- conflicted
+++ resolved
@@ -104,8 +104,7 @@
     GarbageCollectObjectAction,
 )
 from ..node.common.action.get_object_action import GetObjectAction
-import time
-import torch
+from ..store.storeable_object import StorableObject
 
 
 # TODO: Fix the Client, Address, Location confusion
@@ -147,52 +146,23 @@
 
     def _get(
         self,
-        request_block: bool = False,
-    ) -> Any:
+    ) -> StorableObject:
         """Method to download a remote object from a pointer object if you have the right
         permissions.
 
-        :return: returns the downloaded data, or the dummy value tensor([0) in case of request_block timed out
-        :rtype: Any
-        """
-<<<<<<< HEAD
-=======
+        :return: returns the downloaded data
+        :rtype: StorableObject
+        """
 
         obj_msg = GetObjectAction(
             obj_id=self.id_at_location,
             address=self.client.address,
             reply_to=self.client.address,
         )
->>>>>>> 0f94237f
-
-        if request_block:
-            from ..node.domain.service import RequestStatus
-
-            response_status = self.request(block=True)
-
-            if response_status == RequestStatus.Accepted:
-                obj_msg = GetObjectAction(
-                    obj_id=self.id_at_location,
-                    address=self.client.address,
-                    reply_to=self.client.address,
-                )
-
-                response = self.client.send_immediate_msg_with_reply(msg=obj_msg)
-
-                return response.obj
-
-            # returning dummy_value tensor([0]) when the request is either rejected or timed out
-            return torch.tensor([0])
-        else:
-            obj_msg = GetObjectAction(
-                obj_id=self.id_at_location,
-                address=self.client.address,
-                reply_to=self.client.address,
-            )
-
-            response = self.client.send_immediate_msg_with_reply(msg=obj_msg)
-
-            return response.obj
+
+        response = self.client.send_immediate_msg_with_reply(msg=obj_msg)
+
+        return response.obj
 
     def get(
         self, request_block: bool = False, timeout_secs: int = 20
@@ -300,10 +270,7 @@
         name: str = "",
         reason: str = "",
         block: bool = False,
-<<<<<<< HEAD
-=======
         timeout_secs: int = 20,
->>>>>>> 0f94237f
     ) -> Any:
         """Method that requests access to the data on which the pointer points to.
 
@@ -355,36 +322,6 @@
 
         self.client.send_immediate_msg_without_reply(msg=msg)
 
-<<<<<<< HEAD
-        if block:
-            from ..node.domain.service import RequestAnswerMessage, RequestStatus
-            from ..node.domain.service.accept_or_deny_request_service import (
-                AcceptOrDenyRequestMessage,
-            )
-
-            status_msg = RequestAnswerMessage(
-                request_id=msg.id,
-                address=self.client.address,
-                reply_to=self.client.address,
-            )
-            time.sleep(20)
-            response = self.client.send_immediate_msg_with_reply(msg=status_msg)
-
-            if response.status == RequestStatus.Pending:
-                deny_msg = AcceptOrDenyRequestMessage(
-                    address=self.client.address,
-                    accept=False,
-                    request_id=msg.id,
-                )
-                self.client.send_immediate_msg_without_reply(msg=deny_msg)
-                print("Request timed out, skipping call")
-
-            elif response.status == RequestStatus.Rejected:
-                print("Request rejected, skipping call")
-
-            return response.status
-        return
-=======
         if not block:
             return None
         else:
@@ -417,7 +354,6 @@
                 else:
                     # accepted or rejected lets exit
                     return status
->>>>>>> 0f94237f
 
     def check_access(self, node: AbstractNode, request_id: UID) -> any:  # type: ignore
         """Method that checks the status of an already made request. There are three possible
