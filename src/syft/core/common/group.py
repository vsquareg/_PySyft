# stdlib
from typing import Any
from typing import Type

# third party
from google.protobuf.empty_pb2 import Empty as Empty_PB
from google.protobuf.reflection import GeneratedProtocolMessageType
from nacl.signing import VerifyKey

# syft relative
from ...generate_wrapper import GenerateWrapper
from ...proto.core.auth.signed_message_pb2 import VerifyAll as VerifyAllWrapper_PB
from ...proto.core.auth.signed_message_pb2 import VerifyKey as VerifyKey_PB
from .serde.serializable import Serializable
from .serde.serializable import bind_protobuf


def object2proto(obj: Any) -> VerifyKey_PB:
    return VerifyKey_PB(verify_key=bytes(obj))


def proto2object(proto: VerifyKey_PB) -> VerifyKey:
    return VerifyKey(proto.verify_key)


GenerateWrapper(
    wrapped_type=VerifyKey,
    import_path="nacl.signing.VerifyKey",
    protobuf_scheme=VerifyKey_PB,
    type_object2proto=object2proto,
    type_proto2object=proto2object,
)


def _create_VERIFYALL() -> Any:
    @bind_protobuf
    class VerifyAll(Serializable):
<<<<<<< HEAD
=======
        _instance = None

        def __new__(cls: Type) -> "VerifyAll":
            if cls._instance is None:
                cls._instance = object.__new__(cls)
            return cls._instance

>>>>>>> 85e267c8
        def _object2proto(self) -> VerifyAllWrapper_PB:
            return VerifyAllWrapper_PB(all=Empty_PB())

        @staticmethod
<<<<<<< HEAD
        def _proto2object(proto: VerifyAllWrapper_PB) -> Type:  # type: ignore
=======
        def _proto2object(proto: VerifyAllWrapper_PB) -> "VerifyAll":
>>>>>>> 85e267c8
            return VERIFYALL

        @staticmethod
        def get_protobuf_schema() -> GeneratedProtocolMessageType:
            return VerifyAllWrapper_PB

    return VerifyAll()


<<<<<<< HEAD
VERIFYALL = _create_VERIFYALL()
=======
VERIFYALL = _create_VERIFYALL()
VerifyAll = type(
    VERIFYALL
)  # deprecated: https://github.com/OpenMined/PySyft/issues/5396
>>>>>>> 85e267c8
<|MERGE_RESOLUTION|>--- conflicted
+++ resolved
@@ -35,8 +35,6 @@
 def _create_VERIFYALL() -> Any:
     @bind_protobuf
     class VerifyAll(Serializable):
-<<<<<<< HEAD
-=======
         _instance = None
 
         def __new__(cls: Type) -> "VerifyAll":
@@ -44,16 +42,11 @@
                 cls._instance = object.__new__(cls)
             return cls._instance
 
->>>>>>> 85e267c8
         def _object2proto(self) -> VerifyAllWrapper_PB:
             return VerifyAllWrapper_PB(all=Empty_PB())
 
         @staticmethod
-<<<<<<< HEAD
-        def _proto2object(proto: VerifyAllWrapper_PB) -> Type:  # type: ignore
-=======
         def _proto2object(proto: VerifyAllWrapper_PB) -> "VerifyAll":
->>>>>>> 85e267c8
             return VERIFYALL
 
         @staticmethod
@@ -63,11 +56,7 @@
     return VerifyAll()
 
 
-<<<<<<< HEAD
-VERIFYALL = _create_VERIFYALL()
-=======
 VERIFYALL = _create_VERIFYALL()
 VerifyAll = type(
     VERIFYALL
-)  # deprecated: https://github.com/OpenMined/PySyft/issues/5396
->>>>>>> 85e267c8
+)  # deprecated: https://github.com/OpenMined/PySyft/issues/5396