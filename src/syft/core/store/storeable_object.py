# stdlib
<<<<<<< HEAD
import sys
from typing import Dict
=======
import pydoc
from typing import Dict as DictType
>>>>>>> 111e6488
from typing import List
from typing import Optional
from typing import Type
from typing import Union

# third party
from google.protobuf.empty_pb2 import Empty as Empty_PB
from google.protobuf.message import Message
from google.protobuf.reflection import GeneratedProtocolMessageType
from loguru import logger
from nacl.signing import VerifyKey

# syft absolute
import syft as sy

# syft relative
from ...decorators import syft_decorator
from ...proto.core.auth.signed_message_pb2 import VerifyAll as VerifyAllWrapper_PB
from ...proto.core.auth.signed_message_pb2 import VerifyKey as VerifyKeyWrapper_PB
from ...proto.core.store.store_object_pb2 import StorableObject as StorableObject_PB
from ...util import aggressive_set_attr
from ...util import get_fully_qualified_name
from ...util import key_emoji
from ..common.group import VerifyAll
from ..common.serde.deserialize import _deserialize
from ..common.serde.serializable import Serializable
from ..common.storeable_object import AbstractStorableObject
from ..common.uid import UID


class StorableObject(AbstractStorableObject):
    """
    StorableObject is a wrapper over some Serializable objects, which we want to keep in an
    ObjectStore. The Serializable objects that we want to store have to be backed up in syft-proto
    in the StorableObject protobuffer, where you can find more details on how to add new types to be
    serialized.

    This object is frozen, you cannot change one in place.

    Arguments:
        id (UID): the id at which to store the data.
        data (Serializable): A serializable object.
        description (Optional[str]): An optional string that describes what you are storing. Useful
        when searching.
        tags (Optional[List[str]]): An optional list of strings that are tags used at search.

    Attributes:
        id (UID): the id at which to store the data.
        data (Serializable): A serializable object.
        description (Optional[str]): An optional string that describes what you are storing. Useful
        when searching.
        tags (Optional[List[str]]): An optional list of strings that are tags used at search.

    """

    __slots__ = ["id", "data", "description", "tags"]

    @syft_decorator(typechecking=True)
    def __init__(
        self,
        id: UID,
        data: object,
<<<<<<< HEAD
        description: Optional[str] = None,
        tags: Optional[List[str]] = None,
        read_permissions: Optional[Dict[VerifyKey, Optional[UID]]] = {},
        search_permissions: Optional[Dict[Union[VerifyKey, All], Optional[UID]]] = {},
=======
        description: Optional[str] = "",
        tags: Optional[List[str]] = [],
        read_permissions: Optional[DictType[VerifyKey, Optional[UID]]] = {},
        search_permissions: Optional[
            DictType[Union[VerifyKey, VerifyAll], Optional[UID]]
        ] = {},
>>>>>>> 111e6488
    ):
        self.id = id
        self.data = data
        self.description = (
            getattr(data, "description", "") if description is None else description
        )
        self.tags = getattr(data, "tags", []) if tags is None else tags

        # the dict key of "verify key" objects corresponding to people
        # the value is the original request_id to allow lookup later
        # who are allowed to call .get() and download this object.
        self.read_permissions = read_permissions

        # the dict key of "verify key" objects corresponding to people
        # the value is the original request_id to allow lookup later
        # who are allowed to know that the tensor exists (via search or other means)
        self.search_permissions = search_permissions

    @syft_decorator(typechecking=True)
    def _object2proto(self) -> StorableObject_PB:
        proto = StorableObject_PB()
        id = self.id.serialize()
        proto.id.CopyFrom(id)
<<<<<<< HEAD
        proto.obj_type = get_fully_qualified_name(obj=self.data)
=======

        # Step 2: Save the type of wrapper to use to deserialize
        proto.obj_type = get_fully_qualified_name(obj=self)

        # Step 3: Serialize data to protobuf and pack into proto
>>>>>>> 111e6488
        data = self._data_object2proto()

        proto.data.Pack(data)

<<<<<<< HEAD
        proto.description = self.description

        for tag in self.tags:
            proto.tags.append(tag)
=======
        if hasattr(self.data, "description"):
            # Step 4: save the description into proto
            proto.description = self.data.description  # type: ignore

        # QUESTION: Which one do we want, self.data.tags or self.tags or both???
        if hasattr(self.data, "tags"):
            # Step 5: save tags into proto if they exist
            if self.data.tags is not None and self.tags is not None:  # type: ignore
                for tag in self.tags:
                    proto.tags.append(tag)
>>>>>>> 111e6488

        # Step 6: save read permissions
        if self.read_permissions is not None and len(self.read_permissions.keys()) > 0:
            permission_data = sy.lib.python.Dict()
            for k, v in self.read_permissions.items():
                permission_data[k] = v
            proto.read_permissions = permission_data.serialize(to_bytes=True)

        # Step 7: save search permissions
        if (
            self.search_permissions is not None
            and len(self.search_permissions.keys()) > 0
        ):
            permission_data = sy.lib.python.Dict()
            for k, v in self.search_permissions.items():
                permission_data[k] = v
            proto.search_permissions = permission_data.serialize(to_bytes=True)

        return proto

    @staticmethod
    @syft_decorator(typechecking=True)
    def _proto2object(proto: StorableObject_PB) -> object:
<<<<<<< HEAD
        id = _deserialize(blob=proto.id)

        fqn = proto.obj_type

        # INSANE HACK INCOMING DUE TO NOT PROPERLY USING WRAPPERS, TODO for Tudor to fix it,
        # use it to unblock Jay

        if fqn == "torch.Tensor":
            # syft relative
            from ...lib.torch.uppercase_tensor import TorchTensorWrapper
            from ...proto.lib.torch.tensor_pb2 import TensorProto

            tensor_data = TensorProto()
            proto.data.Unpack(tensor_data)
            return TorchTensorWrapper._data_proto2object(proto=tensor_data)

        if fqn == "torch.nn.parameter.Parameter":
            # syft relative
            from ...lib.torch.parameter import PyTorchParameterWrapper
            from ...proto.lib.torch.parameter_pb2 import ParameterProto

            tensor_data = ParameterProto()
            proto.data.Unpack(tensor_data)
            return PyTorchParameterWrapper._data_proto2object(proto=tensor_data)

        parts = fqn.split(".")
        klass_name = parts.pop()
        obj_type = getattr(sys.modules[".".join(parts)], klass_name)

        # Step 4: get the protobuf type we deserialize for .data
        schematic_type = obj_type.get_protobuf_schema()

        # Step 4: Deserialize data from protobuf
        data = schematic_type()
        descriptor = getattr(schematic_type, "DESCRIPTOR", None)
        if descriptor is not None and proto.data.Is(descriptor):
            proto.data.Unpack(data)
        # if issubclass(type(target_type), Serializable):
        data = obj_type._proto2object(proto=data)
=======

        # Step 1: deserialize the ID
        id = _deserialize(blob=proto.id)

        # TODO: FIX THIS SECURITY BUG!!! WE CANNOT USE
        #  PYDOC.LOCATE!!!
        # Step 2: get the type of wrapper to use to deserialize
        obj_type: StorableObject = pydoc.locate(proto.obj_type)  # type: ignore

        # Step 3: get the protobuf type we deserialize for .data
        schematic_type = obj_type.get_data_protobuf_schema()

        # Step 4: Deserialize data from protobuf
        if schematic_type is not None and callable(schematic_type):
            data = schematic_type()
            descriptor = getattr(schematic_type, "DESCRIPTOR", None)
            if descriptor is not None and proto.data.Is(descriptor):
                proto.data.Unpack(data)
            data = obj_type._data_proto2object(proto=data)
        else:
            data = None
>>>>>>> 111e6488

        # Step 5: get the description from proto
        description = proto.description

        # Step 6: get the tags from proto of they exist
        tags = None
        if proto.tags:
            tags = list(proto.tags)

<<<<<<< HEAD
        result = StorableObject.construct_new_object(
=======
        result = obj_type.construct_new_object(
>>>>>>> 111e6488
            id=id, data=data, tags=tags, description=description
        )

        # just a backup
        try:
            result.tags = tags
            result.description = description

            # default to empty
            result.read_permissions = {}
            result.search_permissions = {}

            # Step 7: get the read permissions
            if proto.read_permissions is not None and len(proto.read_permissions) > 0:
                result.read_permissions = _deserialize(
                    blob=proto.read_permissions, from_bytes=True
                )

            # Step 8: get the search permissions
            if (
                proto.search_permissions is not None
                and len(proto.search_permissions) > 0
            ):
                result.search_permissions = _deserialize(
                    blob=proto.search_permissions, from_bytes=True
                )
        except Exception as e:
            # torch.return_types.* namedtuple cant setattr
            log = f"StorableObject {type(obj_type)} cant set attributes {e}"
            logger.error(log)

        # this is quite insane
        return result.data

    def _data_object2proto(self) -> Message:
        return self.data.serialize()  # type: ignore

    @staticmethod
    def _data_proto2object(proto: Message) -> Serializable:
        return _deserialize(blob=proto)

    @staticmethod
    def get_data_protobuf_schema() -> Optional[Type]:
        return None

    @staticmethod
    def construct_new_object(
        id: UID,
        data: "StorableObject",
        description: Optional[str],
        tags: Optional[List[str]],
    ) -> "StorableObject":
        return StorableObject(id=id, data=data, description=description, tags=tags)

    @staticmethod
    def get_protobuf_schema() -> GeneratedProtocolMessageType:
        """Return the type of protobuf object which stores a class of this type

        As a part of serialization and deserialization, we need the ability to
        lookup the protobuf object type directly from the object type. This
        static method allows us to do this.

        Importantly, this method is also used to create the reverse lookup ability within
        the metaclass of Serializable. In the metaclass, it calls this method and then
        it takes whatever type is returned from this method and adds an attribute to it
        with the type of this class attached to it. See the MetaSerializable class for details.

        :return: the type of protobuf object which corresponds to this class.
        :rtype: GeneratedProtocolMessageType

        """
        return StorableObject_PB

    def __repr__(self) -> str:
        return (
            "<Storable: "
            + self.data.__repr__().replace("\n", "").replace("  ", " ")
            + ">"
        )

    @property
    def icon(self) -> str:
        return "🗂️"

    @property
    def pprint(self) -> str:
        output = f"{self.icon} ({self.class_name}) ("
        if hasattr(self.data, "pprint"):
            output += self.data.pprint  # type: ignore
        elif self.data is not None:
            output += self.data.__repr__()
        else:
            output += "(Key Only)"
        if self.description is not None and len(self.description) > 0:
            output += f" desc: {self.description}"
        if self.tags is not None and len(self.tags) > 0:
            output += f" tags: {self.tags}"
        if self.read_permissions is not None and len(self.read_permissions.keys()) > 0:
            output += (
                " can_read: "
                + f"{[key_emoji(key=key) for key in self.read_permissions.keys()]}"
            )

        if (
            self.search_permissions is not None
            and len(self.search_permissions.keys()) > 0
        ):
            output += (
                " can_search: "
                + f"{[key_emoji(key=key) for key in self.search_permissions.keys()]}"
            )

        output += ")"
        return output

    @property
    def class_name(self) -> str:
        return str(self.__class__.__name__)


class VerifyKeyWrapper(StorableObject):
    def __init__(self, value: VerifyKey):
        super().__init__(
            data=value,
            id=getattr(value, "id", UID()),
            tags=getattr(value, "tags", []),
            description=getattr(value, "description", ""),
        )
        self.value = value

    def _data_object2proto(self) -> VerifyKeyWrapper_PB:
        return VerifyKeyWrapper_PB(verify_key=bytes(self.value))

    @staticmethod
    def _data_proto2object(proto: VerifyKeyWrapper_PB) -> VerifyKey:
        return VerifyKey(proto.verify_key)

    @staticmethod
    def get_data_protobuf_schema() -> GeneratedProtocolMessageType:
        return VerifyKeyWrapper_PB

    @staticmethod
    def get_wrapped_type() -> Type:
        return VerifyKey

    @staticmethod
    def construct_new_object(
        id: UID,
        data: StorableObject,
        description: Optional[str],
        tags: Optional[List[str]],
    ) -> StorableObject:
        data.id = id
        data.tags = tags
        data.description = description
        return data


aggressive_set_attr(
    obj=VerifyKey, name="serializable_wrapper_type", attr=VerifyKeyWrapper
)


class VerifyAllWrapper(StorableObject):
    def __init__(self, value: object):
        super().__init__(
            data=value,
            id=getattr(value, "id", UID()),
            tags=getattr(value, "tags", []),
            description=getattr(value, "description", ""),
        )
        self.value = value

    def _data_object2proto(self) -> VerifyAllWrapper_PB:
        return VerifyAllWrapper_PB(all=Empty_PB())

    @staticmethod
    def _data_proto2object(proto: VerifyAllWrapper_PB) -> VerifyAll:  # type: ignore
        return VerifyAll()

    @staticmethod
    def get_data_protobuf_schema() -> GeneratedProtocolMessageType:
        return VerifyAllWrapper_PB

    @staticmethod
    def get_wrapped_type() -> Type:
        return VerifyAll

    @staticmethod
    def construct_new_object(
        id: UID,
        data: StorableObject,
        description: Optional[str],
        tags: Optional[List[str]],
    ) -> StorableObject:
        data.id = id
        data.tags = tags
        data.description = description
        return data


aggressive_set_attr(
    obj=VerifyAll, name="serializable_wrapper_type", attr=VerifyAllWrapper
)<|MERGE_RESOLUTION|>--- conflicted
+++ resolved
@@ -1,11 +1,6 @@
 # stdlib
-<<<<<<< HEAD
 import sys
 from typing import Dict
-=======
-import pydoc
-from typing import Dict as DictType
->>>>>>> 111e6488
 from typing import List
 from typing import Optional
 from typing import Type
@@ -68,19 +63,12 @@
         self,
         id: UID,
         data: object,
-<<<<<<< HEAD
         description: Optional[str] = None,
         tags: Optional[List[str]] = None,
         read_permissions: Optional[Dict[VerifyKey, Optional[UID]]] = {},
-        search_permissions: Optional[Dict[Union[VerifyKey, All], Optional[UID]]] = {},
-=======
-        description: Optional[str] = "",
-        tags: Optional[List[str]] = [],
-        read_permissions: Optional[DictType[VerifyKey, Optional[UID]]] = {},
         search_permissions: Optional[
-            DictType[Union[VerifyKey, VerifyAll], Optional[UID]]
+            Dict[Union[VerifyKey, VerifyAll], Optional[UID]]
         ] = {},
->>>>>>> 111e6488
     ):
         self.id = id
         self.data = data
@@ -104,36 +92,15 @@
         proto = StorableObject_PB()
         id = self.id.serialize()
         proto.id.CopyFrom(id)
-<<<<<<< HEAD
         proto.obj_type = get_fully_qualified_name(obj=self.data)
-=======
-
-        # Step 2: Save the type of wrapper to use to deserialize
-        proto.obj_type = get_fully_qualified_name(obj=self)
-
-        # Step 3: Serialize data to protobuf and pack into proto
->>>>>>> 111e6488
         data = self._data_object2proto()
 
         proto.data.Pack(data)
 
-<<<<<<< HEAD
         proto.description = self.description
 
         for tag in self.tags:
             proto.tags.append(tag)
-=======
-        if hasattr(self.data, "description"):
-            # Step 4: save the description into proto
-            proto.description = self.data.description  # type: ignore
-
-        # QUESTION: Which one do we want, self.data.tags or self.tags or both???
-        if hasattr(self.data, "tags"):
-            # Step 5: save tags into proto if they exist
-            if self.data.tags is not None and self.tags is not None:  # type: ignore
-                for tag in self.tags:
-                    proto.tags.append(tag)
->>>>>>> 111e6488
 
         # Step 6: save read permissions
         if self.read_permissions is not None and len(self.read_permissions.keys()) > 0:
@@ -157,13 +124,12 @@
     @staticmethod
     @syft_decorator(typechecking=True)
     def _proto2object(proto: StorableObject_PB) -> object:
-<<<<<<< HEAD
         id = _deserialize(blob=proto.id)
 
         fqn = proto.obj_type
 
-        # INSANE HACK INCOMING DUE TO NOT PROPERLY USING WRAPPERS, TODO for Tudor to fix it,
-        # use it to unblock Jay
+        # INSANE HACK INCOMING DUE TO NOT PROPERLY USING WRAPPERS, TODO for Tudor to
+        # fix it, use it to unblock Jay
 
         if fqn == "torch.Tensor":
             # syft relative
@@ -197,29 +163,6 @@
             proto.data.Unpack(data)
         # if issubclass(type(target_type), Serializable):
         data = obj_type._proto2object(proto=data)
-=======
-
-        # Step 1: deserialize the ID
-        id = _deserialize(blob=proto.id)
-
-        # TODO: FIX THIS SECURITY BUG!!! WE CANNOT USE
-        #  PYDOC.LOCATE!!!
-        # Step 2: get the type of wrapper to use to deserialize
-        obj_type: StorableObject = pydoc.locate(proto.obj_type)  # type: ignore
-
-        # Step 3: get the protobuf type we deserialize for .data
-        schematic_type = obj_type.get_data_protobuf_schema()
-
-        # Step 4: Deserialize data from protobuf
-        if schematic_type is not None and callable(schematic_type):
-            data = schematic_type()
-            descriptor = getattr(schematic_type, "DESCRIPTOR", None)
-            if descriptor is not None and proto.data.Is(descriptor):
-                proto.data.Unpack(data)
-            data = obj_type._data_proto2object(proto=data)
-        else:
-            data = None
->>>>>>> 111e6488
 
         # Step 5: get the description from proto
         description = proto.description
@@ -229,11 +172,7 @@
         if proto.tags:
             tags = list(proto.tags)
 
-<<<<<<< HEAD
         result = StorableObject.construct_new_object(
-=======
-        result = obj_type.construct_new_object(
->>>>>>> 111e6488
             id=id, data=data, tags=tags, description=description
         )
 
