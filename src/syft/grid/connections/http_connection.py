--- conflicted
+++ resolved
@@ -91,13 +91,9 @@
 
         # Perform HTTP request using base_url as a root address
         r = requests.post(
-<<<<<<< HEAD
-            url=self.base_url + HTTPConnection.SYFT_ROUTE, json=json_msg, headers=header
-=======
             url=self.base_url,
             data=msg.binary(),
             headers={"Content-Type": "application/octet-stream"},
->>>>>>> 726d4b35
         )
 
         # Return request's response object
