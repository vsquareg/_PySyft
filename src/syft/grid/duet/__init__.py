--- conflicted
+++ resolved
@@ -2,10 +2,7 @@
 import json
 from pathlib import Path
 import sys
-<<<<<<< HEAD
-=======
 import tempfile
->>>>>>> 196dd7a1
 import time
 from typing import Any
 from typing import Generator
@@ -34,12 +31,7 @@
 # for local debugging
 def get_loopback_path() -> str:
     loopback_file = "duet_loopback.json"
-<<<<<<< HEAD
-    # needs to be deterministic, will need updating for Windows
-    return str(Path("/tmp") / loopback_file)  # nosec
-=======
     return str(Path(tempfile.gettempdir()) / loopback_file)
->>>>>>> 196dd7a1
 
 
 class bcolors:
