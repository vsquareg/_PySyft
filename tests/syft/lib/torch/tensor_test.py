--- conflicted
+++ resolved
@@ -40,7 +40,6 @@
     x2 = sy.deserialize(blob=blob)
 
     assert (x == x2).all()
-<<<<<<< HEAD
     assert (x.grad == x2.grad).all()
 
 
@@ -48,7 +47,4 @@
     # Problem: F.linear doesn't construct from wrapper
     linear = th.nn.Linear(5, 1)
     out = linear(th.randn(1, 5))
-    assert hasattr(out, "id")
-=======
-    assert (x.grad == x2.grad).all()
->>>>>>> a35bc3be
+    assert hasattr(out, "id")