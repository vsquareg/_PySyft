{
  "data_types": {
    "all": [
      "bool",
      "uint8",
      "int8",
      "int16",
      "int32",
      "int64",
      "float16",
      "float32",
      "float64",
      "bfloat16",
      "complex64",
      "complex128",
      "qint8",
      "quint8",
      "qint32"
    ],
    "common": [
      "bool",
      "uint8",
      "int8",
      "int16",
      "int32",
      "int64",
      "float16",
      "float32",
      "float64",
      "bfloat16"
    ],
    "integer": [
      "uint8",
      "int8",
      "int16",
      "int32",
      "int64"
    ],
    "float": [
      "float16",
      "float32",
      "float64",
      "bfloat16"
    ],
    "complex": [
      "complex64",
      "complex128"
    ],
    "quantized": [
      "qint8",
      "quint8",
      "qint32"
    ]
  },
  "tensors": {
    "tensor1": [
      [
        -1,
        0,
        1,
        2,
        3,
        4
      ]
    ],
    "tensor1_nonzero": [
      [
        -1,
        1,
        2,
        3,
        4
      ]
    ],
    "tensor1_positive": [
      [
        0,
        1,
        2,
        3,
        4
      ]
    ],
    "tensor2": [
      [
        [
          -0.1,
          0.1
        ],
        [
          0.2,
          0.3
        ]
      ]
    ],
    "tensor2_nonzero_rounded": [
      [
        [
          -1.1,
          1.1
        ],
        [
          2.2,
          3.3
        ]
      ]
    ],
    "tensor1_1element": [
      [
        1.1
      ]
    ],
    "tensor1_1element_1": [
      [
        [
          1.1
        ]
      ]
    ],
    "tensor3": [
      [
        [
          [
            -0.1,
            0.1
          ],
          [
            0.2,
            0.3
          ]
        ],
        [
          [
            -0.1,
            0.1
          ],
          [
            0.2,
            0.3
          ]
        ]
      ]
    ],
    "tensor_cube": [
      [
        [
          -0.1,
          0.1,
          0.2
        ],
        [
          0.2,
          0.3,
          0.4
        ],
        [
          0.0,
          -0.3,
          0.5
        ]
      ]
    ],
    "tensor_scalar": [
      [
        1
      ]
    ],
    "lstsq_a": [
      [
        [
          1.0,
          1,
          1
        ],
        [
          2,
          3,
          4
        ],
        [
          3,
          5,
          2
        ],
        [
          4,
          2,
          5
        ],
        [
          5,
          4,
          3
        ]
      ]
    ],
    "tensor_m": [
      [
        [
          -1.58,
          -1.7569,
          1.4155,
          -0.208,
          0.2783
        ],
        [
          1.7592,
          0.441,
          0.1744,
          0.4034,
          1.0809
        ],
        [
          -0.0189,
          0.3639,
          -0.4621,
          0.3279,
          -0.6347
        ]
      ]
    ],
    "tensor_m1": [
      [
        [
          [
            -1.58,
            -1.7569,
            1.4155,
            -0.208,
            0.2783
          ],
          [
            1.7592,
            0.441,
            0.1744,
            0.4034,
            1.0809
          ],
          [
            -0.0189,
            0.3639,
            -0.4621,
            0.3279,
            -0.6347
          ]
        ]
      ]
    ],
    "addcdiv": [
      [
        [
          -0.1834,
          -2.8765,
          0.7337
        ]
      ]
    ],
    "addcdiv_": [
      [
        [
          [
            0.047494,
            36.392,
            1.0532
          ],
          [
            2.0031,
            14.57,
            0.82361
          ],
          [
            0.96673,
            130.53,
            -0.90004
          ]
        ]
      ]
    ],
    "addmm_": [
      [
        [
          0.047494,
          36.392,
          1.0532
        ],
        [
          2.0031,
          14.57,
          0.82361
        ],
        [
          0.96673,
          130.53,
          -0.90004
        ]
      ]
    ],
    "addmv": [
      [
        0.1504,
        -0.7959
      ]
    ],
    "addr": [
      [
        [
          0,
          0
        ],
        [
          0,
          0
        ],
        [
          0,
          0
        ]
      ]
    ],
    "unfold": [
      [
        1,
        2,
        3,
        4,
        5,
        6,
        7
      ]
    ],
    "scatter": [
      [
        [
          0,
          0,
          0,
          0,
          0
        ],
        [
          0,
          0,
          0,
          0,
          0
        ],
        [
          0,
          0,
          0,
          0,
          0
        ]
      ]
    ],
    "index_copy": [
      [
        [
          0.5265,
          0.6122,
          0.9568,
          0.6122,
          0.5265
        ],
        [
          0.8191,
          0.1243,
          0.7419,
          0.1243,
          0.8191
        ]
      ]
    ],
    "index_put": [
      [
        0
      ]
    ],
    "lu_solve": [
      [
        [
          [
            1.7754
          ],
          [
            0.4711
          ],
          [
            -0.0194
          ]
        ],
        [
          [
            -1.558
          ],
          [
            0.1862
          ],
          [
            -0.1135
          ]
        ]
      ]
    ],
    "cholesky": [
      [
        [
          2.6978,
          -1.4334,
          0.5438
        ],
        [
          -1.4334,
          1.6081,
          0.4154
        ],
        [
          0.5438,
          0.4154,
          6.1836
        ]
      ]
    ],
    "mv": [
      [
        [
          1.7781,
          1.0774,
          1.5817
        ],
        [
          -1.0525,
          1.3758,
          -0.572
        ]
      ]
    ],
    "istft": [
      [
        [
          [
            [
              -1,
              0
            ],
            [
              1,
              0
            ],
            [
              5,
              0
            ],
            [
              7,
              0
            ]
          ],
          [
            [
              1,
              0
            ],
            [
              -1,
              0
            ],
            [
              -1,
              0
            ],
            [
              1,
              0
            ]
          ]
        ]
      ]
    ]
  },
  "inputs": {
    "all": [
      "self",
      [
        0
      ],
      [
        1
      ],
      0,
      1,
      true,
      false
    ],
    "all_nonzero": [
      "self",
      [
        1
      ],
      1,
      true
    ],
    "tensor_batch1": [
      [
        [
          -0.3855,
          1.4975,
          -0.0233,
          0.9412
        ],
        [
          -1.3485,
          1.5617,
          -0.7071,
          1.1197
        ],
        [
          0.5733,
          0.2611,
          0.1095,
          -0.475
        ]
      ]
    ],
    "tensor_batch2": [
      [
        [
          -2.3476,
          -0.041,
          1.4257,
          -1.9517,
          2.6519
        ],
        [
          -1.1114,
          -0.13,
          0.0506,
          -0.2334,
          0.0215
        ],
        [
          0.7167,
          -0.6501,
          -0.5743,
          -0.7593,
          0.874
        ],
        [
          1.2244,
          1.0321,
          -0.5835,
          -0.6659,
          1.5362
        ]
      ]
    ],
    "addcdiv_t1": [
      [
        [
          0.6631
        ],
        [
          0.258
        ],
        [
          2.3557
        ]
      ]
    ],
    "addcdiv_t2": [
      [
        [
          1.1798,
          0.0179,
          -1.2341
        ]
      ]
    ],
    "addmm_t1": [
      [
        0.6631
      ],
      [
        0.258
      ],
      [
        2.3557
      ]
    ],
    "addmm_t2": [
      [
        1.1798,
        0.0179,
        -1.2341
      ]
    ],
    "addmv_t1": [
      [
        0.516,
        0.1892,
        -0.9014
      ],
      [
        0.3056,
        0.7414,
        -0.1793
      ]
    ],
    "addmv_t2": [
      1.6445,
      -1.9641,
      0.166
    ],
    "addr_t1": [
      1,
      2,
      3
    ],
    "addr_t2": [
      1,
      2
    ],
    "scatter_t1": [
      [
        0,
        1,
        2,
        0,
        0
      ],
      [
        2,
        0,
        0,
        1,
        2
      ]
    ],
    "scatter_t2": [
      [
        0.1557,
        0.32,
        0.9568,
        0.6122,
        0.5265
      ],
      [
        0.6509,
        0.8592,
        0.7419,
        0.1243,
        0.8191
      ]
    ],
    "tensor1": [
      [
        -1,
        0,
        1,
        2,
        3,
        4
      ]
    ],
    "tensor2": [
      [
        -0.1,
        0.1
      ],
      [
        0.2,
        0.3
      ]
    ],
    "tensor1_1element": [
      [
        1.1
      ]
    ],
    "tensor0_1element_1": [
      0
    ],
    "index_copy_t1": [
      0,
      1,
      0,
      1,
      0
    ],
    "index_copy_t2": [
      [
        0.5265,
        0.6122,
        0.9568,
        0.6122,
        0.5265
      ],
      [
        0.8191,
        0.1243,
        0.7419,
        0.1243,
        0.8191
      ]
    ],
    "index_put_t1": [
      0
    ],
    "lu_solve_t1": [
      [
        [
          -0.9089,
          0.4719,
          -1.3774
        ],
        [
          0.6335,
          0.4042,
          -0.0182
        ],
        [
          -0.5273,
          0.9782,
          -1.2118
        ]
      ],
      [
        [
          0.755,
          -1.454,
          -0.951
        ],
        [
          -0.3763,
          0.7769,
          -1.0968
        ],
        [
          -0.2459,
          0.2491,
          1.2532
        ]
      ]
    ],
    "lu_solve_t2": [
      [
        3,
        2,
        3
      ],
      [
        1,
        3,
        3
      ]
    ],
    "mv_t1": [
      [
        -0.1316,
        0.9306,
        -0.1602
      ]
    ]
  },
  "profiles": {
    "default": {
      "description": "Great for testing a new method and seeing what breaks",
      "property": false,
      "return_type": "torch.Tensor",
      "data_types": [
        "common"
      ],
      "tensors": [
        "tensor1",
        "tensor2"
      ],
      "inputs": [
        "all"
      ]
    },
    "tensor_property_noinput": {
      "description": "Covers most tensor property attributes",
      "property": true,
      "return_type": "torch.Tensor",
      "data_types": [
        "common"
      ],
      "tensors": [
        "tensor1",
        "tensor2"
      ],
      "inputs": [
        null
      ]
    },
    "tensor_method_noinput": {
      "description": "Covers most tensor method attributes with no input",
      "property": false,
      "return_type": "torch.Tensor",
      "data_types": [
        "common"
      ],
      "tensors": [
        "tensor1",
        "tensor2"
      ],
      "inputs": [
        null
      ]
    },
    "tensor_method_input": {
      "description": "Covers most tensor method attributes",
      "property": false,
      "return_type": "torch.Tensor",
      "data_types": [
        "common"
      ],
      "tensors": [
        "tensor1",
        "tensor2"
      ],
      "inputs": [
        "all"
      ]
    },
    "tensor_float_division_method_v150": {
      "description": "Skips running float / div methods which crash on torch==1.4.0",
      "property": false,
      "return_type": "torch.Tensor",
      "data_types": [
        "common"
      ],
      "tensors": [
        "tensor1_nonzero",
        "tensor2_nonzero_rounded"
      ],
      "inputs": [
        "all_nonzero"
      ],
      "min_version": "1.5.0"
    },
    "tensor_bitwise_method_v150": {
      "description": "Skips running bitwise methods not in torch==1.4.0",
      "property": false,
      "return_type": "torch.Tensor",
      "data_types": [
        "common"
      ],
      "tensors": [
        "tensor1",
        "tensor2"
      ],
      "inputs": [
        "all"
      ],
      "min_version": "1.5.0"
    },
    "tensor_logical_method_v150": {
      "description": "Skips running logical methods not in torch==1.4.0",
      "property": false,
      "return_type": "torch.Tensor",
      "data_types": [
        "common"
      ],
      "tensors": [
        "tensor1",
        "tensor2"
      ],
      "inputs": [
        "self",
        [
          0
        ],
        [
          1
        ]
      ],
      "min_version": "1.5.0"
    }
  },
  "tests": {
    "torch.Tensor": {
      "T": {
        "profile": "tensor_property_noinput"
      },
      "t": {
        "profile": "tensor_method_noinput"
      },
      "__abs__": {
        "profile": "tensor_method_noinput",
        "not_available": [
          {
            "data_types": [
              "bool"
            ],
            "lte_version": "1.7.0"
          },
          {
            "data_types": [
              "float16",
              "bfloat16"
            ],
            "lte_version": "1.5.1"
          },
          {
            "data_types": [
              "bool"
            ],
            "lte_version": "1.7.1",
            "gte_version": "1.7.1"
          }
        ]
      },
      "__add__": {
        "profile": "tensor_method_input",
        "not_available": [
          {
            "data_types": [
              "float16"
            ],
            "lte_version": "1.5.1"
          }
        ]
      },
      "__and__": {
        "profile": "tensor_method_input",
        "not_available": [
          {
            "data_types": [
              "bool"
            ],
            "inputs": [
              0,
              1
            ],
            "gte_version": "1.5.0",
            "lte_version": "1.7.0"
          },
          {
            "data_types": [
              "float16",
              "float32",
              "float64",
              "bfloat16"
            ],
            "lte_version": "1.7.0"
          },
          {
            "data_types": [
              "bool",
              "float16",
              "float64",
              "bfloat16",
              "float32"
            ],
            "lte_version": "1.7.1",
            "gte_version": "1.7.1"
          }
        ]
      },
      "__iand__": {
        "profile": "tensor_method_input",
        "not_available": [
          {
            "data_types": [
              "bool"
            ],
            "inputs": [
              0,
              1
            ],
            "gte_version": "1.5.0",
            "lte_version": "1.7.0"
          },
          {
            "data_types": [
              "float16",
              "float32",
              "float64",
              "bfloat16"
            ],
            "lte_version": "1.7.0"
          },
          {
            "data_types": [
              "bool",
              "float16",
              "float32",
              "float64",
              "bfloat16"
            ],
            "lte_version": "1.7.1",
            "gte_version": "1.7.1"
          }
        ]
      },
      "__div__": {
        "profile": "tensor_float_division_method_v150",
        "not_available": [
          {
            "data_types": [
              "bool"
            ],
            "lte_version": "1.5.1"
          },
          {
            "data_types": [
              "float16"
            ],
            "lte_version": "1.5.1"
          },
          {
            "data_types": [
              "bool",
              "uint8",
              "int8",
              "int16",
              "int32",
              "int64"
            ],
            "gte_version": "1.6.0",
            "lte_version": "1.6.0"
          }
        ]
      },
      "__idiv__": {
        "profile": "tensor_float_division_method_v150",
        "not_available": [
          {
            "data_types": [
              "bool"
            ],
            "lte_version": "1.5.1"
          },
          {
            "data_types": [
              "float16"
            ],
            "lte_version": "1.5.1"
          },
          {
            "data_types": [
              "bool",
              "uint8",
              "int8",
              "int16",
              "int32",
              "int64"
            ],
            "gte_version": "1.6.0",
            "lte_version": "1.7.0"
          },
          {
            "data_types": [
              "bool",
              "uint8",
              "int8",
              "int16",
              "int32",
              "int64"
            ],
            "lte_version": "1.7.1",
            "gte_version": "1.7.1"
          }
        ]
      },
      "__floordiv__": {
        "profile": "tensor_float_division_method_v150",
        "not_available": [
          {
            "data_types": [
              "bool",
              "float16"
            ],
            "lte_version": "1.7.0"
          },
          {
            "data_types": [
              "bfloat16"
            ],
            "lte_version": "1.5.1"
          },
          {
            "data_types": [
              "bool",
              "float16"
            ],
            "lte_version": "1.7.1",
            "gte_version": "1.7.1"
          }
        ]
      },
      "__rfloordiv__": {
        "profile": "tensor_float_division_method_v150",
        "not_available": [
          {
            "data_types": [
              "bfloat16"
            ],
            "lte_version": "1.5.1"
          },
          {
            "data_types": [
              "bool",
              "float16"
            ],
            "lte_version": "1.7.0"
          },
          {
            "data_types": [
              "uint8",
              "int8",
              "int16",
              "int32",
              "int64"
            ],
            "lte_version": "1.6.0"
          },
          {
            "data_types": [
              "bool",
              "float16"
            ],
            "lte_version": "1.7.1",
            "gte_version": "1.7.1"
          }
        ]
      },
      "bitwise_and": {
        "profile": "tensor_bitwise_method_v150",
        "not_available": [
          {
            "data_types": [
              "bool",
              "float16",
              "float32",
              "float64",
              "bfloat16"
            ],
            "lte_version": "1.7.0"
          },
          {
            "data_types": [
              "bool",
              "float16",
              "float32",
              "float64",
              "bfloat16"
            ],
            "lte_version": "1.7.1",
            "gte_version": "1.7.1"
          }
        ]
      },
      "bitwise_and_": {
        "profile": "tensor_bitwise_method_v150",
        "not_available": [
          {
            "data_types": [
              "bool",
              "float16",
              "float32",
              "float64",
              "bfloat16"
            ],
            "lte_version": "1.7.0"
          },
          {
            "data_types": [
              "bool",
              "float16",
              "float64",
              "float32",
              "bfloat16"
            ],
            "lte_version": "1.7.1",
            "gte_version": "1.7.1"
          }
        ]
      },
      "bitwise_or": {
        "profile": "tensor_bitwise_method_v150",
        "not_available": [
          {
            "data_types": [
              "bool",
              "float16",
              "float32",
              "float64",
              "bfloat16"
            ],
            "lte_version": "1.7.0"
          },
          {
            "data_types": [
              "float16",
              "float32",
              "float64",
              "bfloat16",
              "bool"
            ],
            "lte_version": "1.7.1",
            "gte_version": "1.7.1"
          }
        ]
      },
      "bitwise_or_": {
        "profile": "tensor_bitwise_method_v150",
        "not_available": [
          {
            "data_types": [
              "bool",
              "float16",
              "float32",
              "float64",
              "bfloat16"
            ],
            "lte_version": "1.7.0"
          },
          {
            "data_types": [
              "bool",
              "float16",
              "float32",
              "float64",
              "bfloat16"
            ],
            "lte_version": "1.7.1",
            "gte_version": "1.7.1"
          }
        ]
      },
      "div": {
        "profile": "tensor_float_division_method_v150",
        "not_available": [
          {
            "data_types": [
              "bool"
            ],
            "lte_version": "1.5.1"
          },
          {
            "data_types": [
              "float16"
            ],
            "lte_version": "1.5.1"
          },
          {
            "data_types": [
              "bool",
              "uint8",
              "int8",
              "int16",
              "int32",
              "int64"
            ],
            "lte_version": "1.6.0"
          }
        ]
      },
      "div_": {
        "profile": "tensor_float_division_method_v150",
        "not_available": [
          {
            "data_types": [
              "bool"
            ],
            "lte_version": "1.5.1"
          },
          {
            "data_types": [
              "float16"
            ],
            "lte_version": "1.5.1"
          },
          {
            "data_types": [
              "bool",
              "uint8",
              "int8",
              "int16",
              "int32",
              "int64"
            ],
            "lte_version": "1.7.0"
          },
          {
            "data_types": [
              "bool",
              "uint8",
              "int8",
              "int16",
              "int32",
              "int64"
            ],
            "lte_version": "1.7.1",
            "gte_version": "1.7.1"
          }
        ]
      },
      "floor_divide": {
        "profile": "tensor_float_division_method_v150",
        "not_available": [
          {
            "data_types": [
              "bool"
            ],
            "lte_version": "1.7.0"
          },
          {
            "data_types": [
              "float16"
            ],
            "lte_version": "1.7.0"
          },
          {
            "data_types": [
              "bfloat16"
            ],
            "lte_version": "1.6.0"
          },
          {
            "data_types": [
              "bool",
              "float16"
            ],
            "lte_version": "1.7.1",
            "gte_version": "1.7.1"
          }
        ]
      },
      "floor_divide_": {
        "profile": "tensor_float_division_method_v150",
        "not_available": [
          {
            "data_types": [
              "bool"
            ],
            "lte_version": "1.7.0"
          },
          {
            "data_types": [
              "float16"
            ],
            "lte_version": "1.7.0"
          },
          {
            "data_types": [
              "bfloat16"
            ],
            "lte_version": "1.6.0"
          },
          {
            "data_types": [
              "bool",
              "float16"
            ],
            "lte_version": "1.7.1",
            "gte_version": "1.7.1"
          }
        ]
      },
      "__mod__": {
        "profile": "tensor_float_division_method_v150",
        "not_available": [
          {
            "data_types": [
              "bool"
            ],
            "lte_version": "1.7.0"
          },
          {
            "data_types": [
              "bfloat16"
            ],
            "lte_version": "1.7.0"
          },
          {
            "data_types": [
              "bool",
              "bfloat16"
            ],
            "lte_version": "1.7.1",
            "gte_version": "1.7.1"
          }
        ]
      },
      "logical_and": {
        "profile": "tensor_logical_method_v150"
      },
      "logical_and_": {
        "profile": "tensor_logical_method_v150"
      },
      "logical_or": {
        "profile": "tensor_logical_method_v150"
      },
      "logical_or_": {
        "profile": "tensor_logical_method_v150"
      },
      "remainder": {
        "profile": "tensor_float_division_method_v150",
        "not_available": [
          {
            "data_types": [
              "bool",
              "bfloat16"
            ],
            "lte_version": "1.7.0"
          },
          {
            "data_types": [
              "bool",
              "bfloat16"
            ],
            "lte_version": "1.7.1",
            "gte_version": "1.7.1"
          }
        ]
      },
      "remainder_": {
        "profile": "tensor_float_division_method_v150",
        "not_available": [
          {
            "data_types": [
              "bool",
              "bfloat16"
            ],
            "lte_version": "1.7.0"
          },
          {
            "data_types": [
              "bool",
              "bfloat16"
            ],
            "lte_version": "1.7.1",
            "gte_version": "1.7.1"
          }
        ]
      },
      "square": {
        "profile": "tensor_method_noinput",
        "min_version": "1.5.0",
        "not_available": [
          {
            "data_types": [
              "bool"
            ],
            "lte_version": "1.5.1"
          },
          {
            "data_types": [
              "float16",
              "bfloat16"
            ],
            "lte_version": "1.7.0"
          },
          {
            "data_types": [
              "float16",
              "bfloat16"
            ],
            "lte_version": "1.7.1",
            "gte_version": "1.7.1"
          }
        ]
      },
      "square_": {
        "profile": "tensor_method_noinput",
        "min_version": "1.5.0",
        "not_available": [
          {
            "data_types": [
              "bool",
              "float16",
              "bfloat16"
            ],
            "lte_version": "1.7.0"
          },
          {
            "data_types": [
              "bool",
              "float16",
              "bfloat16"
            ],
            "lte_version": "1.7.1",
            "gte_version": "1.7.1"
          }
        ]
      },
      "true_divide": {
        "profile": "tensor_float_division_method_v150",
        "not_available": [
          {
            "data_types": [
              "float16"
            ],
            "lte_version": "1.5.1"
          }
        ]
      },
      "true_divide_": {
        "profile": "tensor_float_division_method_v150",
        "not_available": [
          {
            "data_types": [
              "bool",
              "uint8",
              "int8",
              "int16",
              "int32",
              "int64"
            ],
            "lte_version": "1.7.0"
          },
          {
            "data_types": [
              "float16"
            ],
            "lte_version": "1.5.1"
          },
          {
            "data_types": [
              "int64",
              "bool",
              "uint8",
              "int8",
              "int16",
              "int32"
            ],
            "lte_version": "1.7.1",
            "gte_version": "1.7.1"
          }
        ]
      },
      "__itruediv__": {
        "profile": "tensor_float_division_method_v150",
        "not_available": [
          {
            "data_types": [
              "bool",
              "uint8",
              "int8",
              "int16",
              "int32",
              "int64"
            ],
            "lte_version": "1.7.0"
          },
          {
            "data_types": [
              "float16"
            ],
            "lte_version": "1.5.1"
          },
          {
            "data_types": [
              "bool",
              "uint8",
              "int8",
              "int16",
              "int32",
              "int64"
            ],
            "lte_version": "1.7.1",
            "gte_version": "1.7.1"
          }
        ]
      },
      "__truediv__": {
        "profile": "tensor_float_division_method_v150",
        "not_available": [
          {
            "data_types": [
              "bool",
              "uint8",
              "int8",
              "int16",
              "int32",
              "int64"
            ],
            "lte_version": "1.6.0"
          },
          {
            "data_types": [
              "float16"
            ],
            "lte_version": "1.5.1"
          }
        ]
      },
      "__rtruediv__": {
        "profile": "default",
        "data_types": [
          "common"
        ],
        "not_available": [
          {
            "data_types": [
              "bfloat16",
              "float16"
            ],
            "lte_version": "1.5.1"
          }
        ]
      },
      "is_meta": {
        "profile": "tensor_property_noinput",
        "return_type": "syft.lib.python.Bool",
        "not_available": [
          {
            "lte_version": "1.5.1"
          }
        ]
      },
      "__float__": {
        "profile": "tensor_method_noinput",
        "return_type": "syft.lib.python.Float",
        "tensors": [
          "tensor1_1element"
        ]
      },
      "__int__": {
        "profile": "tensor_method_noinput",
        "tensors": [
          "tensor1_1element"
        ],
        "return_type": "syft.lib.python.Int"
      },
      "__invert__": {
        "profile": "tensor_method_noinput",
        "not_available": [
          {
            "data_types": [
              "float16",
              "float32",
              "float64",
              "bfloat16"
            ],
            "lte_version": "1.7.0"
          },
          {
            "data_types": [
              "float16",
              "float64",
              "float32",
              "bfloat16"
            ],
            "lte_version": "1.7.1",
            "gte_version": "1.7.1"
          }
        ]
      },
      "__long__": {
        "profile": "tensor_method_noinput",
        "tensors": [
          "tensor1_1element"
        ],
        "return_type": "syft.lib.python.Int"
      },
      "__lshift__": {
        "profile": "default",
        "data_types": [
          "common"
        ],
        "not_available": [
          {
            "data_types": [
              "bool",
              "bfloat16",
              "float16"
            ]
          }
        ]
      },
      "__rshift__": {
        "profile": "default",
        "data_types": [
          "common"
        ],
        "not_available": [
          {
            "data_types": [
              "bool",
              "bfloat16",
              "float16"
            ]
          }
        ]
      },
      "__ilshift__": {
        "profile": "default",
        "data_types": [
          "common"
        ],
        "not_available": [
          {
            "data_types": [
              "bool",
              "bfloat16",
              "float16"
            ]
          }
        ]
      },
      "__irshift__": {
        "profile": "default",
        "data_types": [
          "common"
        ],
        "not_available": [
          {
            "data_types": [
              "bool",
              "bfloat16",
              "float16"
            ]
          }
        ]
      },
      "__lt__": {
        "profile": "default",
        "data_types": [
          "common"
        ],
        "not_available": [
          {
            "data_types": [
              "float16"
            ],
            "lte_version": "1.6.0"
          }
        ]
      },
      "__matmul__": {
        "profile": "default",
        "data_types": [
          "common"
        ],
        "inputs": [
          "self"
        ],
        "not_available": [
          {
            "data_types": [
              "bool",
              "bfloat16",
              "float16"
            ]
          }
        ]
      },
      "__ne__": {
        "profile": "default",
        "data_types": [
          "common"
        ],
        "not_available": [
          {
            "data_types": [
              "float16"
            ],
            "lte_version": "1.5.1"
          }
        ]
      },
      "__mul__": {
        "profile": "default",
        "data_types": [
          "common"
        ],
        "not_available": [
          {
            "data_types": [
              "float16"
            ],
            "lte_version": "1.5.1"
          }
        ]
      },
      "__rmul__": {
        "profile": "default",
        "data_types": [
          "common"
        ],
        "not_available": [
          {
            "data_types": [
              "float16"
            ],
            "lte_version": "1.5.1"
          }
        ]
      },
      "__rdiv__": {
        "profile": "default",
        "data_types": [
          "common"
        ],
        "not_available": [
          {
            "data_types": [
              "bfloat16",
              "float16"
            ],
            "lte_version": "1.5.1"
          }
        ]
      },
      "__radd__": {
        "profile": "default",
        "data_types": [
          "common"
        ],
        "not_available": [
          {
            "data_types": [
              "float16"
            ],
            "lte_version": "1.5.1"
          }
        ]
      },
      "__gt__": {
        "profile": "default",
        "data_types": [
          "common"
        ],
        "not_available": [
          {
            "data_types": [
              "float16"
            ],
            "lte_version": "1.5.1"
          }
        ]
      },
      "__ge__": {
        "profile": "default",
        "data_types": [
          "common"
        ],
        "not_available": [
          {
            "data_types": [
              "float16"
            ],
            "lte_version": "1.5.1"
          }
        ]
      },
      "__eq__": {
        "profile": "default",
        "data_types": [
          "common"
        ],
        "not_available": [
          {
            "data_types": [
              "float16"
            ],
            "lte_version": "1.5.1"
          }
        ]
      },
      "eq_": {
        "profile": "default",
        "data_types": [
          "common"
        ],
        "not_available": [
          {
            "data_types": [
              "float16"
            ],
            "lte_version": "1.5.1"
          }
        ]
      },
      "eq": {
        "profile": "default",
        "data_types": [
          "common"
        ],
        "not_available": [
          {
            "data_types": [
              "float16"
            ],
            "lte_version": "1.5.1"
          }
        ]
      },
      "__neg__": {
        "profile": "tensor_method_noinput",
        "not_available": [
          {
            "data_types": [
              "bool"
            ]
          },
          {
            "data_types": [
              "bfloat16",
              "float16"
            ],
            "lte_version": "1.5.1"
          }
        ]
      },
      "__or__": {
        "profile": "tensor_method_input",
        "not_available": [
          {
            "data_types": [
              "bool"
            ],
            "inputs": [
              1,
              0
            ],
            "lte_version": "1.7.0"
          },
          {
            "data_types": [
              "float16",
              "float32",
              "float64",
              "bfloat16"
            ],
            "lte_version": "1.7.0"
          },
          {
            "data_types": [
              "bool",
              "float16",
              "float32",
              "float64",
              "bfloat16"
            ],
            "lte_version": "1.7.1",
            "gte_version": "1.7.1"
          }
        ]
      },
      "__ior__": {
        "profile": "tensor_method_input",
        "not_available": [
          {
            "data_types": [
              "bool"
            ],
            "inputs": [
              1,
              0
            ],
            "lte_version": "1.7.0"
          },
          {
            "data_types": [
              "float16",
              "float32",
              "float64",
              "bfloat16"
            ],
            "lte_version": "1.7.0"
          },
          {
            "data_types": [
              "bool",
              "float16",
              "float32",
              "float64",
              "bfloat16"
            ],
            "lte_version": "1.7.1",
            "gte_version": "1.7.1"
          }
        ]
      },
      "__pow__": {
        "profile": "tensor_method_input",
        "not_available": [
          {
            "data_types": [
              "bool"
            ],
            "inputs": [
              "self",
              [
                0
              ],
              [
                1
              ]
            ],
            "lte_version": "1.7.0"
          },
          {
            "data_types": [
              "float16",
              "bfloat16"
            ],
            "lte_version": "1.7.0"
          },
          {
            "data_types": [
              "bool",
              "float16",
              "bfloat16"
            ],
            "lte_version": "1.7.1",
            "gte_version": "1.7.1"
          }
        ]
      },
      "__rpow__": {
        "profile": "tensor_method_input",
        "not_available": [
          {
            "data_types": [
              "bool"
            ],
            "inputs": [
              "self",
              [
                0
              ],
              [
                1
              ],
              true,
              false
            ],
            "lte_version": "1.7.0"
          },
          {
            "data_types": [
              "float16",
              "bfloat16"
            ],
            "lte_version": "1.7.0"
          },
          {
            "data_types": [
              "bool"
            ],
            "lte_version": "1.5.1"
          },
          {
            "data_types": [
              "bool",
              "float16",
              "bfloat16"
            ],
            "lte_version": "1.7.1",
            "gte_version": "1.7.1"
          }
        ]
      },
      "__ipow__": {
        "profile": "tensor_method_input",
        "not_available": [
          {
            "lte_version": "1.7.0"
          },
          {
            "lte_version": "1.7.1",
            "gte_version": "1.7.1"
          }
        ]
      },
      "__le__": {
        "profile": "default",
        "data_types": [
          "common"
        ],
        "not_available": [
          {
            "data_types": [
              "float16"
            ],
            "lte_version": "1.5.1"
          }
        ]
      },
      "__rsub__": {
        "profile": "default",
        "data_types": [
          "common"
        ],
        "not_available": [
          {
            "inputs": [
              true,
              false
            ],
            "lte_version": "1.7.0"
          },
          {
            "data_types": [
              "bool"
            ],
            "lte_version": "1.7.0"
          },
          {
            "data_types": [
              "float16"
            ],
            "lte_version": "1.5.1"
          },
          {
            "data_types": [
              "bool",
              "uint8",
              "int8",
              "int16",
              "int32",
              "int64",
              "float16",
              "float32",
              "float64",
              "bfloat16"
            ],
            "lte_version": "1.7.1",
            "gte_version": "1.7.1"
          }
        ]
      },
      "__sub__": {
        "profile": "default",
        "data_types": [
          "common"
        ],
        "not_available": [
          {
            "inputs": [
              true,
              false
            ]
          },
          {
            "data_types": [
              "bool"
            ],
            "lte_version": "1.7.0"
          },
          {
            "data_types": [
              "float16"
            ],
            "lte_version": "1.5.1"
          },
          {
            "data_types": [
              "bool"
            ],
            "lte_version": "1.7.1",
            "gte_version": "1.7.1"
          }
        ]
      },
      "__isub__": {
        "profile": "default",
        "data_types": [
          "common"
        ],
        "not_available": [
          {
            "inputs": [
              true,
              false
            ]
          },
          {
            "data_types": [
              "bool"
            ],
            "lte_version": "1.7.0"
          },
          {
            "data_types": [
              "float16"
            ],
            "lte_version": "1.5.1"
          },
          {
            "data_types": [
              "bool"
            ],
            "lte_version": "1.7.1",
            "gte_version": "1.7.1"
          }
        ]
      },
      "__xor__": {
        "profile": "default",
        "data_types": [
          "common"
        ],
        "not_available": [
          {
            "data_types": [
              "bool"
            ],
            "inputs": [
              0,
              1
            ],
            "lte_version": "1.7.0"
          },
          {
            "data_types": [
              "float16",
              "float32",
              "float64",
              "bfloat16"
            ],
            "lte_version": "1.7.0"
          },
          {
            "data_types": [
              "bool",
              "float16",
              "float32",
              "float64",
              "bfloat16"
            ],
            "lte_version": "1.7.1",
            "gte_version": "1.7.1"
          }
        ]
      },
      "__ixor__": {
        "profile": "default",
        "data_types": [
          "common"
        ],
        "not_available": [
          {
            "data_types": [
              "bool"
            ],
            "inputs": [
              0,
              1
            ],
            "lte_version": "1.7.0"
          },
          {
            "data_types": [
              "float16",
              "float32",
              "float64",
              "bfloat16"
            ],
            "lte_version": "1.7.0"
          },
          {
            "data_types": [
              "bool",
              "float16",
              "float32",
              "float64",
              "bfloat16"
            ],
            "lte_version": "1.7.1",
            "gte_version": "1.7.1"
          }
        ]
      },
      "__iadd__": {
        "profile": "default",
        "data_types": [
          "common"
        ],
        "not_available": [
          {
            "data_types": [
              "bool"
            ],
            "inputs": [
              0,
              1
            ],
            "lte_version": "1.7.0"
          },
          {
            "data_types": [
              "float16"
            ],
            "lte_version": "1.5.1"
          },
          {
            "data_types": [
              "bool"
            ],
            "lte_version": "1.7.1",
            "gte_version": "1.7.1"
          }
        ]
      },
      "__ifloordiv__": {
        "profile": "tensor_float_division_method_v150",
        "not_available": [
          {
            "data_types": [
              "bool",
              "float16"
            ],
            "lte_version": "1.7.0"
          },
          {
            "data_types": [
              "bfloat16"
            ],
            "lte_version": "1.5.1"
          },
          {
            "lte_version": "1.5.0"
          },
          {
            "data_types": [
              "bool",
              "float16"
            ],
            "lte_version": "1.7.1",
            "gte_version": "1.7.1"
          }
        ]
      },
      "__imul__": {
        "profile": "default",
        "data_types": [
          "common"
        ],
        "not_available": [
          {
            "data_types": [
              "bool"
            ],
            "inputs": [
              1,
              0
            ],
            "lte_version": "1.7.0"
          },
          {
            "data_types": [
              "float16"
            ],
            "lte_version": "1.5.1"
          },
          {
            "data_types": [
              "bool"
            ],
            "lte_version": "1.7.1",
            "gte_version": "1.7.1"
          }
        ]
      },
      "__index__": {
        "profile": "tensor_method_noinput",
        "tensors": [
          "tensor1_1element"
        ],
        "return_type": "syft.lib.python.Int",
        "not_available": [
          {
            "data_types": [
              "float16",
              "float32",
              "float64",
              "bfloat16"
            ],
            "lte_version": "1.7.0"
          },
          {
            "data_types": [
              "float64",
              "bfloat16",
              "float32",
              "float16"
            ],
            "lte_version": "1.7.1",
            "gte_version": "1.7.1"
          }
        ]
      },
      "__nonzero__": {
        "profile": "tensor_method_noinput",
        "tensors": [
          "tensor1_1element"
        ],
        "return_type": "syft.lib.python.Bool"
      },
      "__reversed__": {
        "profile": "tensor_method_noinput",
        "not_available": [
          {
            "data_types": [
              "bfloat16",
              "float16"
            ],
            "lte_version": "1.7.0"
          },
          {
            "data_types": [
              "bool"
            ],
            "lte_version": "1.4.0"
          },
          {
            "data_types": [
              "float16",
              "bfloat16"
            ],
            "lte_version": "1.7.1",
            "gte_version": "1.7.1"
          }
        ]
      },
      "abs_": {
        "profile": "tensor_method_noinput",
        "not_available": [
          {
            "data_types": [
              "bool"
            ],
            "lte_version": "1.7.0"
          },
          {
            "data_types": [
              "bfloat16",
              "float16"
            ],
            "lte_version": "1.5.1"
          },
          {
            "data_types": [
              "bool"
            ],
            "lte_version": "1.7.1",
            "gte_version": "1.7.1"
          }
        ]
      },
      "abs": {
        "profile": "tensor_method_noinput",
        "not_available": [
          {
            "data_types": [
              "bool"
            ],
            "lte_version": "1.7.0"
          },
          {
            "data_types": [
              "bfloat16",
              "float16"
            ],
            "lte_version": "1.5.1"
          },
          {
            "data_types": [
              "bool"
            ],
            "lte_version": "1.7.1",
            "gte_version": "1.7.1"
          }
        ]
      },
      "acos_": {
        "profile": "tensor_method_noinput",
        "not_available": [
          {
            "data_types": [
              "bool",
              "uint8",
              "int8",
              "int16",
              "int32",
              "int64",
              "float16"
            ],
            "lte_version": "1.7.0"
          },
          {
            "data_types": [
              "bfloat16"
            ],
            "lte_version": "1.5.1"
          },
          {
            "data_types": [
              "uint8",
              "int16",
              "int64",
              "bool",
              "int8",
              "int32",
              "float16"
            ],
            "lte_version": "1.7.1",
            "gte_version": "1.7.1"
          }
        ]
      },
      "acos": {
        "profile": "tensor_method_noinput",
        "not_available": [
          {
            "data_types": [
              "bool",
              "uint8",
              "int8",
              "int16",
              "int32",
              "int64",
              "float16"
            ],
            "lte_version": "1.7.0"
          },
          {
            "data_types": [
              "bfloat16"
            ],
            "lte_version": "1.5.1"
          },
          {
            "data_types": [
              "uint8",
              "int16",
              "int64",
              "bool",
              "int8",
              "int32",
              "float16"
            ],
            "lte_version": "1.7.1",
            "gte_version": "1.7.1"
          }
        ]
      },
      "add_": {
        "profile": "tensor_method_input",
        "not_available": [
          {
            "data_types": [
              "bool"
            ],
            "inputs": [
              1,
              0
            ],
            "lte_version": "1.7.0"
          },
          {
            "data_types": [
              "float16"
            ],
            "lte_version": "1.5.1"
          },
          {
            "data_types": [
              "bool"
            ],
            "lte_version": "1.7.1",
            "gte_version": "1.7.1"
          }
        ]
      },
      "add": {
        "profile": "tensor_method_input",
        "not_available": [
          {
            "data_types": [
              "bool"
            ],
            "inputs": [
              1,
              0
            ],
            "lte_version": "1.7.0"
          },
          {
            "data_types": [
              "float16"
            ],
            "lte_version": "1.5.1"
          }
        ]
      },
      "angle": {
        "profile": "tensor_method_noinput",
        "not_available": [
          {
            "data_types": [
              "bool"
            ],
            "lte_version": "1.7.0"
          },
          {
            "data_types": [
              "bfloat16",
              "float16"
            ],
            "lte_version": "1.5.1"
          },
          {
            "data_types": [
              "bool"
            ],
            "lte_version": "1.7.1",
            "gte_version": "1.7.1"
          }
        ]
      },
      "argmax": {
        "profile": "tensor_method_noinput",
        "not_available": [
          {
            "data_types": [
              "bool",
              "bfloat16"
            ],
            "lte_version": "1.7.0"
          },
          {
            "data_types": [
              "float16"
            ],
            "lte_version": "1.5.1"
          },
          {
            "data_types": [
              "bool",
              "bfloat16"
            ],
            "lte_version": "1.7.1",
            "gte_version": "1.7.1"
          }
        ]
      },
      "asin_": {
        "profile": "tensor_method_noinput",
        "not_available": [
          {
            "data_types": [
              "bool",
              "uint8",
              "int8",
              "int16",
              "int32",
              "int64",
              "float16"
            ],
            "lte_version": "1.7.0"
          },
          {
            "data_types": [
              "bfloat16"
            ],
            "lte_version": "1.5.1"
          },
          {
            "data_types": [
              "bool",
              "uint8",
              "int8",
              "int16",
              "int32",
              "int64",
              "float16"
            ],
            "lte_version": "1.7.1",
            "gte_version": "1.7.1"
          }
        ]
      },
      "asin": {
        "profile": "tensor_method_noinput",
        "not_available": [
          {
            "data_types": [
              "bool",
              "uint8",
              "int8",
              "int16",
              "int32",
              "int64",
              "float16"
            ],
            "lte_version": "1.7.0"
          },
          {
            "data_types": [
              "bfloat16"
            ],
            "lte_version": "1.5.1"
          },
          {
            "data_types": [
              "bool",
              "uint8",
              "int8",
              "int16",
              "int32",
              "int64",
              "float16"
            ],
            "lte_version": "1.7.1",
            "gte_version": "1.7.1"
          }
        ]
      },
      "atan_": {
        "profile": "tensor_method_noinput",
        "not_available": [
          {
            "data_types": [
              "bool",
              "uint8",
              "int8",
              "int16",
              "int32",
              "int64",
              "float16"
            ],
            "lte_version": "1.7.0"
          },
          {
            "data_types": [
              "bfloat16"
            ],
            "lte_version": "1.5.1"
          },
          {
            "data_types": [
              "bool",
              "uint8",
              "int8",
              "int16",
              "int32",
              "int64",
              "float16"
            ],
            "lte_version": "1.7.1",
            "gte_version": "1.7.1"
          }
        ]
      },
      "atan": {
        "profile": "tensor_method_noinput",
        "not_available": [
          {
            "data_types": [
              "bool",
              "uint8",
              "int8",
              "int16",
              "int32",
              "int64",
              "float16"
            ],
            "lte_version": "1.7.0"
          },
          {
            "data_types": [
              "bfloat16"
            ],
            "lte_version": "1.5.1"
          },
          {
            "data_types": [
              "bool",
              "uint8",
              "int8",
              "int16",
              "int32",
              "int64",
              "float16"
            ],
            "lte_version": "1.7.1",
            "gte_version": "1.7.1"
          }
        ]
      },
      "atan2_": {
        "profile": "tensor_method_input",
        "not_available": [
          {
            "inputs": [
              false,
              true,
              0,
              1
            ],
            "lte_version": "1.7.0"
          },
          {
            "data_types": [
              "bool",
              "uint8",
              "int8",
              "int16",
              "int32",
              "int64",
              "bfloat16",
              "float16"
            ],
            "lte_version": "1.7.0"
          },
          {
            "data_types": [
              "bool",
              "uint8",
              "int8",
              "int16",
              "int32",
              "int64",
              "float16",
              "float32",
              "float64",
              "bfloat16"
            ],
            "lte_version": "1.7.1",
            "gte_version": "1.7.1"
          }
        ]
      },
      "atan2": {
        "profile": "tensor_method_input",
        "not_available": [
          {
            "inputs": [
              false,
              true,
              0,
              1
            ],
            "lte_version": "1.7.0"
          },
          {
            "data_types": [
              "bool",
              "uint8",
              "int8",
              "int16",
              "int32",
              "int64",
              "bfloat16",
              "float16"
            ],
            "lte_version": "1.7.0"
          },
          {
            "data_types": [
              "bool",
              "uint8",
              "int8",
              "int16",
              "int32",
              "int64",
              "float16",
              "float32",
              "float64",
              "bfloat16"
            ],
            "lte_version": "1.7.1",
            "gte_version": "1.7.1"
          }
        ]
      },
      "bitwise_not_": {
        "profile": "tensor_method_noinput",
        "not_available": [
          {
            "data_types": [
              "bfloat16",
              "float16",
              "float32",
              "float64"
            ],
            "lte_version": "1.7.0"
          },
          {
            "data_types": [
              "float16",
              "float32",
              "float64",
              "bfloat16"
            ],
            "lte_version": "1.7.1",
            "gte_version": "1.7.1"
          }
        ]
      },
      "bitwise_not": {
        "profile": "tensor_method_noinput",
        "not_available": [
          {
            "data_types": [
              "bfloat16",
              "float16",
              "float32",
              "float64"
            ],
            "lte_version": "1.7.0"
          },
          {
            "data_types": [
              "float16",
              "float32",
              "float64",
              "bfloat16"
            ],
            "lte_version": "1.7.1",
            "gte_version": "1.7.1"
          }
        ]
      },
      "bitwise_xor_": {
        "profile": "default",
        "data_types": [
          "common"
        ],
        "not_available": [
          {
            "data_types": [
              "bool"
            ],
            "inputs": [
              0,
              1
            ],
            "lte_version": "1.7.0"
          },
          {
            "data_types": [
              "float16",
              "float32",
              "float64",
              "bfloat16"
            ],
            "lte_version": "1.7.0"
          },
          {
            "data_types": [
              "bool",
              "float16",
              "float32",
              "bfloat16",
              "float64"
            ],
            "lte_version": "1.7.1",
            "gte_version": "1.7.1"
          }
        ]
      },
      "bitwise_xor": {
        "profile": "default",
        "data_types": [
          "common"
        ],
        "not_available": [
          {
            "data_types": [
              "bool"
            ],
            "inputs": [
              0,
              1
            ],
            "lte_version": "1.7.0"
          },
          {
            "data_types": [
              "float16",
              "float32",
              "float64",
              "bfloat16"
            ],
            "lte_version": "1.7.0"
          },
          {
            "data_types": [
              "bool",
              "float16",
              "float32",
              "float64",
              "bfloat16"
            ],
            "lte_version": "1.7.1",
            "gte_version": "1.7.1"
          }
        ]
      },
      "ceil_": {
        "profile": "tensor_method_noinput",
        "not_available": [
          {
            "data_types": [
              "bool",
              "uint8",
              "int8",
              "int16",
              "int32",
              "int64"
            ],
            "lte_version": "1.7.0"
          },
          {
            "data_types": [
              "float16"
            ],
            "lte_version": "1.7.0"
          },
          {
            "data_types": [
              "bfloat16"
            ],
            "lte_version": "1.5.1"
          },
          {
            "data_types": [
              "bool",
              "uint8",
              "int8",
              "int16",
              "int32",
              "int64",
              "float16"
            ],
            "lte_version": "1.7.1",
            "gte_version": "1.7.1"
          }
        ]
      },
      "ceil": {
        "profile": "tensor_method_noinput",
        "not_available": [
          {
            "data_types": [
              "bool",
              "uint8",
              "int8",
              "int16",
              "int32",
              "int64"
            ],
            "lte_version": "1.7.0"
          },
          {
            "data_types": [
              "float16"
            ],
            "lte_version": "1.7.0"
          },
          {
            "data_types": [
              "bfloat16"
            ],
            "lte_version": "1.5.1"
          },
          {
            "data_types": [
              "bool",
              "uint8",
              "int8",
              "int16",
              "int32",
              "int64",
              "float16"
            ],
            "lte_version": "1.7.1",
            "gte_version": "1.7.1"
          }
        ]
      },
      "char": {
        "profile": "tensor_method_noinput"
      },
      "clone": {
        "profile": "tensor_method_noinput"
      },
      "copy_": {
        "profile": "default",
        "data_types": [
          "common"
        ],
        "not_available": [
          {
            "inputs": [
              false,
              true,
              0,
              1
            ]
          }
        ]
      },
      "cos_": {
        "profile": "tensor_method_noinput",
        "not_available": [
          {
            "data_types": [
              "bool",
              "uint8",
              "int8",
              "int16",
              "int32",
              "int64"
            ],
            "lte_version": "1.7.0"
          },
          {
            "data_types": [
              "float16"
            ],
            "lte_version": "1.7.0"
          },
          {
            "data_types": [
              "bfloat16"
            ],
            "lte_version": "1.5.1"
          },
          {
            "data_types": [
              "bool",
              "uint8",
              "int8",
              "int16",
              "int32",
              "int64",
              "float16"
            ],
            "lte_version": "1.7.1",
            "gte_version": "1.7.1"
          }
        ]
      },
      "cos": {
        "profile": "tensor_method_noinput",
        "not_available": [
          {
            "data_types": [
              "bool",
              "uint8",
              "int8",
              "int16",
              "int32",
              "int64"
            ],
            "lte_version": "1.7.0"
          },
          {
            "data_types": [
              "float16"
            ],
            "lte_version": "1.7.0"
          },
          {
            "data_types": [
              "bfloat16"
            ],
            "lte_version": "1.5.1"
          },
          {
            "data_types": [
              "bool",
              "uint8",
              "int8",
              "int16",
              "int32",
              "int64",
              "float16"
            ],
            "lte_version": "1.7.1",
            "gte_version": "1.7.1"
          }
        ]
      },
      "cosh_": {
        "profile": "tensor_method_noinput",
        "not_available": [
          {
            "data_types": [
              "bool",
              "uint8",
              "int8",
              "int16",
              "int32",
              "int64"
            ],
            "lte_version": "1.7.0"
          },
          {
            "data_types": [
              "bfloat16",
              "float16"
            ],
            "lte_version": "1.7.0"
          },
          {
            "data_types": [
              "bool",
              "uint8",
              "int8",
              "int16",
              "int32",
              "int64",
              "float16",
              "bfloat16"
            ],
            "lte_version": "1.7.1",
            "gte_version": "1.7.1"
          }
        ]
      },
      "cosh": {
        "profile": "tensor_method_noinput",
        "not_available": [
          {
            "data_types": [
              "bool",
              "uint8",
              "int8",
              "int16",
              "int32",
              "int64"
            ],
            "lte_version": "1.7.0"
          },
          {
            "data_types": [
              "bfloat16",
              "float16"
            ],
            "lte_version": "1.7.0"
          },
          {
            "data_types": [
              "bool",
              "uint8",
              "int8",
              "int16",
              "int32",
              "int64",
              "float16",
              "bfloat16"
            ],
            "lte_version": "1.7.1",
            "gte_version": "1.7.1"
          }
        ]
      },
      "cpu": {
        "profile": "tensor_method_noinput"
      },
      "data": {
        "profile": "tensor_property_noinput"
      },
      "diag": {
        "profile": "default",
        "data_types": [
          "common"
        ],
        "not_available": [
          {
            "inputs": [
              "self",
              false,
              true,
              [
                0
              ],
              [
                1
              ]
            ],
            "lte_version": "1.7.0"
          },
          {
            "data_types": [
              "bool",
              "bfloat16",
              "float16"
            ],
            "lte_version": "1.7.0"
          },
          {
            "inputs": [
              "self",
              [
                0
              ],
              [
                1
              ],
              true,
              false
            ],
            "lte_version": "1.7.1",
            "gte_version": "1.7.1"
          },
          {
            "data_types": [
              "bool",
              "float16",
              "bfloat16"
            ],
            "lte_version": "1.7.1",
            "gte_version": "1.7.1"
          }
        ]
      },
      "diagonal": {
        "profile": "default",
        "data_types": [
          "common"
        ],
        "tensors": [
          "tensor2"
        ],
        "inputs": [
          0,
          1
        ]
      },
      "dot": {
        "profile": "default",
        "data_types": [
          "common"
        ],
        "tensors": [
          "tensor1"
        ],
        "not_available": [
          {
            "inputs": [
              false,
              true,
              0,
              1,
              [
                0
              ],
              [
                1
              ]
            ],
            "lte_version": "1.7.0"
          },
          {
            "data_types": [
              "bool",
              "bfloat16"
            ],
            "lte_version": "1.7.0"
          },
          {
            "data_types": [
              "float16"
            ],
            "lte_version": "1.5.1"
          },
          {
            "data_types": [
              "bool",
              "uint8",
              "int8",
              "int16",
              "int32",
              "int64",
              "float32",
              "float64",
              "float16",
              "bfloat16"
            ],
            "lte_version": "1.7.1",
            "gte_version": "1.7.1"
          }
        ]
      },
      "double": {
        "profile": "tensor_method_noinput"
      },
      "erf_": {
        "profile": "tensor_method_noinput",
        "not_available": [
          {
            "data_types": [
              "bool",
              "uint8",
              "int8",
              "int16",
              "int32",
              "int64"
            ],
            "lte_version": "1.7.0"
          },
          {
            "data_types": [
              "float16"
            ],
            "lte_version": "1.7.0"
          },
          {
            "data_types": [
              "bfloat16"
            ],
            "lte_version": "1.5.1"
          },
          {
            "data_types": [
              "bool",
              "uint8",
              "int8",
              "int16",
              "int32",
              "int64",
              "float16"
            ],
            "lte_version": "1.7.1",
            "gte_version": "1.7.1"
          }
        ]
      },
      "erf": {
        "profile": "tensor_method_noinput",
        "not_available": [
          {
            "data_types": [
              "bool",
              "uint8",
              "int8",
              "int16",
              "int32",
              "int64"
            ],
            "lte_version": "1.7.0"
          },
          {
            "data_types": [
              "float16"
            ],
            "lte_version": "1.7.0"
          },
          {
            "data_types": [
              "bfloat16"
            ],
            "lte_version": "1.5.1"
          },
          {
            "data_types": [
              "bool",
              "uint8",
              "int8",
              "int16",
              "int32",
              "int64",
              "float16"
            ],
            "lte_version": "1.7.1",
            "gte_version": "1.7.1"
          }
        ]
      },
      "erfc_": {
        "profile": "tensor_method_noinput",
        "not_available": [
          {
            "data_types": [
              "bool",
              "uint8",
              "int8",
              "int16",
              "int32",
              "int64"
            ],
            "lte_version": "1.7.0"
          },
          {
            "data_types": [
              "float16"
            ],
            "lte_version": "1.7.0"
          },
          {
            "data_types": [
              "bfloat16"
            ],
            "lte_version": "1.5.1"
          },
          {
            "data_types": [
              "bool",
              "uint8",
              "int8",
              "int16",
              "int32",
              "int64",
              "float16"
            ],
            "lte_version": "1.7.1",
            "gte_version": "1.7.1"
          }
        ]
      },
      "erfc": {
        "profile": "tensor_method_noinput",
        "not_available": [
          {
            "data_types": [
              "bool",
              "uint8",
              "int8",
              "int16",
              "int32",
              "int64"
            ],
            "lte_version": "1.7.0"
          },
          {
            "data_types": [
              "float16"
            ],
            "lte_version": "1.7.0"
          },
          {
            "data_types": [
              "bfloat16"
            ],
            "lte_version": "1.5.1"
          },
          {
            "data_types": [
              "bool",
              "uint8",
              "int8",
              "int16",
              "int32",
              "int64",
              "float16"
            ],
            "lte_version": "1.7.1",
            "gte_version": "1.7.1"
          }
        ]
      },
      "erfinv_": {
        "profile": "tensor_method_noinput",
        "not_available": [
          {
            "data_types": [
              "bool",
              "uint8",
              "int8",
              "int16",
              "int32",
              "int64"
            ],
            "lte_version": "1.7.0"
          },
          {
            "data_types": [
              "float16"
            ],
            "lte_version": "1.7.0"
          },
          {
            "data_types": [
              "bfloat16"
            ],
            "lte_version": "1.5.1"
          },
          {
            "data_types": [
              "bool",
              "uint8",
              "int8",
              "int16",
              "int32",
              "int64",
              "float16"
            ],
            "lte_version": "1.7.1",
            "gte_version": "1.7.1"
          }
        ]
      },
      "erfinv": {
        "profile": "tensor_method_noinput",
        "not_available": [
          {
            "data_types": [
              "bool",
              "uint8",
              "int8",
              "int16",
              "int32",
              "int64"
            ],
            "lte_version": "1.7.0"
          },
          {
            "data_types": [
              "float16"
            ],
            "lte_version": "1.7.0"
          },
          {
            "data_types": [
              "bfloat16"
            ],
            "lte_version": "1.5.1"
          },
          {
            "data_types": [
              "bool",
              "uint8",
              "int8",
              "int16",
              "int32",
              "int64",
              "float16"
            ],
            "lte_version": "1.7.1",
            "gte_version": "1.7.1"
          }
        ]
      },
      "exp_": {
        "profile": "tensor_method_noinput",
        "not_available": [
          {
            "data_types": [
              "bool",
              "uint8",
              "int8",
              "int16",
              "int32",
              "int64"
            ],
            "lte_version": "1.7.0"
          },
          {
            "data_types": [
              "float16"
            ],
            "lte_version": "1.7.0"
          },
          {
            "data_types": [
              "bfloat16"
            ],
            "lte_version": "1.5.1"
          },
          {
            "data_types": [
              "bool",
              "uint8",
              "int8",
              "int16",
              "int32",
              "int64",
              "float16"
            ],
            "lte_version": "1.7.1",
            "gte_version": "1.7.1"
          }
        ]
      },
      "exp": {
        "profile": "tensor_method_noinput",
        "not_available": [
          {
            "data_types": [
              "bool",
              "uint8",
              "int8",
              "int16",
              "int32",
              "int64"
            ],
            "lte_version": "1.7.0"
          },
          {
            "data_types": [
              "float16"
            ],
            "lte_version": "1.7.0"
          },
          {
            "data_types": [
              "bfloat16"
            ],
            "lte_version": "1.5.1"
          },
          {
            "data_types": [
              "bool",
              "uint8",
              "int8",
              "int16",
              "int32",
              "int64",
              "float16"
            ],
            "lte_version": "1.7.1",
            "gte_version": "1.7.1"
          }
        ]
      },
      "expm1_": {
        "profile": "tensor_method_noinput",
        "not_available": [
          {
            "data_types": [
              "bool",
              "uint8",
              "int8",
              "int16",
              "int32",
              "int64"
            ],
            "lte_version": "1.7.0"
          },
          {
            "data_types": [
              "float16"
            ],
            "lte_version": "1.7.0"
          },
          {
            "data_types": [
              "bfloat16"
            ],
            "lte_version": "1.5.1"
          },
          {
            "data_types": [
              "bool",
              "uint8",
              "int8",
              "int16",
              "int32",
              "int64",
              "float16"
            ],
            "lte_version": "1.7.1",
            "gte_version": "1.7.1"
          }
        ]
      },
      "expm1": {
        "profile": "tensor_method_noinput",
        "not_available": [
          {
            "data_types": [
              "bool",
              "uint8",
              "int8",
              "int16",
              "int32",
              "int64"
            ],
            "lte_version": "1.7.0"
          },
          {
            "data_types": [
              "float16"
            ],
            "lte_version": "1.7.0"
          },
          {
            "data_types": [
              "bfloat16"
            ],
            "lte_version": "1.5.1"
          },
          {
            "data_types": [
              "bool",
              "uint8",
              "int8",
              "int16",
              "int32",
              "int64",
              "float16"
            ],
            "lte_version": "1.7.1",
            "gte_version": "1.7.1"
          }
        ]
      },
      "flatten": {
        "profile": "default",
        "data_types": [
          "common"
        ],
        "tensors": [
          "tensor2"
        ],
        "inputs": [
          0,
          1
        ]
      },
      "float": {
        "profile": "tensor_method_noinput"
      },
      "floor_": {
        "profile": "tensor_method_noinput",
        "not_available": [
          {
            "data_types": [
              "bool",
              "uint8",
              "int8",
              "int16",
              "int32",
              "int64"
            ],
            "lte_version": "1.7.0"
          },
          {
            "data_types": [
              "float16"
            ],
            "lte_version": "1.7.0"
          },
          {
            "data_types": [
              "bfloat16"
            ],
            "lte_version": "1.5.1"
          },
          {
            "data_types": [
              "bool",
              "uint8",
              "int8",
              "int16",
              "int32",
              "int64",
              "float16"
            ],
            "lte_version": "1.7.1",
            "gte_version": "1.7.1"
          }
        ]
      },
      "floor": {
        "profile": "tensor_method_noinput",
        "not_available": [
          {
            "data_types": [
              "bool",
              "uint8",
              "int8",
              "int16",
              "int32",
              "int64"
            ],
            "lte_version": "1.7.0"
          },
          {
            "data_types": [
              "float16"
            ],
            "lte_version": "1.7.0"
          },
          {
            "data_types": [
              "bfloat16"
            ],
            "lte_version": "1.5.1"
          },
          {
            "data_types": [
              "bool",
              "uint8",
              "int8",
              "int16",
              "int32",
              "int64",
              "float16"
            ],
            "lte_version": "1.7.1",
            "gte_version": "1.7.1"
          }
        ]
      },
      "frac_": {
        "profile": "tensor_method_noinput",
        "not_available": [
          {
            "data_types": [
              "bool",
              "uint8",
              "int8",
              "int16",
              "int32",
              "int64"
            ],
            "lte_version": "1.7.0"
          },
          {
            "data_types": [
              "bfloat16",
              "float16"
            ],
            "lte_version": "1.5.1"
          },
          {
            "data_types": [
              "bool",
              "uint8",
              "int8",
              "int16",
              "int32",
              "int64"
            ],
            "lte_version": "1.7.1",
            "gte_version": "1.7.1"
          }
        ]
      },
      "frac": {
        "profile": "tensor_method_noinput",
        "not_available": [
          {
            "data_types": [
              "bool",
              "uint8",
              "int8",
              "int16",
              "int32",
              "int64"
            ],
            "lte_version": "1.7.0"
          },
          {
            "data_types": [
              "bfloat16",
              "float16"
            ],
            "lte_version": "1.5.1"
          },
          {
            "data_types": [
              "bool",
              "uint8",
              "int8",
              "int16",
              "int32",
              "int64"
            ],
            "lte_version": "1.7.1",
            "gte_version": "1.7.1"
          }
        ]
      },
      "ger": {
        "profile": "default",
        "tensors": [
          "tensor1"
        ],
        "inputs": [
          "self"
        ],
        "not_available": [
          {
            "data_types": [
              "bool",
              "float16"
            ],
            "lte_version": "1.6.0"
          }
        ]
      },
      "ge_": {
        "profile": "default",
        "not_available": [
          {
            "data_types": [
              "float16"
            ],
            "lte_version": "1.5.1"
          }
        ]
      },
      "ge": {
        "profile": "default",
        "not_available": [
          {
            "data_types": [
              "float16"
            ],
            "lte_version": "1.5.1"
          }
        ]
      },
      "gt_": {
        "profile": "default",
        "not_available": [
          {
            "data_types": [
              "float16"
            ],
            "lte_version": "1.5.1"
          }
        ]
      },
      "gt": {
        "profile": "default",
        "not_available": [
          {
            "data_types": [
              "float16"
            ],
            "lte_version": "1.5.1"
          }
        ]
      },
      "le_": {
        "profile": "default",
        "not_available": [
          {
            "data_types": [
              "float16"
            ],
            "lte_version": "1.5.1"
          }
        ]
      },
      "le": {
        "profile": "default",
        "not_available": [
          {
            "data_types": [
              "float16"
            ],
            "lte_version": "1.5.1"
          }
        ]
      },
      "half": {
        "profile": "tensor_method_noinput"
      },
      "int": {
        "profile": "tensor_method_noinput"
      },
      "is_cuda": {
        "profile": "tensor_property_noinput",
        "return_type": "syft.lib.python.Bool"
      },
      "is_floating_point": {
        "profile": "tensor_method_noinput",
        "return_type": "syft.lib.python.Bool"
      },
      "is_leaf": {
        "profile": "tensor_property_noinput",
        "return_type": "syft.lib.python.Bool"
      },
      "is_mkldnn": {
        "profile": "tensor_property_noinput",
        "return_type": "syft.lib.python.Bool"
      },
      "is_quantized": {
        "profile": "tensor_property_noinput",
        "return_type": "syft.lib.python.Bool"
      },
      "is_sparse": {
        "profile": "tensor_property_noinput",
        "return_type": "syft.lib.python.Bool"
      },
      "lgamma_": {
        "profile": "tensor_method_noinput",
        "not_available": [
          {
            "data_types": [
              "bool",
              "uint8",
              "int8",
              "int16",
              "int32",
              "int64"
            ],
            "lte_version": "1.7.0"
          },
          {
            "data_types": [
              "float16"
            ],
            "lte_version": "1.7.0"
          },
          {
            "data_types": [
              "bfloat16"
            ],
            "lte_version": "1.5.1"
          },
          {
            "data_types": [
              "bool",
              "uint8",
              "int8",
              "int16",
              "int32",
              "int64",
              "float16"
            ],
            "lte_version": "1.7.1",
            "gte_version": "1.7.1"
          }
        ]
      },
      "lgamma": {
        "profile": "tensor_method_noinput",
        "not_available": [
          {
            "data_types": [
              "bool",
              "uint8",
              "int8",
              "int16",
              "int32",
              "int64"
            ],
            "lte_version": "1.7.0"
          },
          {
            "data_types": [
              "float16"
            ],
            "lte_version": "1.7.0"
          },
          {
            "data_types": [
              "bfloat16"
            ],
            "lte_version": "1.5.1"
          },
          {
            "data_types": [
              "bool",
              "uint8",
              "int8",
              "int16",
              "int32",
              "int64",
              "float16"
            ],
            "lte_version": "1.7.1",
            "gte_version": "1.7.1"
          }
        ]
      },
      "log_": {
        "profile": "tensor_method_noinput",
        "not_available": [
          {
            "data_types": [
              "bool",
              "uint8",
              "int8",
              "int16",
              "int32",
              "int64"
            ],
            "lte_version": "1.7.0"
          },
          {
            "data_types": [
              "float16"
            ],
            "lte_version": "1.7.0"
          },
          {
            "data_types": [
              "bfloat16"
            ],
            "lte_version": "1.5.1"
          },
          {
            "data_types": [
              "bool",
              "uint8",
              "int8",
              "int16",
              "int32",
              "int64",
              "float16"
            ],
            "lte_version": "1.7.1",
            "gte_version": "1.7.1"
          }
        ]
      },
      "log": {
        "profile": "tensor_method_noinput",
        "not_available": [
          {
            "data_types": [
              "bool",
              "uint8",
              "int8",
              "int16",
              "int32",
              "int64"
            ],
            "lte_version": "1.7.0"
          },
          {
            "data_types": [
              "float16"
            ],
            "lte_version": "1.7.0"
          },
          {
            "data_types": [
              "bfloat16"
            ],
            "lte_version": "1.5.1"
          },
          {
            "data_types": [
              "bool",
              "uint8",
              "int8",
              "int16",
              "int32",
              "int64",
              "float16"
            ],
            "lte_version": "1.7.1",
            "gte_version": "1.7.1"
          }
        ]
      },
      "log10_": {
        "profile": "tensor_method_noinput",
        "not_available": [
          {
            "data_types": [
              "bool",
              "uint8",
              "int8",
              "int16",
              "int32",
              "int64"
            ],
            "lte_version": "1.7.0"
          },
          {
            "data_types": [
              "float16"
            ],
            "lte_version": "1.7.0"
          },
          {
            "data_types": [
              "bfloat16"
            ],
            "lte_version": "1.5.1"
          },
          {
            "data_types": [
              "bool",
              "uint8",
              "int8",
              "int16",
              "int32",
              "int64",
              "float16"
            ],
            "lte_version": "1.7.1",
            "gte_version": "1.7.1"
          }
        ]
      },
      "log10": {
        "profile": "tensor_method_noinput",
        "not_available": [
          {
            "data_types": [
              "bool",
              "uint8",
              "int8",
              "int16",
              "int32",
              "int64"
            ],
            "lte_version": "1.7.0"
          },
          {
            "data_types": [
              "float16"
            ],
            "lte_version": "1.7.0"
          },
          {
            "data_types": [
              "bfloat16"
            ],
            "lte_version": "1.5.1"
          },
          {
            "data_types": [
              "bool",
              "uint8",
              "int8",
              "int16",
              "int32",
              "int64",
              "float16"
            ],
            "lte_version": "1.7.1",
            "gte_version": "1.7.1"
          }
        ]
      },
      "log1p_": {
        "profile": "tensor_method_noinput",
        "not_available": [
          {
            "data_types": [
              "bool",
              "uint8",
              "int8",
              "int16",
              "int32",
              "int64"
            ],
            "lte_version": "1.7.0"
          },
          {
            "data_types": [
              "float16"
            ],
            "lte_version": "1.7.0"
          },
          {
            "data_types": [
              "bfloat16"
            ],
            "lte_version": "1.5.1"
          },
          {
            "data_types": [
              "bool",
              "uint8",
              "int8",
              "int16",
              "int32",
              "int64",
              "float16"
            ],
            "lte_version": "1.7.1",
            "gte_version": "1.7.1"
          }
        ]
      },
      "log1p": {
        "profile": "tensor_method_noinput",
        "not_available": [
          {
            "data_types": [
              "bool",
              "uint8",
              "int8",
              "int16",
              "int32",
              "int64"
            ],
            "lte_version": "1.7.0"
          },
          {
            "data_types": [
              "float16"
            ],
            "lte_version": "1.7.0"
          },
          {
            "data_types": [
              "bfloat16"
            ],
            "lte_version": "1.5.1"
          },
          {
            "data_types": [
              "bool",
              "uint8",
              "int8",
              "int16",
              "int32",
              "int64",
              "float16"
            ],
            "lte_version": "1.7.1",
            "gte_version": "1.7.1"
          }
        ]
      },
      "log2_": {
        "profile": "tensor_method_noinput",
        "not_available": [
          {
            "data_types": [
              "bool",
              "uint8",
              "int8",
              "int16",
              "int32",
              "int64"
            ],
            "lte_version": "1.7.0"
          },
          {
            "data_types": [
              "float16"
            ],
            "lte_version": "1.7.0"
          },
          {
            "data_types": [
              "bfloat16"
            ],
            "lte_version": "1.5.1"
          },
          {
            "data_types": [
              "bool",
              "uint8",
              "int8",
              "int16",
              "int32",
              "int64",
              "float16"
            ],
            "lte_version": "1.7.1",
            "gte_version": "1.7.1"
          }
        ]
      },
      "log2": {
        "profile": "tensor_method_noinput",
        "not_available": [
          {
            "data_types": [
              "bool",
              "uint8",
              "int8",
              "int16",
              "int32",
              "int64"
            ],
            "lte_version": "1.7.0"
          },
          {
            "data_types": [
              "float16"
            ],
            "lte_version": "1.7.0"
          },
          {
            "data_types": [
              "bfloat16"
            ],
            "lte_version": "1.5.1"
          },
          {
            "data_types": [
              "bool",
              "uint8",
              "int8",
              "int16",
              "int32",
              "int64",
              "float16"
            ],
            "lte_version": "1.7.1",
            "gte_version": "1.7.1"
          }
        ]
      },
      "logical_not_": {
        "profile": "tensor_method_noinput",
        "not_available": [
          {
            "data_types": [
              "bfloat16"
            ],
            "lte_version": "1.6.0"
          }
        ]
      },
      "logical_not": {
        "profile": "tensor_method_noinput",
        "not_available": [
          {
            "data_types": [
              "bfloat16"
            ],
            "lte_version": "1.6.0"
          }
        ]
      },
      "logical_xor_": {
        "profile": "default",
        "inputs": [
          "self",
          [
            0
          ],
          [
            1
          ]
        ]
      },
      "logical_xor": {
        "profile": "default",
        "inputs": [
          "self",
          [
            0
          ],
          [
            1
          ]
        ]
      },
      "long": {
        "profile": "tensor_method_noinput"
      },
      "lt_": {
        "profile": "default",
        "not_available": [
          {
            "data_types": [
              "float16"
            ],
            "lte_version": "1.6.0"
          }
        ]
      },
      "lt": {
        "profile": "default",
        "not_available": [
          {
            "data_types": [
              "float16"
            ],
            "lte_version": "1.6.0"
          }
        ]
      },
      "matmul": {
        "profile": "default",
        "data_types": [
          "common"
        ],
        "inputs": [
          "self"
        ],
        "not_available": [
          {
            "data_types": [
              "bool",
              "bfloat16",
              "float16"
            ],
            "lte_version": "1.7.0"
          },
          {
            "data_types": [
              "bool",
              "bfloat16"
            ],
            "lte_version": "1.7.1",
            "gte_version": "1.7.1"
          }
        ]
      },
      "mm": {
        "profile": "default",
        "tensors": [
          "tensor2"
        ],
        "inputs": [
          "self"
        ],
        "not_available": [
          {
            "data_types": [
              "bool",
              "float16"
            ],
            "lte_version": "1.6.0"
          },
          {
            "data_types": [
              "bool"
            ],
            "lte_version": "1.7.0"
          },
          {
            "data_types": [
              "bool"
            ],
            "lte_version": "1.7.1",
            "gte_version": "1.7.1"
          }
        ]
      },
      "mul_": {
        "profile": "default",
        "not_available": [
          {
            "data_types": [
              "bool"
            ],
            "lte_version": "1.7.0"
          },
          {
            "data_types": [
              "float16"
            ],
            "lte_version": "1.5.1"
          },
          {
            "data_types": [
              "bool"
            ],
            "lte_version": "1.7.1",
            "gte_version": "1.7.1"
          }
        ]
      },
      "mul": {
        "profile": "default",
        "not_available": [
          {
            "data_types": [
              "bool"
            ],
            "lte_version": "1.6.0"
          },
          {
            "data_types": [
              "float16"
            ],
            "lte_version": "1.5.1"
          }
        ]
      },
      "ndim": {
        "profile": "tensor_property_noinput",
        "return_type": "syft.lib.python.Int"
      },
      "ne": {
        "profile": "default",
        "not_available": [
          {
            "data_types": [
              "float16"
            ],
            "lte_version": "1.5.1"
          }
        ]
      },
      "ne_": {
        "profile": "default",
        "not_available": [
          {
            "data_types": [
              "float16"
            ],
            "lte_version": "1.5.1"
          }
        ]
      },
      "neg_": {
        "profile": "tensor_method_noinput",
        "not_available": [
          {
            "data_types": [
              "bool"
            ]
          },
          {
            "data_types": [
              "bfloat16",
              "float16"
            ],
            "lte_version": "1.5.1"
          }
        ]
      },
      "neg": {
        "profile": "tensor_method_noinput",
        "not_available": [
          {
            "data_types": [
              "bool"
            ]
          },
          {
            "data_types": [
              "bfloat16",
              "float16"
            ],
            "lte_version": "1.5.1"
          }
        ]
      },
      "nonzero": {
        "profile": "tensor_method_noinput"
      },
      "norm": {
        "profile": "default",
        "inputs": [
          null,
          0,
          1,
          1.1
        ],
        "not_available": [
          {
            "data_types": [
              "bool",
              "uint8",
              "int8",
              "int16",
              "int32",
              "int64"
            ],
            "lte_version": "1.7.0"
          },
          {
            "data_types": [
              "bfloat16"
            ],
            "lte_version": "1.7.0"
          },
          {
            "data_types": [
              "float16"
            ],
            "lte_version": "1.5.1"
          },
          {
            "data_types": [
              "bool",
              "uint8",
              "int8",
              "int16",
              "int32",
              "int64",
              "bfloat16"
            ],
            "lte_version": "1.7.1",
            "gte_version": "1.7.1"
          }
        ]
      },
      "orgqr": {
        "profile": "default",
        "tensors": [
          "tensor2"
        ],
        "inputs": [
          "self"
        ],
        "not_available": [
          {
            "data_types": [
              "bool",
              "uint8",
              "int8",
              "int16",
              "int32",
              "int64"
            ],
            "lte_version": "1.7.0"
          },
          {
            "data_types": [
              "float16",
              "bfloat16"
            ],
            "lte_version": "1.7.0"
          },
          {
            "data_types": [
              "bool",
              "uint8",
              "int8",
              "int16",
              "int32",
              "int64",
              "float16",
              "bfloat16"
            ],
            "lte_version": "1.7.1",
            "gte_version": "1.7.1"
          }
        ]
      },
      "output_nr": {
        "profile": "tensor_property_noinput",
        "return_type": "syft.lib.python.Int"
      },
      "pinverse": {
        "profile": "default",
        "tensors": [
          "tensor2"
        ],
        "inputs": [
          null,
          0,
          1,
          false,
          true
        ],
        "not_available": [
          {
            "data_types": [
              "bool",
              "uint8",
              "int8",
              "int16",
              "int32",
              "int64"
            ],
            "lte_version": "1.7.0"
          },
          {
            "data_types": [
              "float16",
              "bfloat16"
            ],
            "lte_version": "1.7.0"
          },
          {
            "data_types": [
              "float16",
              "bool",
              "int8",
              "int16",
              "uint8",
              "int64",
              "int32",
              "bfloat16"
            ],
            "lte_version": "1.7.1",
            "gte_version": "1.7.1"
          }
        ]
      },
      "pow_": {
        "profile": "default",
        "not_available": [
          {
            "data_types": [
              "bool"
            ]
          },
          {
            "data_types": [
              "bfloat16",
              "float16"
            ],
            "lte_version": "1.7.0"
          },
          {
            "data_types": [
              "float16",
              "bfloat16"
            ],
            "lte_version": "1.7.1",
            "gte_version": "1.7.1"
          }
        ]
      },
      "pow": {
        "profile": "default",
        "not_available": [
          {
            "data_types": [
              "bool"
            ]
          },
          {
            "data_types": [
              "bfloat16",
              "float16"
            ],
            "lte_version": "1.7.0"
          },
          {
            "data_types": [
              "float16",
              "bfloat16"
            ],
            "lte_version": "1.7.1",
            "gte_version": "1.7.1"
          }
        ]
      },
      "prod": {
        "profile": "default",
        "tensors": [
          "tensor2"
        ],
        "inputs": [
          null,
          0,
          1
        ],
        "not_available": [
          {
            "data_types": [
              "bfloat16",
              "float16"
            ],
            "lte_version": "1.7.0"
          },
          {
            "data_types": [
              "float16",
              "bfloat16"
            ],
            "lte_version": "1.7.1",
            "gte_version": "1.7.1"
          }
        ]
      },
      "reciprocal_": {
        "profile": "tensor_method_noinput",
        "not_available": [
          {
            "data_types": [
              "bool",
              "uint8",
              "int8",
              "int16",
              "int32",
              "int64"
            ],
            "lte_version": "1.7.0"
          },
          {
            "data_types": [
              "bfloat16",
              "float16"
            ],
            "lte_version": "1.5.1"
          },
          {
            "data_types": [
              "bool",
              "uint8",
              "int8",
              "int16",
              "int32",
              "int64"
            ],
            "lte_version": "1.7.1",
            "gte_version": "1.7.1"
          }
        ]
      },
      "reciprocal": {
        "profile": "tensor_method_noinput",
        "not_available": [
          {
            "data_types": [
              "bool",
              "uint8",
              "int8",
              "int16",
              "int32",
              "int64"
            ],
            "lte_version": "1.7.0"
          },
          {
            "data_types": [
              "bfloat16",
              "float16"
            ],
            "lte_version": "1.5.1"
          },
          {
            "data_types": [
              "bool",
              "uint8",
              "int8",
              "int16",
              "int32",
              "int64"
            ],
            "lte_version": "1.7.1",
            "gte_version": "1.7.1"
          }
        ]
      },
      "relu_": {
        "profile": "tensor_method_noinput",
        "not_available": [
          {
            "data_types": [
              "bool",
              "float16",
              "bfloat16"
            ],
            "lte_version": "1.7.0"
          },
          {
            "data_types": [
              "bool",
              "float16",
              "bfloat16"
            ],
            "lte_version": "1.7.1",
            "gte_version": "1.7.1"
          }
        ]
      },
      "relu": {
        "profile": "tensor_method_noinput",
        "not_available": [
          {
            "data_types": [
              "bool",
              "float16",
              "bfloat16"
            ],
            "lte_version": "1.7.0"
          },
          {
            "data_types": [
              "bool",
              "float16",
              "bfloat16"
            ],
            "lte_version": "1.7.1",
            "gte_version": "1.7.1"
          }
        ]
      },
      "requires_grad_": {
        "profile": "default",
        "inputs": [
          null,
          true,
          false
        ],
        "not_available": [
          {
            "data_types": [
              "bool",
              "uint8",
              "int8",
              "int16",
              "int32",
              "int64"
            ],
            "lte_version": "1.7.0"
          },
          {
            "data_types": [
              "float16"
            ],
            "lte_version": "1.5.1"
          },
          {
            "data_types": [
              "bool",
              "uint8",
              "int8",
              "int16",
              "int32",
              "int64"
            ],
            "lte_version": "1.7.1",
            "gte_version": "1.7.1"
          }
        ]
      },
      "requires_grad": {
        "profile": "tensor_property_noinput",
        "return_type": "syft.lib.python.Bool"
      },
      "reshape_as": {
        "profile": "default",
        "inputs": [
          "self"
        ]
      },
      "resize_as_": {
        "profile": "default",
        "inputs": [
          "self"
        ]
      },
      "resize_as": {
        "profile": "default",
        "inputs": [
          "self"
        ]
      },
      "rot90": {
        "profile": "default",
        "tensors": [
          "tensor2"
        ],
        "inputs": [
          null,
          0,
          1
        ],
        "not_available": [
          {
            "data_types": [
              "bfloat16",
              "float16"
            ]
          },
          {
            "data_types": [
              "bool"
            ],
            "lte_version": "1.4.0",
            "reason": "no_cpu"
          }
        ]
      },
      "round_": {
        "profile": "tensor_method_noinput",
        "not_available": [
          {
            "data_types": [
              "bool",
              "uint8",
              "int8",
              "int16",
              "int32",
              "int64"
            ],
            "lte_version": "1.7.0"
          },
          {
            "data_types": [
              "float16"
            ],
            "lte_version": "1.7.0"
          },
          {
            "data_types": [
              "bfloat16"
            ],
            "lte_version": "1.5.1"
          },
          {
            "data_types": [
              "float16",
              "bool",
              "uint8",
              "int8",
              "int16",
              "int32",
              "int64"
            ],
            "lte_version": "1.7.1",
            "gte_version": "1.7.1"
          }
        ]
      },
      "round": {
        "profile": "tensor_method_noinput",
        "not_available": [
          {
            "data_types": [
              "bool",
              "uint8",
              "int8",
              "int16",
              "int32",
              "int64"
            ],
            "lte_version": "1.7.0"
          },
          {
            "data_types": [
              "float16"
            ],
            "lte_version": "1.7.0"
          },
          {
            "data_types": [
              "bfloat16"
            ],
            "lte_version": "1.5.1"
          },
          {
            "data_types": [
              "bool",
              "uint8",
              "int8",
              "int16",
              "int32",
              "int64",
              "float16"
            ],
            "lte_version": "1.7.1",
            "gte_version": "1.7.1"
          }
        ]
      },
      "rsqrt_": {
        "profile": "tensor_method_noinput",
        "not_available": [
          {
            "data_types": [
              "bool",
              "uint8",
              "int8",
              "int16",
              "int32",
              "int64"
            ],
            "lte_version": "1.7.0"
          },
          {
            "data_types": [
              "float16",
              "bfloat16"
            ],
            "lte_version": "1.7.0"
          },
          {
            "data_types": [
              "int32",
              "int64",
              "float16",
              "int8",
              "int16",
              "bfloat16",
              "uint8",
              "bool"
            ],
            "lte_version": "1.7.1",
            "gte_version": "1.7.1"
          }
        ]
      },
      "rsqrt": {
        "profile": "tensor_method_noinput",
        "not_available": [
          {
            "data_types": [
              "bool",
              "uint8",
              "int8",
              "int16",
              "int32",
              "int64"
            ],
            "lte_version": "1.7.0"
          },
          {
            "data_types": [
              "float16",
              "bfloat16"
            ],
            "lte_version": "1.7.0"
          },
          {
            "data_types": [
              "int16",
              "int32",
              "bfloat16",
              "int64",
              "float16",
              "bool",
              "uint8",
              "int8"
            ],
            "lte_version": "1.7.1",
            "gte_version": "1.7.1"
          }
        ]
      },
      "shape": {
        "profile": "tensor_property_noinput"
      },
      "short": {
        "profile": "tensor_method_noinput"
      },
      "sigmoid_": {
        "profile": "tensor_method_noinput",
        "not_available": [
          {
            "data_types": [
              "bool",
              "uint8",
              "int8",
              "int16",
              "int32",
              "int64"
            ],
            "lte_version": "1.7.0"
          },
          {
            "data_types": [
              "float16"
            ],
            "lte_version": "1.7.0"
          },
          {
            "data_types": [
              "bfloat16"
            ],
            "lte_version": "1.5.1"
          },
          {
            "data_types": [
              "bool",
              "uint8",
              "int8",
              "int16",
              "int32",
              "int64",
              "float16"
            ],
            "lte_version": "1.7.1",
            "gte_version": "1.7.1"
          }
        ]
      },
      "sigmoid": {
        "profile": "tensor_method_noinput",
        "not_available": [
          {
            "data_types": [
              "bool",
              "uint8",
              "int8",
              "int16",
              "int32",
              "int64"
            ],
            "lte_version": "1.7.0"
          },
          {
            "data_types": [
              "float16"
            ],
            "lte_version": "1.7.0"
          },
          {
            "data_types": [
              "bfloat16"
            ],
            "lte_version": "1.5.1"
          },
          {
            "data_types": [
              "bool",
              "uint8",
              "int8",
              "int16",
              "int32",
              "int64",
              "float16"
            ],
            "lte_version": "1.7.1",
            "gte_version": "1.7.1"
          }
        ]
      },
      "sign_": {
        "profile": "tensor_method_noinput",
        "not_available": [
          {
            "data_types": [
              "bfloat16"
            ],
            "lte_version": "1.5.1"
          }
        ]
      },
      "sign": {
        "profile": "tensor_method_noinput",
        "not_available": [
          {
            "data_types": [
              "bfloat16"
            ],
            "lte_version": "1.5.1"
          }
        ]
      },
      "sin_": {
        "profile": "tensor_method_noinput",
        "not_available": [
          {
            "data_types": [
              "bool",
              "uint8",
              "int8",
              "int16",
              "int32",
              "int64"
            ],
            "lte_version": "1.7.0"
          },
          {
            "data_types": [
              "float16"
            ],
            "lte_version": "1.7.0"
          },
          {
            "data_types": [
              "bfloat16"
            ],
            "lte_version": "1.5.1"
          },
          {
            "data_types": [
              "bool",
              "uint8",
              "int8",
              "int16",
              "int32",
              "int64",
              "float16"
            ],
            "lte_version": "1.7.1",
            "gte_version": "1.7.1"
          }
        ]
      },
      "sin": {
        "profile": "tensor_method_noinput",
        "not_available": [
          {
            "data_types": [
              "bool",
              "uint8",
              "int8",
              "int16",
              "int32",
              "int64"
            ],
            "lte_version": "1.7.0"
          },
          {
            "data_types": [
              "float16"
            ],
            "lte_version": "1.7.0"
          },
          {
            "data_types": [
              "bfloat16"
            ],
            "lte_version": "1.5.1"
          },
          {
            "data_types": [
              "bool",
              "uint8",
              "int8",
              "int16",
              "int32",
              "int64",
              "float16"
            ],
            "lte_version": "1.7.1",
            "gte_version": "1.7.1"
          }
        ]
      },
      "sinh_": {
        "profile": "tensor_method_noinput",
        "not_available": [
          {
            "data_types": [
              "bool",
              "uint8",
              "int8",
              "int16",
              "int32",
              "int64"
            ],
            "lte_version": "1.7.0"
          },
          {
            "data_types": [
              "float16",
              "bfloat16"
            ],
            "lte_version": "1.7.0"
          },
          {
            "data_types": [
              "bool",
              "uint8",
              "int8",
              "int16",
              "int32",
              "int64",
              "float16",
              "bfloat16"
            ],
            "lte_version": "1.7.1",
            "gte_version": "1.7.1"
          }
        ]
      },
      "sinh": {
        "profile": "tensor_method_noinput",
        "not_available": [
          {
            "data_types": [
              "bool",
              "uint8",
              "int8",
              "int16",
              "int32",
              "int64"
            ],
            "lte_version": "1.7.0"
          },
          {
            "data_types": [
              "float16",
              "bfloat16"
            ],
            "lte_version": "1.7.0"
          },
          {
            "data_types": [
              "bool",
              "uint8",
              "int8",
              "int16",
              "int32",
              "int64",
              "float16",
              "bfloat16"
            ],
            "lte_version": "1.7.1",
            "gte_version": "1.7.1"
          }
        ]
      },
      "sqrt_": {
        "profile": "tensor_method_noinput",
        "not_available": [
          {
            "data_types": [
              "bool",
              "uint8",
              "int8",
              "int16",
              "int32",
              "int64"
            ],
            "lte_version": "1.7.0"
          },
          {
            "data_types": [
              "float16"
            ],
            "lte_version": "1.7.0"
          },
          {
            "data_types": [
              "bfloat16"
            ],
            "lte_version": "1.5.1"
          },
          {
            "data_types": [
              "int8",
              "int16",
              "int32",
              "int64",
              "float16",
              "bool",
              "uint8"
            ],
            "lte_version": "1.7.1",
            "gte_version": "1.7.1"
          }
        ]
      },
      "sqrt": {
        "profile": "tensor_method_noinput",
        "not_available": [
          {
            "data_types": [
              "bool",
              "uint8",
              "int8",
              "int16",
              "int32",
              "int64"
            ],
            "lte_version": "1.7.0"
          },
          {
            "data_types": [
              "float16"
            ],
            "lte_version": "1.7.0"
          },
          {
            "data_types": [
              "bfloat16"
            ],
            "lte_version": "1.5.1"
          },
          {
            "data_types": [
              "bool",
              "uint8",
              "int8",
              "int16",
              "int32",
              "int64",
              "float16"
            ],
            "lte_version": "1.7.1",
            "gte_version": "1.7.1"
          }
        ]
      },
      "squeeze_": {
        "profile": "default",
        "tensors": [
          "tensor2"
        ],
        "inputs": [
          null,
          0,
          1
        ]
      },
      "squeeze": {
        "profile": "default",
        "tensors": [
          "tensor2"
        ],
        "inputs": [
          null,
          0,
          1
        ]
      },
      "std": {
        "profile": "default",
        "tensors": [
          "tensor2"
        ],
        "inputs": [
          null,
          0,
          1,
          true,
          false
        ],
        "data_types": [
          "float"
        ],
        "not_available": [
          {
            "data_types": [
              "bfloat16"
            ],
            "lte_version": "1.7.0"
          },
          {
            "data_types": [
              "float16"
            ],
            "lte_version": "1.5.1"
          },
          {
            "data_types": [
              "float16"
            ],
            "gte_version": "1.7.0"
          },
          {
            "data_types": [
              "bfloat16"
            ],
            "lte_version": "1.7.1",
            "gte_version": "1.7.1"
          }
        ]
      },
      "sub_": {
        "profile": "default",
        "inputs": [
          "self",
          0,
          1
        ],
        "not_available": [
          {
            "data_types": [
              "bool"
            ],
            "lte_version": "1.7.0"
          },
          {
            "data_types": [
              "float16"
            ],
            "lte_version": "1.5.1"
          },
          {
            "data_types": [
              "bool"
            ],
            "lte_version": "1.7.1",
            "gte_version": "1.7.1"
          }
        ]
      },
      "sub": {
        "profile": "default",
        "inputs": [
          "self",
          0,
          1
        ],
        "not_available": [
          {
            "data_types": [
              "bool"
            ],
            "lte_version": "1.7.0"
          },
          {
            "data_types": [
              "float16"
            ],
            "lte_version": "1.5.1"
          },
          {
            "data_types": [
              "bool"
            ],
            "lte_version": "1.7.1",
            "gte_version": "1.7.1"
          }
        ]
      },
      "sum": {
        "profile": "default",
        "tensors": [
          "tensor2"
        ],
        "inputs": [
          null,
          0,
          1
        ],
        "not_available": [
          {
            "data_types": [
              "float16"
            ],
            "lte_version": "1.5.1"
          }
        ]
      },
      "t_": {
        "profile": "tensor_method_noinput"
      },
      "tan_": {
        "profile": "tensor_method_noinput",
        "not_available": [
          {
            "data_types": [
              "bool",
              "uint8",
              "int8",
              "int16",
              "int32",
              "int64"
            ],
            "lte_version": "1.7.0"
          },
          {
            "data_types": [
              "float16"
            ],
            "lte_version": "1.7.0"
          },
          {
            "data_types": [
              "bfloat16"
            ],
            "lte_version": "1.5.1"
          }
        ]
      },
      "tan": {
        "profile": "tensor_method_noinput",
        "not_available": [
          {
            "data_types": [
              "bool",
              "uint8",
              "int8",
              "int16",
              "int32",
              "int64"
            ],
            "lte_version": "1.7.0"
          },
          {
            "data_types": [
              "float16"
            ],
            "lte_version": "1.7.0"
          },
          {
            "data_types": [
              "bfloat16"
            ],
            "lte_version": "1.5.1"
          }
        ]
      },
      "tanh_": {
        "profile": "tensor_method_noinput",
        "not_available": [
          {
            "data_types": [
              "bool",
              "uint8",
              "int8",
              "int16",
              "int32",
              "int64"
            ],
            "lte_version": "1.7.0"
          },
          {
            "data_types": [
              "float16"
            ],
            "lte_version": "1.7.0"
          },
          {
            "data_types": [
              "bfloat16"
            ],
            "lte_version": "1.5.1"
          }
        ]
      },
      "tanh": {
        "profile": "tensor_method_noinput",
        "not_available": [
          {
            "data_types": [
              "bool",
              "uint8",
              "int8",
              "int16",
              "int32",
              "int64"
            ],
            "lte_version": "1.7.0"
          },
          {
            "data_types": [
              "float16"
            ],
            "lte_version": "1.7.0"
          },
          {
            "data_types": [
              "bfloat16"
            ],
            "lte_version": "1.5.1"
          }
        ]
      },
      "to": {
        "profile": "default",
        "inputs": [
          null
        ]
      },
      "trace": {
        "profile": "tensor_method_noinput",
        "tensors": [
          "tensor2"
        ],
        "not_available": [
          {
            "data_types": [
              "bool",
              "float16",
              "bfloat16"
            ],
            "lte_version": "1.7.0"
          }
        ]
      },
      "tril_": {
        "profile": "default",
        "tensors": [
          "tensor2"
        ],
        "inputs": [
          null,
          0,
          1
        ],
        "not_available": [
          {
            "data_types": [
              "bfloat16"
            ],
            "lte_version": "1.7.0"
          },
          {
            "data_types": [
              "bfloat16"
            ],
            "lte_version": "1.7.1",
            "gte_version": "1.7.1"
          }
        ]
      },
      "tril": {
        "profile": "default",
        "tensors": [
          "tensor2"
        ],
        "inputs": [
          null,
          0,
          1
        ],
        "not_available": [
          {
            "data_types": [
              "bfloat16"
            ],
            "lte_version": "1.7.0"
          },
          {
            "data_types": [
              "bfloat16"
            ],
            "lte_version": "1.7.1",
            "gte_version": "1.7.1"
          }
        ]
      },
      "triu_": {
        "profile": "default",
        "tensors": [
          "tensor2"
        ],
        "inputs": [
          null,
          0,
          1
        ],
        "not_available": [
          {
            "data_types": [
              "bfloat16"
            ],
            "lte_version": "1.7.0"
          },
          {
            "data_types": [
              "bfloat16"
            ],
            "lte_version": "1.7.1",
            "gte_version": "1.7.1"
          }
        ]
      },
      "triu": {
        "profile": "default",
        "tensors": [
          "tensor2"
        ],
        "inputs": [
          null,
          0,
          1
        ],
        "not_available": [
          {
            "data_types": [
              "bfloat16"
            ],
            "lte_version": "1.7.0"
          },
          {
            "data_types": [
              "bfloat16"
            ],
            "lte_version": "1.7.1",
            "gte_version": "1.7.1"
          }
        ]
      },
      "trunc_": {
        "profile": "tensor_method_noinput",
        "not_available": [
          {
            "data_types": [
              "bool",
              "uint8",
              "int8",
              "int16",
              "int32",
              "int64"
            ],
            "lte_version": "1.7.0"
          },
          {
            "data_types": [
              "float16"
            ],
            "lte_version": "1.7.0"
          },
          {
            "data_types": [
              "bfloat16"
            ],
            "lte_version": "1.5.1"
          },
          {
            "data_types": [
              "bool",
              "uint8",
              "int8",
              "int16",
              "int32",
              "int64",
              "float16"
            ],
            "lte_version": "1.7.1",
            "gte_version": "1.7.1"
          }
        ]
      },
      "trunc": {
        "profile": "tensor_method_noinput",
        "not_available": [
          {
            "data_types": [
              "bool",
              "uint8",
              "int8",
              "int16",
              "int32",
              "int64"
            ],
            "lte_version": "1.7.0"
          },
          {
            "data_types": [
              "float16"
            ],
            "lte_version": "1.7.0"
          },
          {
            "data_types": [
              "bfloat16"
            ],
            "lte_version": "1.5.1"
          },
          {
            "data_types": [
              "bool",
              "uint8",
              "int8",
              "int16",
              "int32",
              "int64",
              "float16"
            ],
            "lte_version": "1.7.1",
            "gte_version": "1.7.1"
          }
        ]
      },
      "unique": {
        "profile": "default",
        "inputs": [
          null,
          false,
          true
        ],
        "not_available": [
          {
            "data_types": [
              "bfloat16",
              "float16"
            ],
            "lte_version": "1.7.0"
          },
          {
            "data_types": [
              "float16",
              "bfloat16"
            ],
            "lte_version": "1.7.1",
            "gte_version": "1.7.1"
          }
        ]
      },
      "unsqueeze_": {
        "profile": "default",
        "inputs": [
          0,
          1
        ]
      },
      "unsqueeze": {
        "profile": "default",
        "inputs": [
          0,
          1
        ]
      },
      "var": {
        "profile": "default",
        "inputs": [
          null,
          0,
          false,
          true
        ],
        "not_available": [
          {
            "data_types": [
              "bool",
              "uint8",
              "int8",
              "int16",
              "int32",
              "int64"
            ],
            "lte_version": "1.7.0"
          },
          {
            "data_types": [
              "bfloat16"
            ],
            "lte_version": "1.7.0"
          },
          {
            "data_types": [
              "float16"
            ],
            "lte_version": "1.5.1"
          },
          {
            "data_types": [
              "float16"
            ],
            "gte_version": "1.7.0"
          },
          {
            "data_types": [
              "bool",
              "uint8",
              "int8",
              "int16",
              "int32",
              "int64",
              "bfloat16"
            ],
            "lte_version": "1.7.1",
            "gte_version": "1.7.1"
          }
        ]
      },
      "view_as": {
        "profile": "default",
        "inputs": [
          "self"
        ]
      },
      "view": {
        "profile": "default",
        "tensors": [
          "tensor1"
        ],
        "inputs": [
          6
        ]
      },
      "zero_": {
        "profile": "tensor_method_noinput"
      },
      "backward": {
        "profile": "default",
        "inputs": [
          "self"
        ],
        "return_type": "syft.lib.python._SyNone",
        "not_available": [
          {
            "data_types": [
              "bool",
              "uint8",
              "int8",
              "int16",
              "int32",
              "int64"
            ],
            "lte_version": "1.7.0"
          },
          {
            "data_types": [
              "bool",
              "int8",
              "int32",
              "uint8",
              "int16",
              "int64"
            ],
            "lte_version": "1.7.1",
            "gte_version": "1.7.1"
          }
        ]
      },
      "item": {
        "profile": "tensor_method_noinput",
        "tensors": [
          "tensor1_1element"
        ],
        "return_type": "syft.proxy.syft.lib.misc.union.BoolFloatIntUnionPointer"
      },
      "__getitem__": {
        "profile": "default",
        "inputs": [
          false,
          true,
          0,
          1
        ],
        "not_available": [
          {
            "data_types": [
              "bfloat16"
            ],
            "lte_version": "1.4.0",
            "reason": "no_cpu"
          }
        ]
      },
      "_version": {
        "profile": "tensor_property_noinput",
        "return_type": "syft.lib.python.Int"
      },
      "all": {
        "profile": "tensor_method_noinput",
        "not_available": [
          {
            "data_types": [
              "int8",
              "int16",
              "int32",
              "int64",
              "bfloat16",
              "float16",
              "float32",
              "float64"
            ],
            "lte_version": "1.7.0",
            "reason": "only_bool"
          },
          {
            "data_types": [
              "int8",
              "int16",
              "int32",
              "int64",
              "float16",
              "float32",
              "float64",
              "bfloat16"
            ],
            "lte_version": "1.7.1",
            "gte_version": "1.7.1"
          }
        ]
      },
      "allclose": {
        "profile": "default",
        "inputs": [
          "self"
        ],
        "not_available": [
          {
            "data_types": [
              "bool",
              "bfloat16"
            ],
            "lte_version": "1.7.0",
            "reason": "only_bool"
          },
          {
            "data_types": [
              "float16"
            ],
            "lte_version": "1.5.1",
            "reason": "no_cpu"
          },
          {
            "data_types": [
              "bool",
              "bfloat16"
            ],
            "lte_version": "1.7.1",
            "gte_version": "1.7.1"
          }
        ],
        "return_type": "syft.lib.python.Bool"
      },
      "any": {
        "profile": "tensor_method_noinput",
        "not_available": [
          {
            "data_types": [
              "int8",
              "int16",
              "int32",
              "int64",
              "bfloat16",
              "float16",
              "float32",
              "float64"
            ],
            "lte_version": "1.7.0",
            "reason": "only_bool"
          },
          {
            "data_types": [
              "int8",
              "int16",
              "int32",
              "int64",
              "float16",
              "float32",
              "float64",
              "bfloat16"
            ],
            "lte_version": "1.7.1",
            "gte_version": "1.7.1"
          }
        ]
      },
      "argmin": {
        "profile": "default",
        "inputs": [
          null,
          -1,
          0
        ],
        "not_available": [
          {
            "data_types": [
              "bool",
              "bfloat16",
              "float16"
            ],
            "gte_version": "1.7.0",
            "lte_version": "1.7.0",
            "reason": "no_cpu"
          },
          {
            "data_types": [
              "bool",
              "bfloat16"
            ],
            "lte_version": "1.6.0",
            "reason": "no_cpu"
          },
          {
            "data_types": [
              "float16"
            ],
            "lte_version": "1.5.1",
            "reason": "no_cpu"
          },
          {
            "data_types": [
              "bool",
              "bfloat16"
            ],
            "lte_version": "1.7.1",
            "gte_version": "1.7.1"
          }
        ]
      },
      "argsort": {
        "profile": "default",
        "inputs": [
          null,
          -1,
          0
        ],
        "not_available": [
          {
            "data_types": [
              "bfloat16",
              "float16"
            ],
            "lte_version": "1.7.0",
            "reason": "no_cpu"
          },
          {
            "data_types": [
              "bool"
            ],
            "lte_version": "1.6.0",
            "reason": "no_cpu"
          },
          {
            "data_types": [
              "bfloat16"
            ],
            "lte_version": "1.7.1",
            "gte_version": "1.7.1"
          }
        ]
      },
      "bernoulli": {
        "profile": "default",
        "inputs": [
          0,
          1,
          false,
          true
        ],
        "not_available": [
          {
            "data_types": [
              "bfloat16",
              "float16"
            ],
            "lte_version": "1.7.0",
            "reason": "no_cpu"
          },
          {
            "data_types": [
              "float16",
              "bfloat16"
            ],
            "lte_version": "1.7.1",
            "gte_version": "1.7.1"
          }
        ]
      },
      "bernoulli_": {
        "profile": "default",
        "inputs": [
          0,
          1,
          false,
          true
        ],
        "not_available": [
          {
            "data_types": [
              "bfloat16",
              "float16"
            ],
            "lte_version": "1.7.0",
            "reason": "no_cpu"
          },
          {
            "data_types": [
              "bfloat16",
              "float16"
            ],
            "lte_version": "1.7.1",
            "gte_version": "1.7.1"
          }
        ]
      },
      "bfloat16": {
        "profile": "tensor_method_noinput"
      },
      "bincount": {
        "profile": "tensor_method_noinput",
        "tensors": [
          "tensor1_positive"
        ],
        "not_available": [
          {
            "data_types": [
              "bool",
              "bfloat16",
              "float16",
              "float32",
              "float64"
            ],
            "lte_version": "1.7.0",
            "reason": "no_cpu"
          },
          {
            "data_types": [
              "float32",
              "float64",
              "bfloat16",
              "bool",
              "float16"
            ],
            "lte_version": "1.7.1",
            "gte_version": "1.7.1"
          }
        ]
      },
      "binary": {
        "profile": "default",
        "not_available": [
          {
            "gte_version": "1.7.0",
            "reason": "deprecated"
          }
        ]
      },
      "describe": {
        "profile": "default",
        "not_available": [
          {
            "gte_version": "1.7.0",
            "reason": "deprecated"
          }
        ]
      },
      "chunk": {
        "profile": "default",
        "inputs": [
          1,
          2
        ],
        "return_type": "syft.lib.python.List"
      },
      "absolute": {
        "profile": "tensor_method_noinput",
        "not_available": [
          {
            "data_types": [
              "bool"
            ],
            "glte_version": "1.7.0",
            "reason": "no_cpu"
          },
          {
            "lte_version": "1.5.1",
            "reason": "not_available"
          }
        ]
      },
      "absolute_": {
        "profile": "tensor_method_noinput",
        "not_available": [
          {
            "data_types": [
              "bool"
            ],
            "lte_version": "1.7.0",
            "reason": "no_cpu"
          },
          {
            "lte_version": "1.5.1",
            "reason": "not_available"
          },
          {
            "data_types": [
              "bool"
            ],
            "lte_version": "1.7.1",
            "gte_version": "1.7.1"
          }
        ]
      },
      "acosh": {
        "profile": "tensor_method_noinput",
        "not_available": [
          {
            "data_types": [
              "bool",
              "bfloat16",
              "float16",
              "uint8",
              "int8",
              "int16",
              "int32",
              "int64"
            ],
            "lte_version": "1.7.0",
            "reason": "no_cpu"
          },
          {
            "lte_version": "1.5.1",
            "reason": "not_available"
          },
          {
            "data_types": [
              "bfloat16",
              "uint8",
              "int8",
              "int16",
              "int32",
              "bool",
              "int64",
              "float16"
            ],
            "lte_version": "1.7.1",
            "gte_version": "1.7.1"
          }
        ]
      },
      "acosh_": {
        "profile": "tensor_method_noinput",
        "not_available": [
          {
            "data_types": [
              "bool",
              "bfloat16",
              "float16",
              "uint8",
              "int8",
              "int16",
              "int32",
              "int64"
            ],
            "lte_version": "1.7.0",
            "reason": "no_cpu"
          },
          {
            "lte_version": "1.5.1",
            "reason": "not_available"
          },
          {
            "data_types": [
              "bool",
              "uint8",
              "int16",
              "int8",
              "int64",
              "float16",
              "int32",
              "bfloat16"
            ],
            "lte_version": "1.7.1",
            "gte_version": "1.7.1"
          }
        ]
      },
      "asinh": {
        "profile": "tensor_method_noinput",
        "not_available": [
          {
            "data_types": [
              "bool",
              "bfloat16",
              "float16",
              "uint8",
              "int8",
              "int16",
              "int32",
              "int64"
            ],
            "lte_version": "1.7.0",
            "reason": "no_cpu"
          },
          {
            "lte_version": "1.5.1",
            "reason": "not_available"
          },
          {
            "data_types": [
              "bool",
              "uint8",
              "int8",
              "int16",
              "int32",
              "int64",
              "float16",
              "bfloat16"
            ],
            "lte_version": "1.7.1",
            "gte_version": "1.7.1"
          }
        ]
      },
      "asinh_": {
        "profile": "tensor_method_noinput",
        "not_available": [
          {
            "data_types": [
              "bool",
              "bfloat16",
              "float16",
              "uint8",
              "int8",
              "int16",
              "int32",
              "int64"
            ],
            "lte_version": "1.7.0",
            "reason": "no_cpu"
          },
          {
            "lte_version": "1.5.1",
            "reason": "not_available"
          },
          {
            "data_types": [
              "bool",
              "uint8",
              "int8",
              "int16",
              "int32",
              "int64",
              "float16",
              "bfloat16"
            ],
            "lte_version": "1.7.1",
            "gte_version": "1.7.1"
          }
        ]
      },
      "atanh": {
        "profile": "tensor_method_noinput",
        "not_available": [
          {
            "data_types": [
              "bool",
              "bfloat16",
              "float16",
              "uint8",
              "int8",
              "int16",
              "int32",
              "int64"
            ],
            "lte_version": "1.7.0",
            "reason": "no_cpu"
          },
          {
            "lte_version": "1.5.1",
            "reason": "not_available"
          },
          {
            "data_types": [
              "bool",
              "uint8",
              "int8",
              "int16",
              "int32",
              "int64",
              "float16",
              "bfloat16"
            ],
            "lte_version": "1.7.1",
            "gte_version": "1.7.1"
          }
        ]
      },
      "atanh_": {
        "profile": "tensor_method_noinput",
        "not_available": [
          {
            "data_types": [
              "bool",
              "bfloat16",
              "float16",
              "uint8",
              "int8",
              "int16",
              "int32",
              "int64"
            ],
            "lte_version": "1.7.0",
            "reason": "no_cpu"
          },
          {
            "lte_version": "1.5.1",
            "reason": "not_available"
          },
          {
            "data_types": [
              "bool",
              "uint8",
              "int8",
              "int16",
              "int32",
              "int64",
              "float16",
              "bfloat16"
            ],
            "lte_version": "1.7.1",
            "gte_version": "1.7.1"
          }
        ]
      },
      "cholesky_solve": {
        "profile": "default",
        "tensors": [
          "tensor2"
        ],
        "inputs": [
          "self"
        ],
        "not_available": [
          {
            "data_types": [
              "bool",
              "bfloat16",
              "float16",
              "uint8",
              "int8",
              "int16",
              "int32",
              "int64"
            ],
            "lte_version": "1.7.0",
            "reason": "no_cpu"
          },
          {
            "data_types": [
              "bool",
              "uint8",
              "int8",
              "int16",
              "int32",
              "int64",
              "float16",
              "bfloat16"
            ],
            "lte_version": "1.7.1",
            "gte_version": "1.7.1"
          }
        ]
      },
      "deg2rad": {
        "profile": "tensor_method_noinput",
        "not_available": [
          {
            "data_types": [
              "bool",
              "bfloat16",
              "float16",
              "uint8",
              "int8",
              "int16",
              "int32",
              "int64"
            ],
            "lte_version": "1.7.0",
            "reason": "no_cpu"
          },
          {
            "lte_version": "1.5.1",
            "reason": "not_available"
          },
          {
            "data_types": [
              "bool",
              "uint8",
              "int8",
              "int16",
              "int32",
              "int64"
            ],
            "lte_version": "1.7.1",
            "gte_version": "1.7.1"
          }
        ]
      },
      "deg2rad_": {
        "profile": "tensor_method_noinput",
        "not_available": [
          {
            "data_types": [
              "bool",
              "bfloat16",
              "float16",
              "uint8",
              "int8",
              "int16",
              "int32",
              "int64"
            ],
            "lte_version": "1.7.0",
            "reason": "no_cpu"
          },
          {
            "lte_version": "1.5.1",
            "reason": "not_available"
          },
          {
            "data_types": [
              "bool",
              "uint8",
              "int8",
              "int16",
              "int32",
              "int64"
            ],
            "lte_version": "1.7.1",
            "gte_version": "1.7.1"
          }
        ]
      },
      "fliplr": {
        "profile": "tensor_method_noinput",
        "tensors": [
          "tensor2"
        ],
        "not_available": [
          {
            "data_types": [
              "bfloat16",
              "float16"
            ],
            "lte_version": "1.7.0",
            "reason": "no_cpu"
          },
          {
            "lte_version": "1.5.1",
            "reason": "not_available"
          },
          {
            "data_types": [
              "float16",
              "bfloat16"
            ],
            "lte_version": "1.7.1",
            "gte_version": "1.7.1"
          }
        ]
      },
      "flipud": {
        "profile": "tensor_method_noinput",
        "not_available": [
          {
            "data_types": [
              "bfloat16",
              "float16"
            ],
            "lte_version": "1.7.0",
            "reason": "no_cpu"
          },
          {
            "lte_version": "1.5.1",
            "reason": "not_available"
          },
          {
            "data_types": [
              "float16",
              "bfloat16"
            ],
            "lte_version": "1.7.1",
            "gte_version": "1.7.1"
          }
        ]
      },
      "isfinite": {
        "profile": "tensor_method_noinput",
        "not_available": [
          {
            "data_types": [
              "bfloat16"
            ],
            "lte_version": "1.7.0",
            "reason": "no_cpu"
          },
          {
            "lte_version": "1.5.1",
            "reason": "not_available"
          },
          {
            "data_types": [
              "bfloat16"
            ],
            "lte_version": "1.7.1",
            "gte_version": "1.7.1"
          }
        ]
      },
      "isinf": {
        "profile": "tensor_method_noinput",
        "not_available": [
          {
            "data_types": [
              "bfloat16"
            ],
            "lte_version": "1.7.0",
            "reason": "no_cpu"
          },
          {
            "lte_version": "1.5.1",
            "reason": "not_available"
          },
          {
            "data_types": [
              "bfloat16"
            ],
            "lte_version": "1.7.1",
            "gte_version": "1.7.1"
          }
        ]
      },
      "isnan": {
        "profile": "tensor_method_noinput",
        "not_available": [
          {
            "lte_version": "1.5.1",
            "reason": "not_available"
          }
        ]
      },
      "logaddexp": {
        "profile": "default",
        "inputs": [
          "self"
        ],
        "not_available": [
          {
            "data_types": [
              "bool",
              "bfloat16",
              "float16",
              "uint8",
              "int8",
              "int16",
              "int32",
              "int64"
            ],
            "lte_version": "1.7.0",
            "reason": "no_cpu"
          },
          {
            "lte_version": "1.5.1",
            "reason": "not_available"
          },
          {
            "data_types": [
              "bool",
              "uint8",
              "int8",
              "int16",
              "int32",
              "int64",
              "float16",
              "bfloat16"
            ],
            "lte_version": "1.7.1",
            "gte_version": "1.7.1"
          }
        ]
      },
      "logaddexp2": {
        "profile": "default",
        "inputs": [
          "self"
        ],
        "not_available": [
          {
            "data_types": [
              "bool",
              "bfloat16",
              "float16",
              "uint8",
              "int8",
              "int16",
              "int32",
              "int64"
            ],
            "lte_version": "1.7.0",
            "reason": "no_cpu"
          },
          {
            "lte_version": "1.5.1",
            "reason": "not_available"
          },
          {
            "data_types": [
              "bool",
              "uint8",
              "int8",
              "int16",
              "int32",
              "int64",
              "float16",
              "bfloat16"
            ],
            "lte_version": "1.7.1",
            "gte_version": "1.7.1"
          }
        ]
      },
      "logcumsumexp": {
        "profile": "default",
        "inputs": [
          0
        ],
        "not_available": [
          {
            "data_types": [
              "bool",
              "bfloat16",
              "float16",
              "uint8",
              "int8",
              "int16",
              "int32",
              "int64"
            ],
            "lte_version": "1.7.0",
            "reason": "no_cpu"
          },
          {
            "lte_version": "1.5.1",
            "reason": "not_available"
          },
          {
            "data_types": [
              "bool",
              "uint8",
              "int8",
              "int16",
              "int32",
              "int64",
              "float16",
              "bfloat16"
            ],
            "lte_version": "1.7.1",
            "gte_version": "1.7.1"
          }
        ]
      },
      "rad2deg": {
        "profile": "tensor_method_noinput",
        "not_available": [
          {
            "data_types": [
              "bool",
              "uint8",
              "int8",
              "int16",
              "int32",
              "int64"
            ],
            "lte_version": "1.7.0",
            "reason": "no_cpu"
          },
          {
            "lte_version": "1.5.1",
            "reason": "not_available"
          },
          {
            "data_types": [
              "bool",
              "uint8",
              "int8",
              "int16",
              "int32",
              "int64"
            ],
            "lte_version": "1.7.1",
            "gte_version": "1.7.1"
          }
        ]
      },
      "rad2deg_": {
        "profile": "tensor_method_noinput",
        "not_available": [
          {
            "data_types": [
              "bool",
              "uint8",
              "int8",
              "int16",
              "int32",
              "int64"
            ],
            "lte_version": "1.7.0",
            "reason": "no_cpu"
          },
          {
            "lte_version": "1.5.1",
            "reason": "not_available"
          },
          {
            "data_types": [
              "int16",
              "int32",
              "int64",
              "bool",
              "uint8",
              "int8"
            ],
            "lte_version": "1.7.1",
            "gte_version": "1.7.1"
          }
        ]
      },
      "bmm": {
        "profile": "default",
        "tensors": [
          "tensor3"
        ],
        "inputs": [
          "self"
        ],
        "not_available": [
          {
            "data_types": [
              "bool",
              "bfloat16",
              "float16"
            ],
            "lte_version": "1.7.0",
            "reason": "no_cpu"
          },
          {
            "data_types": [
              "bool",
              "float16",
              "bfloat16"
            ],
            "lte_version": "1.7.1",
            "gte_version": "1.7.1"
          }
        ]
      },
      "bool": {
        "profile": "tensor_method_noinput"
      },
      "byte": {
        "profile": "tensor_method_noinput"
      },
      "cauchy_": {
        "profile": "default",
        "inputs": [
          null,
          false,
          true,
          0,
          1
        ],
        "not_available": [
          {
            "data_types": [
              "bool",
              "uint8",
              "int8",
              "int16",
              "int32",
              "int64"
            ],
            "lte_version": "1.7.0",
            "reason": "no_cpu"
          },
          {
            "data_types": [
              "bfloat16",
              "float16"
            ],
            "lte_version": "1.5.1",
            "reason": "no_cpu"
          },
          {
            "data_types": [
              "bool",
              "uint8",
              "int8",
              "int16",
              "int32",
              "int64"
            ],
            "lte_version": "1.7.1",
            "gte_version": "1.7.1"
          }
        ],
        "deterministic": false
      },
      "new": {
        "profile": "default",
        "inputs": [
          0,
          1,
          [
            0
          ],
          [
            1
          ],
          [
            false
          ],
          [
            true
          ],
          "self"
        ],
        "deterministic": false
      },
      "cholesky_inverse": {
        "profile": "default",
        "inputs": [
          null,
          false,
          true
        ],
        "tensors": [
          "tensor2"
        ],
        "not_available": [
          {
            "data_types": [
              "bool",
              "bfloat16",
              "float16",
              "uint8",
              "int8",
              "int16",
              "int32",
              "int64"
            ],
            "lte_version": "1.7.0"
          },
          {
            "data_types": [
              "bool",
              "uint8",
              "int8",
              "int16",
              "int32",
              "int64",
              "float16",
              "bfloat16"
            ],
            "lte_version": "1.7.1",
            "gte_version": "1.7.1"
          }
        ]
      },
      "cholesky": {
        "profile": "default",
        "inputs": [
          null
        ],
        "tensors": [
          "cholesky"
        ],
        "not_available": [
          {
            "data_types": [
              "bool",
              "bfloat16",
              "float16",
              "uint8",
              "int8",
              "int16",
              "int32",
              "int64"
            ],
            "lte_version": "1.7.0",
            "reason": "no_cpu"
          },
          {
            "data_types": [
              "bool",
              "uint8",
              "int8",
              "int16",
              "int32",
              "int64",
              "float16",
              "bfloat16"
            ],
            "lte_version": "1.7.1",
            "gte_version": "1.7.1"
          }
        ]
      },
      "coalesce": {
        "profile": "tensor_method_noinput",
        "not_available": [
          {
            "data_types": [
              "bool",
              "bfloat16",
              "float16",
              "float32",
              "float64",
              "uint8",
              "int8",
              "int16",
              "int32",
              "int64"
            ],
            "lte_version": "1.7.0",
            "reason": "no_cpu"
          },
          {
            "data_types": [
              "int32",
              "int64",
              "uint8",
              "int16",
              "int8",
              "bool",
              "float32",
              "bfloat16",
              "float64",
              "float16"
            ],
            "lte_version": "1.7.1",
            "gte_version": "1.7.1"
          }
        ]
      },
      "conj": {
        "profile": "tensor_method_noinput",
        "not_available": [
          {
            "data_types": [
              "bool"
            ],
            "lte_version": "1.6.0",
            "reason": "no_cpu"
          },
          {
            "data_types": [
              "bfloat16",
              "float16"
            ],
            "lte_version": "1.5.1",
            "reason": "no_cpu"
          }
        ]
      },
      "contiguous": {
        "profile": "tensor_method_noinput"
      },
      "cross": {
        "profile": "default",
        "inputs": [
          "self"
        ],
        "tensors": [
          "tensor_cube"
        ],
        "not_available": [
          {
            "data_types": [
              "bool",
              "bfloat16",
              "float16"
            ],
            "lte_version": "1.7.0",
            "reason": "no_cpu"
          },
          {
            "data_types": [
              "bool",
              "float16",
              "bfloat16"
            ],
            "lte_version": "1.7.1",
            "gte_version": "1.7.1"
          }
        ]
      },
      "cuda": {
        "profile": "default",
        "inputs": [
          null,
          0
        ],
        "not_available": [
          {
            "lte_version": "1.7.0",
            "reason": "no_cpu"
          },
          {
            "lte_version": "1.7.1",
            "gte_version": "1.7.1"
          }
        ]
      },
      "cumprod": {
        "profile": "default",
        "inputs": [
          0
        ],
        "not_available": [
          {
            "data_types": [
              "bfloat16",
              "float16"
            ],
            "lte_version": "1.7.0",
            "reason": "no_cpu"
          },
          {
            "data_types": [
              "float16",
              "bfloat16"
            ],
            "lte_version": "1.7.1",
            "gte_version": "1.7.1"
          }
        ]
      },
      "cumsum": {
        "profile": "default",
        "inputs": [
          0
        ],
        "not_available": [
          {
            "data_types": [
              "bfloat16",
              "float16"
            ],
            "lte_version": "1.7.0",
            "reason": "no_cpu"
          },
          {
            "data_types": [
              "float16",
              "bfloat16"
            ],
            "lte_version": "1.7.1",
            "gte_version": "1.7.1"
          }
        ]
      },
      "data_ptr": {
        "profile": "tensor_method_noinput",
        "return_type": "syft.lib.python.Int",
        "deterministic": false
      },
      "dense_dim": {
        "profile": "tensor_method_noinput",
        "not_available": [
          {
            "data_types": [
              "bool",
              "bfloat16",
              "float16",
              "float32",
              "float64",
              "uint8",
              "int8",
              "int16",
              "int32",
              "int64"
            ],
            "lte_version": "1.7.0",
            "reason": "no_cpu"
          },
          {
            "data_types": [
              "bool",
              "uint8",
              "int8",
              "int16",
              "int32",
              "int64",
              "float16",
              "float32",
              "float64",
              "bfloat16"
            ],
            "lte_version": "1.7.1",
            "gte_version": "1.7.1"
          },
          {
            "inputs": [
              null
            ],
            "lte_version": "1.7.1",
            "gte_version": "1.7.1"
          }
        ]
      },
      "dequantize": {
        "profile": "tensor_method_noinput",
        "not_available": [
          {
            "data_types": [
              "bool",
              "bfloat16",
              "float16",
              "float32",
              "float64",
              "uint8",
              "int8",
              "int16",
              "int32",
              "int64"
            ],
            "lte_version": "1.7.0",
            "reason": "no_cpu"
          },
          {
            "data_types": [
              "bool",
              "uint8",
              "int8",
              "int16",
              "int32",
              "int64",
              "float16",
              "float32",
              "float64",
              "bfloat16"
            ],
            "lte_version": "1.7.1",
            "gte_version": "1.7.1"
          },
          {
            "inputs": [
              null
            ],
            "lte_version": "1.7.1",
            "gte_version": "1.7.1"
          }
        ]
      },
      "det": {
        "profile": "tensor_method_noinput",
        "tensors": [
          "tensor2"
        ],
        "not_available": [
          {
            "data_types": [
              "bool",
              "bfloat16",
              "float16",
              "uint8",
              "int8",
              "int16",
              "int32",
              "int64"
            ],
            "lte_version": "1.7.0",
            "reason": "no_cpu"
          },
          {
            "data_types": [
              "bool",
              "uint8",
              "int8",
              "int16",
              "int32",
              "int64",
              "float16",
              "bfloat16"
            ],
            "lte_version": "1.7.1",
            "gte_version": "1.7.1"
          }
        ]
      },
      "detach": {
        "profile": "tensor_method_noinput"
      },
      "diag_embed": {
        "profile": "default",
        "inputs": [
          null,
          0,
          1
        ]
      },
      "diagflat": {
        "profile": "default",
        "inputs": [
          null,
          0,
          1
        ],
        "not_available": [
          {
            "data_types": [
              "bool",
              "bfloat16",
              "float16"
            ],
            "lte_version": "1.7.0",
            "reason": "no_cpu"
          },
          {
            "data_types": [
              "bool",
              "float16",
              "bfloat16"
            ],
            "lte_version": "1.7.1",
            "gte_version": "1.7.1"
          }
        ]
      },
      "digamma": {
        "profile": "tensor_method_noinput",
        "not_available": [
          {
            "data_types": [
              "bool",
              "bfloat16",
              "float16",
              "uint8",
              "int8",
              "int16",
              "int32",
              "int64"
            ],
            "lte_version": "1.7.0",
            "reason": "no_cpu"
          },
          {
            "data_types": [
              "int16",
              "int32",
              "bool",
              "int64",
              "uint8",
              "float16",
              "int8",
              "bfloat16"
            ],
            "lte_version": "1.7.1",
            "gte_version": "1.7.1"
          }
        ]
      },
      "digamma_": {
        "profile": "tensor_method_noinput",
        "not_available": [
          {
            "data_types": [
              "bool",
              "bfloat16",
              "float16",
              "uint8",
              "int8",
              "int16",
              "int32",
              "int64"
            ],
            "lte_version": "1.7.0",
            "reason": "no_cpu"
          },
          {
            "data_types": [
              "int32",
              "int64",
              "float16",
              "bfloat16",
              "uint8",
              "int16",
              "int8",
              "bool"
            ],
            "lte_version": "1.7.1",
            "gte_version": "1.7.1"
          }
        ]
      },
      "dim": {
        "profile": "tensor_method_noinput",
        "return_type": "syft.lib.python.Int"
      },
      "dist": {
        "profile": "default",
        "inputs": [
          "self"
        ],
        "not_available": [
          {
            "data_types": [
              "bool",
              "bfloat16",
              "uint8",
              "int8",
              "int16",
              "int32",
              "int64"
            ],
            "lte_version": "1.7.0",
            "reason": "no_cpu"
          },
          {
            "data_types": [
              "float16"
            ],
            "gte_version": "1.7.0",
            "lte_version": "1.7.0",
            "reason": "no_cpu"
          },
          {
            "data_types": [
              "float16"
            ],
            "lte_version": "1.5.1",
            "reason": "no_cpu"
          },
          {
            "data_types": [
              "bool",
              "uint8",
              "int8",
              "int16",
              "int32",
              "bfloat16",
              "int64"
            ],
            "lte_version": "1.7.1",
            "gte_version": "1.7.1"
          }
        ]
      },
      "element_size": {
        "profile": "tensor_method_noinput",
        "return_type": "syft.lib.python.Int"
      },
      "equal": {
        "profile": "default",
        "inputs": [
          "self"
        ],
        "return_type": "syft.lib.python.Bool",
        "not_available": [
          {
            "data_types": [
              "float16"
            ],
            "lte_version": "1.5.1",
            "reason": "no_cpu"
          },
          {
            "data_types": [
              "bfloat16"
            ],
            "lte_version": "1.4.0",
            "reason": "no_cpu"
          }
        ]
      },
      "expand_as": {
        "profile": "default",
        "inputs": [
          "self"
        ]
      },
      "exponential_": {
        "profile": "default",
        "inputs": [
          null,
          0,
          1,
          false,
          true
        ],
        "not_available": [
          {
            "data_types": [
              "bool",
              "uint8",
              "int8",
              "int16",
              "int32",
              "int64"
            ],
            "lte_version": "1.7.0",
            "reason": "no_cpu"
          },
          {
            "data_types": [
              "bfloat16",
              "float16"
            ],
            "lte_version": "1.5.1",
            "reason": "no_cpu"
          },
          {
            "data_types": [
              "bool",
              "uint8",
              "int8",
              "int16",
              "int32",
              "int64"
            ],
            "lte_version": "1.7.1",
            "gte_version": "1.7.1"
          }
        ],
        "deterministic": false
      },
      "fft": {
        "profile": "default",
        "inputs": [
          1
        ],
        "tensors": [
          "tensor2"
        ],
        "not_available": [
          {
            "data_types": [
              "bool",
              "uint8",
              "int8",
              "int16",
              "int32",
              "int64",
              "bfloat16",
              "float16"
            ],
            "lte_version": "1.7.0",
            "reason": "no_cpu"
          },
          {
            "data_types": [
              "bool",
              "uint8",
              "int8",
              "int16",
              "int32",
              "int64",
              "float16",
              "bfloat16"
            ],
            "lte_version": "1.7.1",
            "gte_version": "1.7.1"
          }
        ]
      },
      "fill_": {
        "profile": "default",
        "inputs": [
          false,
          true,
          0,
          1
        ]
      },
      "fill_diagonal_": {
        "profile": "default",
        "inputs": [
          false,
          true,
          0,
          1
        ],
        "tensors": [
          "tensor2"
        ]
      },
      "flip": {
        "profile": "default",
        "inputs": [
          0,
          1
        ],
        "tensors": [
          "tensor2"
        ],
        "not_available": [
          {
            "data_types": [
              "bfloat16",
              "float16"
            ],
            "lte_version": "1.7.0",
            "reason": "no_cpu"
          },
          {
            "data_types": [
              "float16",
              "bfloat16"
            ],
            "lte_version": "1.7.1",
            "gte_version": "1.7.1"
          },
          {
            "data_types": [
              "bfloat16",
              "bool"
            ],
            "lte_version": "1.4.0",
            "reason": "no_cpu"
          }
        ]
      },
      "fmod": {
        "profile": "default",
        "tensors": [
          "tensor1_nonzero",
          "tensor2_nonzero_rounded"
        ],
        "inputs": [
          "all_nonzero"
        ],
        "not_available": [
          {
            "data_types": [
              "bfloat16",
              "bool"
            ],
            "lte_version": "1.7.0",
            "reason": "no_cpu"
          },
          {
            "data_types": [
              "float16"
            ],
            "lte_version": "1.5.1",
            "reason": "no_cpu"
          },
          {
            "data_types": [
              "bool",
              "bfloat16"
            ],
            "lte_version": "1.7.1",
            "gte_version": "1.7.1"
          }
        ]
      },
      "fmod_": {
        "profile": "default",
        "tensors": [
          "tensor1_nonzero",
          "tensor2_nonzero_rounded"
        ],
        "inputs": [
          "all_nonzero"
        ],
        "not_available": [
          {
            "data_types": [
              "bfloat16",
              "bool"
            ],
            "lte_version": "1.7.0",
            "reason": "no_cpu"
          },
          {
            "data_types": [
              "float16"
            ],
            "lte_version": "1.5.1",
            "reason": "no_cpu"
          },
          {
            "data_types": [
              "bool",
              "bfloat16"
            ],
            "lte_version": "1.7.1",
            "gte_version": "1.7.1"
          }
        ]
      },
      "get_device": {
        "profile": "tensor_method_noinput",
        "return_type": "syft.lib.python.Int"
      },
      "hardshrink": {
        "profile": "default",
        "inputs": [
          null,
          0,
          1,
          false,
          true
        ],
        "not_available": [
          {
            "data_types": [
              "bool",
              "uint8",
              "int8",
              "int16",
              "int32",
              "int64",
              "bfloat16",
              "float16"
            ],
            "lte_version": "1.7.0",
            "reason": "no_cpu"
          },
          {
            "data_types": [
              "bool",
              "uint8",
              "int8",
              "int16",
              "int32",
              "int64",
              "float16",
              "bfloat16"
            ],
            "lte_version": "1.7.1",
            "gte_version": "1.7.1"
          }
        ]
      },
      "histc": {
        "profile": "default",
        "inputs": [
          null,
          1
        ],
        "not_available": [
          {
            "data_types": [
              "bool",
              "uint8",
              "int8",
              "int16",
              "int32",
              "int64",
              "bfloat16",
              "float16"
            ],
            "lte_version": "1.7.0",
            "reason": "no_cpu"
          },
          {
            "data_types": [
              "bool",
              "uint8",
              "int8",
              "int16",
              "int32",
              "int64",
              "float16",
              "bfloat16"
            ],
            "lte_version": "1.7.1",
            "gte_version": "1.7.1"
          }
        ]
      },
      "ifft": {
        "profile": "default",
        "inputs": [
          1
        ],
        "tensors": [
          "tensor2"
        ],
        "not_available": [
          {
            "data_types": [
              "bool",
              "uint8",
              "int8",
              "int16",
              "int32",
              "int64",
              "bfloat16",
              "float16"
            ],
            "lte_version": "1.7.0",
            "reason": "no_cpu"
          },
          {
            "data_types": [
              "bool",
              "uint8",
              "int8",
              "int16",
              "int32",
              "int64",
              "float16",
              "bfloat16"
            ],
            "lte_version": "1.7.1",
            "gte_version": "1.7.1"
          }
        ]
      },
      "indices": {
        "profile": "tensor_method_noinput",
        "not_available": [
          {
            "data_types": [
              "bool",
              "uint8",
              "int8",
              "int16",
              "int32",
              "int64",
              "bfloat16",
              "float16",
              "float32",
              "float64"
            ],
            "lte_version": "1.7.0",
            "reason": "no_cpu"
          },
          {
            "data_types": [
              "bool",
              "uint8",
              "int8",
              "int16",
              "int32",
              "int64",
              "float16",
              "float32",
              "float64",
              "bfloat16"
            ],
            "lte_version": "1.7.1",
            "gte_version": "1.7.1"
          },
          {
            "inputs": [
              null
            ],
            "lte_version": "1.7.1",
            "gte_version": "1.7.1"
          }
        ]
      },
      "int_repr": {
        "profile": "tensor_method_noinput",
        "skip": [
          {
            "data_types": [
              "bool",
              "uint8",
              "int8",
              "int16",
              "int32",
              "int64",
              "bfloat16",
              "float16",
              "float32",
              "float64"
            ],
            "lte_version": "1.7.0",
            "reason": "input_quant"
          }
        ],
        "not_available": [
          {
            "data_types": [
              "bool",
              "uint8",
              "int8",
              "int16",
              "int32",
              "int64",
              "float16",
              "float32",
              "float64",
              "bfloat16"
            ],
            "lte_version": "1.7.1",
            "gte_version": "1.7.1"
          },
          {
            "inputs": [
              null
            ],
            "lte_version": "1.7.1",
            "gte_version": "1.7.1"
          }
        ]
      },
      "inverse": {
        "profile": "tensor_method_noinput",
        "tensors": [
          "tensor2"
        ],
        "skip": [
          {
            "data_types": [
              "bool",
              "uint8",
              "int8",
              "int16",
              "int32",
              "int64",
              "bfloat16",
              "float16"
            ],
            "lte_version": "1.7.0",
            "reason": "input_quant"
          }
        ],
        "not_available": [
          {
            "data_types": [
              "bool",
              "uint8",
              "int8",
              "int16",
              "int32",
              "int64",
              "float16",
              "bfloat16"
            ],
            "lte_version": "1.7.1",
            "gte_version": "1.7.1"
          }
        ]
      },
      "irfft": {
        "profile": "default",
        "inputs": [
          1
        ],
        "tensors": [
          "tensor2"
        ],
        "skip": [
          {
            "data_types": [
              "bool",
              "uint8",
              "int8",
              "int16",
              "int32",
              "int64",
              "bfloat16",
              "float16"
            ],
            "lte_version": "1.7.0",
            "reason": "input_quant"
          }
        ],
        "not_available": [
          {
            "data_types": [
              "bool",
              "uint8",
              "int8",
              "int16",
              "int32",
              "int64",
              "float16",
              "bfloat16"
            ],
            "lte_version": "1.7.1",
            "gte_version": "1.7.1"
          }
        ]
      },
      "is_complex": {
        "profile": "tensor_method_noinput",
        "return_type": "syft.lib.python.Bool"
      },
      "is_contiguous": {
        "profile": "tensor_method_noinput",
        "return_type": "syft.lib.python.Bool"
      },
      "is_distributed": {
        "profile": "tensor_method_noinput",
        "return_type": "syft.lib.python.Bool"
      },
      "is_pinned": {
        "profile": "tensor_method_noinput",
        "return_type": "syft.lib.python.Bool"
      },
      "is_coalesced": {
        "profile": "tensor_method_noinput",
        "return_type": "syft.lib.python.Bool",
        "not_available": [
          {
            "data_types": [
              "bool",
              "uint8",
              "int8",
              "int16",
              "int32",
              "int64",
              "bfloat16",
              "float16",
              "float32",
              "float64"
            ],
            "lte_version": "1.7.0",
            "reason": "input_sparse"
          },
          {
            "data_types": [
              "float16",
              "float32",
              "float64",
              "bfloat16",
              "int8",
              "uint8",
              "int64",
              "bool",
              "int32",
              "int16"
            ],
            "lte_version": "1.7.1",
            "gte_version": "1.7.1"
          }
        ]
      },
      "is_nonzero": {
        "profile": "tensor_method_noinput",
        "tensors": [
          "tensor_scalar"
        ],
        "return_type": "syft.lib.python.Bool"
      },
      "is_same_size": {
        "profile": "default",
        "inputs": [
          "self"
        ],
        "return_type": "syft.lib.python.Bool"
      },
      "is_set_to": {
        "profile": "default",
        "inputs": [
          "self"
        ],
        "return_type": "syft.lib.python.Bool"
      },
      "is_shared": {
        "profile": "tensor_method_noinput",
        "return_type": "syft.lib.python.Bool"
      },
      "is_signed": {
        "profile": "tensor_method_noinput",
        "return_type": "syft.lib.python.Bool"
      },
      "isclose": {
        "profile": "default",
        "inputs": [
          "self"
        ],
        "not_available": [
          {
            "data_types": [
              "bool",
              "bfloat16"
            ],
            "lte_version": "1.7.0",
            "reason": "no_cpu"
          },
          {
            "data_types": [
              "float16"
            ],
            "lte_version": "1.5.1",
            "reason": "no_cpu"
          },
          {
            "data_types": [
              "bool",
              "bfloat16"
            ],
            "lte_version": "1.7.1",
            "gte_version": "1.7.1"
          }
        ]
      },
      "log_normal_": {
        "profile": "default",
        "inputs": [
          null,
          0,
          1,
          false,
          true
        ],
        "not_available": [
          {
            "data_types": [
              "bool",
              "uint8",
              "int8",
              "int16",
              "int32",
              "int64"
            ],
            "lte_version": "1.7.0",
            "reason": "no_cpu"
          },
          {
            "data_types": [
              "bfloat16",
              "float16"
            ],
            "lte_version": "1.5.1",
            "reason": "no_cpu"
          },
          {
            "data_types": [
              "bool",
              "uint8",
              "int8",
              "int16",
              "int32",
              "int64"
            ],
            "lte_version": "1.7.1",
            "gte_version": "1.7.1"
          }
        ],
        "deterministic": false
      },
      "log_softmax": {
        "profile": "default",
        "inputs": [
          0
        ],
        "not_available": [
          {
            "data_types": [
              "bool",
              "uint8",
              "int8",
              "int16",
              "int32",
              "int64",
              "float16"
            ],
            "lte_version": "1.7.0",
            "reason": "no_cpu"
          },
          {
            "data_types": [
              "bool",
              "uint8",
              "int8",
              "int16",
              "int32",
              "int64",
              "float16"
            ],
            "lte_version": "1.7.1",
            "gte_version": "1.7.1"
          }
        ]
      },
      "logdet": {
        "profile": "tensor_method_noinput",
        "tensors": [
          "tensor2"
        ],
        "not_available": [
          {
            "data_types": [
              "bool",
              "uint8",
              "int8",
              "int16",
              "int32",
              "int64",
              "float16",
              "bfloat16"
            ],
            "lte_version": "1.7.0",
            "reason": "no_cpu"
          },
          {
            "data_types": [
              "bool",
              "uint8",
              "int8",
              "int16",
              "int32",
              "int64",
              "float16",
              "bfloat16"
            ],
            "lte_version": "1.7.1",
            "gte_version": "1.7.1"
          }
        ]
      },
      "logsumexp": {
        "profile": "default",
        "inputs": [
          0
        ],
        "not_available": [
          {
            "data_types": [
              "bool",
              "uint8",
              "int8",
              "int16",
              "int32",
              "int64",
              "float16",
              "bfloat16"
            ],
            "lte_version": "1.7.0",
            "reason": "no_cpu"
          },
          {
            "data_types": [
              "uint8",
              "int8",
              "int16",
              "int32",
              "int64",
              "bool",
              "float16",
              "bfloat16"
            ],
            "lte_version": "1.7.1",
            "gte_version": "1.7.1"
          }
        ]
      },
      "lu": {
        "profile": "default",
        "inputs": [
          null,
          true
        ],
        "tensors": [
          "tensor2"
        ],
        "return_type": "syft.lib.python.List",
        "not_available": [
          {
            "data_types": [
              "bool",
              "uint8",
              "int8",
              "int16",
              "int32",
              "int64",
              "float16",
              "bfloat16"
            ],
            "lte_version": "1.7.0",
            "reason": "no_cpu"
          },
          {
            "data_types": [
              "bool",
              "uint8",
              "int8",
              "int16",
              "int32",
              "int64",
              "float16",
              "bfloat16"
            ],
            "lte_version": "1.7.1",
            "gte_version": "1.7.1"
          }
        ]
      },
      "matrix_power": {
        "profile": "default",
        "inputs": [
          0,
          1
        ],
        "tensors": [
          "tensor2"
        ],
        "not_available": [
          {
            "data_types": [
              "bool",
              "uint8",
              "int8",
              "int16",
              "int32",
              "int64",
              "bfloat16"
            ],
            "lte_version": "1.7.0",
            "reason": "no_cpu"
          },
          {
            "data_types": [
              "bool",
              "uint8",
              "int8",
              "int16",
              "int32",
              "int64",
              "bfloat16"
            ],
            "lte_version": "1.7.1",
            "gte_version": "1.7.1"
          }
        ]
      },
      "mvlgamma": {
        "profile": "default",
        "inputs": [
          1
        ],
        "tensors": [
          "tensor_scalar"
        ],
        "not_available": [
          {
            "data_types": [
              "bool",
              "uint8",
              "int8",
              "int16",
              "int32",
              "int64",
              "bfloat16",
              "float16"
            ],
            "lte_version": "1.7.0",
            "reason": "no_cpu"
          },
          {
            "data_types": [
              "bool",
              "uint8",
              "int8",
              "int16",
              "int32",
              "int64",
              "float16",
              "bfloat16"
            ],
            "lte_version": "1.7.1",
            "gte_version": "1.7.1"
          }
        ]
      },
      "mvlgamma_": {
        "profile": "default",
        "inputs": [
          1
        ],
        "tensors": [
          "tensor_scalar"
        ],
        "not_available": [
          {
            "data_types": [
              "bool",
              "uint8",
              "int8",
              "int16",
              "int32",
              "int64",
              "bfloat16",
              "float16"
            ],
            "lte_version": "1.7.0",
            "reason": "no_cpu"
          },
          {
            "data_types": [
              "bool",
              "uint8",
              "int8",
              "int16",
              "int32",
              "int64",
              "float16",
              "bfloat16"
            ],
            "lte_version": "1.7.1",
            "gte_version": "1.7.1"
          }
        ]
      },
      "ndimension": {
        "profile": "tensor_method_noinput",
        "return_type": "syft.lib.python.Int"
      },
      "nelement": {
        "profile": "tensor_method_noinput",
        "return_type": "syft.lib.python.Int"
      },
      "new_empty": {
        "profile": "default",
        "inputs": [
          0
        ],
        "deterministic": false
      },
      "new_ones": {
        "profile": "default",
        "inputs": [
          0
        ]
      },
      "new_zeros": {
        "profile": "default",
        "inputs": [
          0
        ]
      },
      "normal_": {
        "profile": "default",
        "inputs": [
          null,
          0,
          1
        ],
        "deterministic": false,
        "not_available": [
          {
            "data_types": [
              "bool",
              "uint8",
              "int8",
              "int16",
              "int32",
              "int64",
              "bfloat16"
            ],
            "lte_version": "1.7.0",
            "reason": "no_cpu"
          },
          {
            "data_types": [
              "float16"
            ],
            "lte_version": "1.5.1",
            "reason": "no_cpu"
          },
          {
            "data_types": [
              "bool",
              "uint8",
              "int8",
              "int16",
              "int32",
              "int64",
              "bfloat16"
            ],
            "lte_version": "1.7.1",
            "gte_version": "1.7.1"
          }
        ]
      },
      "numel": {
        "profile": "tensor_method_noinput",
        "return_type": "syft.lib.python.Int"
      },
      "permute": {
        "profile": "default",
        "tensors": [
          "tensor_scalar"
        ],
        "inputs": [
          0
        ]
      },
      "pin_memory": {
        "profile": "tensor_method_noinput",
        "not_available": [
          {
            "data_types": [
              "bool",
              "uint8",
              "int8",
              "int16",
              "int32",
              "int64",
              "bfloat16",
              "float16",
              "float32",
              "float64"
            ],
            "lte_version": "1.7.0",
            "reason": "no_cpu"
          },
          {
            "lte_version": "1.7.1",
            "gte_version": "1.7.1"
          }
        ]
      },
      "polygamma": {
        "profile": "default",
        "inputs": [
          0
        ],
        "not_available": [
          {
            "data_types": [
              "bool",
              "uint8",
              "int8",
              "int16",
              "int32",
              "int64",
              "bfloat16",
              "float16"
            ],
            "lte_version": "1.7.0",
            "reason": "no_cpu"
          },
          {
            "data_types": [
              "uint8",
              "int8",
              "int16",
              "int32",
              "int64",
              "float16",
              "bfloat16",
              "bool"
            ],
            "lte_version": "1.7.1",
            "gte_version": "1.7.1"
          }
        ]
      },
      "polygamma_": {
        "profile": "default",
        "inputs": [
          0
        ],
        "not_available": [
          {
            "data_types": [
              "bool",
              "uint8",
              "int8",
              "int16",
              "int32",
              "int64",
              "bfloat16",
              "float16"
            ],
            "lte_version": "1.7.0",
            "reason": "no_cpu"
          },
          {
            "data_types": [
              "bool",
              "uint8",
              "int8",
              "int16",
              "int32",
              "int64",
              "float16",
              "bfloat16"
            ],
            "lte_version": "1.7.1",
            "gte_version": "1.7.1"
          }
        ]
      },
      "prelu": {
        "profile": "default",
        "inputs": [
          "self"
        ],
        "tensors": [
          "tensor_scalar"
        ],
        "not_available": [
          {
            "data_types": [
              "bool",
              "uint8",
              "int8",
              "int16",
              "int32",
              "int64",
              "bfloat16",
              "float16"
            ],
            "lte_version": "1.7.0",
            "reason": "no_cpu"
          },
          {
            "data_types": [
              "bool",
              "uint8",
              "int8",
              "int16",
              "int32",
              "int64",
              "float16",
              "bfloat16"
            ],
            "lte_version": "1.7.1",
            "gte_version": "1.7.1"
          }
        ]
      },
      "q_per_channel_axis": {
        "profile": "tensor_method_noinput",
        "return_type": "syft.lib.python.Int",
        "skip": [
          {
            "data_types": [
              "bool",
              "uint8",
              "int8",
              "int16",
              "int32",
              "int64",
              "bfloat16",
              "float16",
              "float32",
              "float64"
            ],
            "lte_version": "1.7.0",
            "reason": "input_quant"
          }
        ],
        "not_available": [
          {
            "data_types": [
              "bool",
              "uint8",
              "int8",
              "int16",
              "int32",
              "int64",
              "float16",
              "float32",
              "float64",
              "bfloat16"
            ],
            "lte_version": "1.7.1",
            "gte_version": "1.7.1"
          },
          {
            "inputs": [
              null
            ],
            "lte_version": "1.7.1",
            "gte_version": "1.7.1"
          }
        ]
      },
      "q_per_channel_scales": {
        "profile": "tensor_method_noinput",
        "skip": [
          {
            "data_types": [
              "bool",
              "uint8",
              "int8",
              "int16",
              "int32",
              "int64",
              "bfloat16",
              "float16",
              "float32",
              "float64"
            ],
            "lte_version": "1.7.0",
            "reason": "input_quant"
          }
        ],
        "not_available": [
          {
            "data_types": [
              "bool",
              "uint8",
              "int8",
              "int16",
              "int32",
              "int64",
              "float16",
              "float32",
              "float64",
              "bfloat16"
            ],
            "lte_version": "1.7.1",
            "gte_version": "1.7.1"
          },
          {
            "inputs": [
              null
            ],
            "lte_version": "1.7.1",
            "gte_version": "1.7.1"
          }
        ]
      },
      "q_per_channel_zero_points": {
        "profile": "tensor_method_noinput",
        "skip": [
          {
            "data_types": [
              "bool",
              "uint8",
              "int8",
              "int16",
              "int32",
              "int64",
              "bfloat16",
              "float16",
              "float32",
              "float64"
            ],
            "lte_version": "1.7.0",
            "reason": "input_quant"
          }
        ],
        "not_available": [
          {
            "data_types": [
              "bool",
              "uint8",
              "int8",
              "int16",
              "int32",
              "int64",
              "float16",
              "float32",
              "float64",
              "bfloat16"
            ],
            "lte_version": "1.7.1",
            "gte_version": "1.7.1"
          },
          {
            "inputs": [
              null
            ],
            "lte_version": "1.7.1",
            "gte_version": "1.7.1"
          }
        ]
      },
      "q_scale": {
        "profile": "tensor_method_noinput",
        "return_type": "syft.lib.python.Float",
        "skip": [
          {
            "data_types": [
              "bool",
              "uint8",
              "int8",
              "int16",
              "int32",
              "int64",
              "bfloat16",
              "float16",
              "float32",
              "float64"
            ],
            "lte_version": "1.7.0",
            "reason": "input_quant"
          }
        ],
        "not_available": [
          {
            "data_types": [
              "bool",
              "uint8",
              "int8",
              "int16",
              "int32",
              "int64",
              "float16",
              "float32",
              "float64",
              "bfloat16"
            ],
            "lte_version": "1.7.1",
            "gte_version": "1.7.1"
          },
          {
            "inputs": [
              null
            ],
            "lte_version": "1.7.1",
            "gte_version": "1.7.1"
          }
        ]
      },
      "q_zero_point": {
        "profile": "tensor_method_noinput",
        "return_type": "syft.lib.python.Int",
        "skip": [
          {
            "data_types": [
              "bool",
              "uint8",
              "int8",
              "int16",
              "int32",
              "int64",
              "bfloat16",
              "float16",
              "float32",
              "float64"
            ],
            "lte_version": "1.7.0",
            "reason": "input_quant"
          }
        ],
        "not_available": [
          {
            "data_types": [
              "bool",
              "uint8",
              "int8",
              "int16",
              "int32",
              "int64",
              "float16",
              "float32",
              "float64",
              "bfloat16"
            ],
            "lte_version": "1.7.1",
            "gte_version": "1.7.1"
          },
          {
            "inputs": [
              null
            ],
            "lte_version": "1.7.1",
            "gte_version": "1.7.1"
          }
        ]
      },
      "random_": {
        "profile": "default",
        "inputs": [
          null
        ],
        "deterministic": false,
        "not_available": [
          {
            "data_types": [
              "float16",
              "bfloat16"
            ],
            "lte_version": "1.4.0",
            "reason": "no_cpu"
          }
        ]
      },
      "repeat_interleave": {
        "profile": "default",
        "inputs": [
          1
        ],
        "not_available": [
          {
            "data_types": [
              "bfloat16",
              "float16"
            ],
            "lte_version": "1.7.0",
            "reason": "no_cpu"
          },
          {
            "data_types": [
              "float16",
              "bfloat16"
            ],
            "lte_version": "1.7.1",
            "gte_version": "1.7.1"
          }
        ]
      },
      "repeat": {
        "profile": "default",
        "inputs": [
          1
        ],
        "tensors": [
          "tensor_scalar"
        ]
      },
      "reshape": {
        "profile": "default",
        "inputs": [
          1
        ],
        "tensors": [
          "tensor_scalar"
        ]
      },
      "resize": {
        "profile": "default",
        "inputs": [
          1
        ],
        "tensors": [
          "tensor_scalar"
        ]
      },
      "resize_": {
        "profile": "default",
        "inputs": [
          1
        ],
        "tensors": [
          "tensor_scalar"
        ]
      },
      "retain_grad": {
        "profile": "tensor_method_noinput",
        "tensors": [
          "tensor_scalar"
        ],
        "return_type": "syft.lib.python._SyNone",
        "not_available": [
          {
            "data_types": [
              "bool",
              "uint8",
              "int8",
              "int16",
              "int32",
              "int64"
            ],
            "lte_version": "1.7.0",
            "reason": "no_cpu"
          },
          {
            "data_types": [
              "bool",
              "uint8",
              "int8",
              "int16",
              "int32",
              "int64"
            ],
            "lte_version": "1.7.1",
            "gte_version": "1.7.1"
          }
        ]
      },
      "rfft": {
        "profile": "default",
        "inputs": [
          1
        ],
        "not_available": [
          {
            "data_types": [
              "bool",
              "uint8",
              "int8",
              "int16",
              "int32",
              "int64",
              "bfloat16",
              "float16"
            ],
            "lte_version": "1.7.0",
            "reason": "no_cpu"
          },
          {
            "data_types": [
              "bool",
              "uint8",
              "int8",
              "int16",
              "int32",
              "int64",
              "float16",
              "bfloat16"
            ],
            "lte_version": "1.7.1",
            "gte_version": "1.7.1"
          }
        ]
      },
      "roll": {
        "profile": "default",
        "inputs": [
          1
        ]
      },
      "__hash__": {
        "profile": "tensor_method_noinput",
        "deterministic": false,
        "return_type": "syft.lib.python.Int"
      },
      "set_": {
        "profile": "default",
        "inputs": [
          "self"
        ]
      },
      "softmax": {
        "profile": "default",
        "inputs": [
          0
        ],
        "not_available": [
          {
            "data_types": [
              "bool",
              "uint8",
              "int8",
              "int16",
              "int32",
              "int64",
              "bfloat16",
              "float16"
            ],
            "lte_version": "1.7.0",
            "reason": "no_cpu"
          },
          {
            "data_types": [
              "bool",
              "uint8",
              "int8",
              "int16",
              "int32",
              "int64",
              "float16",
              "bfloat16"
            ],
            "lte_version": "1.7.1",
            "gte_version": "1.7.1"
          }
        ]
      },
      "split": {
        "profile": "default",
        "inputs": [
          1
        ],
        "tensor": [
          "tensor_scalar"
        ],
        "return_type": "syft.lib.python.List"
      },
      "sum_to_size": {
        "profile": "default",
        "inputs": [
          1
        ],
        "not_available": [
          {
            "data_types": [
              "float16"
            ],
            "lte_version": "1.5.1",
            "reason": "no_cpu"
          }
        ]
      },
      "tolist": {
        "profile": "tensor_method_noinput",
        "return_type": "syft.lib.python.List"
      },
      "type_as": {
        "profile": "default",
        "inputs": [
          "self"
        ]
      },
      "type": {
        "profile": "tensor_method_noinput",
        "return_type": "syft.lib.python.String"
      },
      "unbind": {
        "profile": "default",
        "return_type": "syft.lib.python.List",
        "inputs": [
          null,
          0
        ]
      },
      "__complex__": {
        "profile": "tensor_method_noinput",
        "tensors": [
          "tensor_scalar"
        ],
        "return_type": "syft.lib.python.Complex",
        "not_available": [
          {
            "lte_version": "1.6.0",
            "reason": "added_feature"
          }
        ]
      },
      "amax": {
        "profile": "default",
        "inputs": [
          null
        ],
        "not_available": [
          {
            "lte_version": "1.6.0",
            "reason": "added_feature"
          },
          {
            "lte_version": "1.7.0",
            "gte_version": "1.7.0",
            "data_types": [
              "bfloat16"
            ],
            "reason": "no_cpu"
          },
          {
            "data_types": [
              "bfloat16"
            ],
            "lte_version": "1.7.1",
            "gte_version": "1.7.1"
          }
        ]
      },
      "amin": {
        "profile": "default",
        "inputs": [
          null
        ],
        "not_available": [
          {
            "lte_version": "1.6.0",
            "reason": "added_feature"
          },
          {
            "lte_version": "1.7.0",
            "gte_version": "1.7.0",
            "data_types": [
              "bfloat16"
            ],
            "reason": "no_cpu"
          },
          {
            "data_types": [
              "bfloat16"
            ],
            "lte_version": "1.7.1",
            "gte_version": "1.7.1"
          }
        ]
      },
      "arccos": {
        "profile": "tensor_method_noinput",
        "not_available": [
          {
            "lte_version": "1.6.0",
            "reason": "added_feature"
          },
          {
            "data_types": [
              "bool",
              "uint8",
              "int8",
              "int16",
              "int32",
              "int64",
              "float16"
            ],
            "lte_version": "1.7.0",
            "reason": "no_cpu"
          },
          {
            "data_types": [
              "bool",
              "uint8",
              "int8",
              "int16",
              "int32",
              "int64",
              "float16"
            ],
            "lte_version": "1.7.1",
            "gte_version": "1.7.1"
          }
        ]
      },
      "arccos_": {
        "profile": "tensor_method_noinput",
        "not_available": [
          {
            "lte_version": "1.6.0",
            "reason": "added_feature"
          },
          {
            "data_types": [
              "bool",
              "uint8",
              "int8",
              "int16",
              "int32",
              "int64",
              "float16"
            ],
            "lte_version": "1.7.0",
            "reason": "no_cpu"
          },
          {
            "data_types": [
              "bool",
              "uint8",
              "int8",
              "int16",
              "int32",
              "int64",
              "float16"
            ],
            "lte_version": "1.7.1",
            "gte_version": "1.7.1"
          }
        ]
      },
      "arccosh": {
        "profile": "tensor_method_noinput",
        "not_available": [
          {
            "lte_version": "1.6.0",
            "reason": "added_feature"
          },
          {
            "data_types": [
              "bool",
              "uint8",
              "int8",
              "int16",
              "int32",
              "int64",
              "float16",
              "bfloat16"
            ],
            "lte_version": "1.7.0",
            "reason": "no_cpu"
          },
          {
            "data_types": [
              "bool",
              "uint8",
              "int8",
              "int16",
              "int32",
              "int64",
              "float16",
              "bfloat16"
            ],
            "lte_version": "1.7.1",
            "gte_version": "1.7.1"
          }
        ]
      },
      "arccosh_": {
        "profile": "tensor_method_noinput",
        "not_available": [
          {
            "lte_version": "1.6.0",
            "reason": "added_feature"
          },
          {
            "data_types": [
              "bool",
              "uint8",
              "int8",
              "int16",
              "int32",
              "int64",
              "float16",
              "bfloat16"
            ],
            "lte_version": "1.7.0",
            "reason": "no_cpu"
          },
          {
            "data_types": [
              "bool",
              "uint8",
              "int8",
              "int16",
              "int32",
              "int64",
              "float16",
              "bfloat16"
            ],
            "lte_version": "1.7.1",
            "gte_version": "1.7.1"
          }
        ]
      },
      "arcsin": {
        "profile": "tensor_method_noinput",
        "not_available": [
          {
            "lte_version": "1.6.0",
            "reason": "added_feature"
          },
          {
            "data_types": [
              "bool",
              "uint8",
              "int8",
              "int16",
              "int32",
              "int64",
              "float16"
            ],
            "lte_version": "1.7.0",
            "reason": "no_cpu"
          },
          {
            "data_types": [
              "bool",
              "uint8",
              "int8",
              "int16",
              "int32",
              "int64",
              "float16"
            ],
            "lte_version": "1.7.1",
            "gte_version": "1.7.1"
          }
        ]
      },
      "arcsin_": {
        "profile": "tensor_method_noinput",
        "not_available": [
          {
            "lte_version": "1.6.0",
            "reason": "added_feature"
          },
          {
            "data_types": [
              "bool",
              "uint8",
              "int8",
              "int16",
              "int32",
              "int64",
              "float16"
            ],
            "lte_version": "1.7.0",
            "reason": "no_cpu"
          },
          {
            "data_types": [
              "bool",
              "uint8",
              "int8",
              "int16",
              "int32",
              "int64",
              "float16"
            ],
            "lte_version": "1.7.1",
            "gte_version": "1.7.1"
          }
        ]
      },
      "arcsinh": {
        "profile": "tensor_method_noinput",
        "not_available": [
          {
            "lte_version": "1.6.0",
            "reason": "added_feature"
          },
          {
            "data_types": [
              "bool",
              "uint8",
              "int8",
              "int16",
              "int32",
              "int64",
              "float16",
              "bfloat16"
            ],
            "lte_version": "1.7.0",
            "reason": "no_cpu"
          },
          {
            "data_types": [
              "bool",
              "uint8",
              "int8",
              "int16",
              "int32",
              "int64",
              "float16",
              "bfloat16"
            ],
            "lte_version": "1.7.1",
            "gte_version": "1.7.1"
          }
        ]
      },
      "arcsinh_": {
        "profile": "tensor_method_noinput",
        "not_available": [
          {
            "lte_version": "1.6.0",
            "reason": "added_feature"
          },
          {
            "data_types": [
              "bool",
              "uint8",
              "int8",
              "int16",
              "int32",
              "int64",
              "float16",
              "bfloat16"
            ],
            "lte_version": "1.7.0",
            "reason": "no_cpu"
          },
          {
            "data_types": [
              "bfloat16",
              "bool",
              "uint8",
              "int8",
              "int16",
              "int32",
              "int64",
              "float16"
            ],
            "lte_version": "1.7.1",
            "gte_version": "1.7.1"
          }
        ]
      },
      "arctan": {
        "profile": "tensor_method_noinput",
        "not_available": [
          {
            "lte_version": "1.6.0",
            "reason": "added_feature"
          },
          {
            "data_types": [
              "bool",
              "uint8",
              "int8",
              "int16",
              "int32",
              "int64",
              "float16"
            ],
            "lte_version": "1.7.0",
            "reason": "no_cpu"
          },
          {
            "data_types": [
              "bool",
              "uint8",
              "int8",
              "int16",
              "int32",
              "int64",
              "float16"
            ],
            "lte_version": "1.7.1",
            "gte_version": "1.7.1"
          }
        ]
      },
      "arctan_": {
        "profile": "tensor_method_noinput",
        "not_available": [
          {
            "lte_version": "1.6.0",
            "reason": "added_feature"
          },
          {
            "data_types": [
              "bool",
              "uint8",
              "int8",
              "int16",
              "int32",
              "int64",
              "float16"
            ],
            "lte_version": "1.7.0",
            "reason": "no_cpu"
          },
          {
            "data_types": [
              "bool",
              "uint8",
              "int8",
              "int16",
              "int32",
              "int64",
              "float16"
            ],
            "lte_version": "1.7.1",
            "gte_version": "1.7.1"
          }
        ]
      },
      "arctanh": {
        "profile": "tensor_method_noinput",
        "not_available": [
          {
            "lte_version": "1.6.0",
            "reason": "added_feature"
          },
          {
            "data_types": [
              "bool",
              "uint8",
              "int8",
              "int16",
              "int32",
              "int64",
              "float16",
              "bfloat16"
            ],
            "lte_version": "1.7.0",
            "reason": "no_cpu"
          },
          {
            "data_types": [
              "bool",
              "uint8",
              "int8",
              "int16",
              "int32",
              "int64",
              "float16",
              "bfloat16"
            ],
            "lte_version": "1.7.1",
            "gte_version": "1.7.1"
          }
        ]
      },
      "arctanh_": {
        "profile": "tensor_method_noinput",
        "not_available": [
          {
            "lte_version": "1.6.0",
            "reason": "added_feature"
          },
          {
            "data_types": [
              "bool",
              "uint8",
              "int8",
              "int16",
              "int32",
              "int64",
              "float16",
              "bfloat16"
            ],
            "lte_version": "1.7.0",
            "reason": "no_cpu"
          },
          {
            "data_types": [
              "bool",
              "uint8",
              "int8",
              "int16",
              "int32",
              "int64",
              "float16",
              "bfloat16"
            ],
            "lte_version": "1.7.1",
            "gte_version": "1.7.1"
          }
        ]
      },
      "clip": {
        "profile": "default",
        "inputs": [
          1
        ],
        "not_available": [
          {
            "lte_version": "1.6.0",
            "reason": "added_feature"
          },
          {
            "data_types": [
              "bool",
              "float16"
            ],
            "lte_version": "1.7.0",
            "reason": "no_cpu"
          },
          {
            "data_types": [
              "bool",
              "float16"
            ],
            "lte_version": "1.7.1",
            "gte_version": "1.7.1"
          }
        ]
      },
      "clip_": {
        "profile": "default",
        "inputs": [
          1
        ],
        "not_available": [
          {
            "lte_version": "1.6.0",
            "reason": "added_feature"
          },
          {
            "data_types": [
              "bool",
              "float16"
            ],
            "lte_version": "1.7.0",
            "reason": "no_cpu"
          },
          {
            "data_types": [
              "float16",
              "bool"
            ],
            "lte_version": "1.7.1",
            "gte_version": "1.7.1"
          }
        ]
      },
      "count_nonzero": {
        "profile": "default",
        "inputs": [
          null,
          0
        ],
        "not_available": [
          {
            "lte_version": "1.6.0",
            "reason": "added_feature"
          }
        ]
      },
      "divide": {
        "profile": "default",
        "not_available": [
          {
            "lte_version": "1.6.0",
            "reason": "added_feature"
          }
        ]
      },
      "divide_": {
        "profile": "default",
        "not_available": [
          {
            "lte_version": "1.6.0",
            "reason": "added_feature"
          },
          {
            "data_types": [
              "bool",
              "uint8",
              "int8",
              "int16",
              "int32",
              "int64"
            ],
            "lte_version": "1.7.0",
            "reason": "no_conversion"
          },
          {
            "data_types": [
              "uint8",
              "int8",
              "int16",
              "int32",
              "int64",
              "bool"
            ],
            "lte_version": "1.7.1",
            "gte_version": "1.7.1"
          }
        ]
      },
      "exp2": {
        "profile": "tensor_method_noinput",
        "not_available": [
          {
            "lte_version": "1.6.0",
            "reason": "added_feature"
          },
          {
            "data_types": [
              "bool",
              "uint8",
              "int8",
              "int16",
              "int32",
              "int64",
              "bfloat16"
            ],
            "lte_version": "1.7.0",
            "reason": "no_cpu"
          },
          {
            "data_types": [
              "bool",
              "uint8",
              "int8",
              "int16",
              "int32",
              "int64",
              "bfloat16"
            ],
            "lte_version": "1.7.1",
            "gte_version": "1.7.1"
          }
        ]
      },
      "exp2_": {
        "profile": "tensor_method_noinput",
        "not_available": [
          {
            "lte_version": "1.6.0",
            "reason": "added_feature"
          },
          {
            "data_types": [
              "bool",
              "uint8",
              "int8",
              "int16",
              "int32",
              "int64",
              "bfloat16"
            ],
            "lte_version": "1.7.0",
            "reason": "no_cpu"
          },
          {
            "data_types": [
              "bool",
              "uint8",
              "int8",
              "int16",
              "int32",
              "int64",
              "bfloat16"
            ],
            "lte_version": "1.7.1",
            "gte_version": "1.7.1"
          }
        ]
      },
      "fix": {
        "profile": "tensor_method_noinput",
        "not_available": [
          {
            "lte_version": "1.6.0",
            "reason": "added_feature"
          },
          {
            "data_types": [
              "bool",
              "uint8",
              "int8",
              "int16",
              "int32",
              "int64",
              "float16"
            ],
            "lte_version": "1.7.0",
            "reason": "no_cpu"
          },
          {
            "data_types": [
              "bool",
              "uint8",
              "int8",
              "int16",
              "int32",
              "int64",
              "float16"
            ],
            "lte_version": "1.7.1",
            "gte_version": "1.7.1"
          }
        ]
      },
      "fix_": {
        "profile": "tensor_method_noinput",
        "not_available": [
          {
            "lte_version": "1.6.0",
            "reason": "added_feature"
          },
          {
            "data_types": [
              "bool",
              "uint8",
              "int8",
              "int16",
              "int32",
              "int64",
              "float16"
            ],
            "lte_version": "1.7.0",
            "reason": "no_cpu"
          },
          {
            "data_types": [
              "bool",
              "uint8",
              "int8",
              "int16",
              "int32",
              "int64",
              "float16"
            ],
            "lte_version": "1.7.1",
            "gte_version": "1.7.1"
          }
        ]
      },
      "gcd": {
        "profile": "default",
        "inputs": [
          "self"
        ],
        "not_available": [
          {
            "lte_version": "1.6.0",
            "reason": "added_feature"
          },
          {
            "data_types": [
              "bool",
              "float16",
              "bfloat16",
              "float32",
              "float64"
            ],
            "lte_version": "1.7.0",
            "reason": "no_cpu"
          },
          {
            "data_types": [
              "bool",
              "float16",
              "float32",
              "float64",
              "bfloat16"
            ],
            "lte_version": "1.7.1",
            "gte_version": "1.7.1"
          }
        ]
      },
      "gcd_": {
        "profile": "default",
        "inputs": [
          "self"
        ],
        "not_available": [
          {
            "lte_version": "1.6.0",
            "reason": "added_feature"
          },
          {
            "data_types": [
              "bool",
              "float16",
              "bfloat16",
              "float32",
              "float64"
            ],
            "lte_version": "1.7.0",
            "reason": "no_cpu"
          },
          {
            "data_types": [
              "bool",
              "float16",
              "float32",
              "float64",
              "bfloat16"
            ],
            "lte_version": "1.7.1",
            "gte_version": "1.7.1"
          }
        ]
      },
      "greater": {
        "profile": "default",
        "inputs": [
          "self"
        ],
        "not_available": [
          {
            "lte_version": "1.6.0",
            "reason": "added_feature"
          }
        ]
      },
      "greater_": {
        "profile": "default",
        "inputs": [
          "self"
        ],
        "not_available": [
          {
            "lte_version": "1.6.0",
            "reason": "added_feature"
          }
        ]
      },
      "greater_equal": {
        "profile": "default",
        "inputs": [
          "self"
        ],
        "not_available": [
          {
            "lte_version": "1.6.0",
            "reason": "added_feature"
          }
        ]
      },
      "greater_equal_": {
        "profile": "default",
        "inputs": [
          "self"
        ],
        "not_available": [
          {
            "lte_version": "1.6.0",
            "reason": "added_feature"
          }
        ]
      },
      "heaviside": {
        "profile": "default",
        "inputs": [
          "self"
        ],
        "not_available": [
          {
            "lte_version": "1.6.0",
            "reason": "added_feature"
          }
        ]
      },
      "heaviside_": {
        "profile": "default",
        "inputs": [
          "self"
        ],
        "not_available": [
          {
            "lte_version": "1.6.0",
            "reason": "added_feature"
          }
        ]
      },
      "hypot": {
        "profile": "default",
        "inputs": [
          "self"
        ],
        "not_available": [
          {
            "lte_version": "1.6.0",
            "reason": "added_feature"
          },
          {
            "data_types": [
              "bool",
              "float16",
              "uint8",
              "int8",
              "int16",
              "int32",
              "int64"
            ],
            "lte_version": "1.7.0",
            "reason": "no_cpu"
          },
          {
            "data_types": [
              "bool",
              "uint8",
              "int8",
              "int16",
              "int32",
              "int64",
              "float16"
            ],
            "lte_version": "1.7.1",
            "gte_version": "1.7.1"
          }
        ]
      },
      "hypot_": {
        "profile": "default",
        "inputs": [
          "self"
        ],
        "not_available": [
          {
            "lte_version": "1.6.0",
            "reason": "added_feature"
          },
          {
            "data_types": [
              "bool",
              "float16",
              "uint8",
              "int8",
              "int16",
              "int32",
              "int64"
            ],
            "lte_version": "1.7.0",
            "reason": "no_cpu"
          },
          {
            "data_types": [
              "bool",
              "uint8",
              "int8",
              "int16",
              "int32",
              "int64",
              "float16"
            ],
            "lte_version": "1.7.1",
            "gte_version": "1.7.1"
          }
        ]
      },
      "i0": {
        "profile": "tensor_method_noinput",
        "not_available": [
          {
            "lte_version": "1.6.0",
            "reason": "added_feature"
          },
          {
            "data_types": [
              "bool",
              "uint8",
              "int8",
              "int16",
              "int32",
              "int64",
              "float16"
            ],
            "lte_version": "1.7.0",
            "reason": "no_cpu"
          },
          {
            "data_types": [
              "bool",
              "uint8",
              "int8",
              "int16",
              "int32",
              "int64",
              "float16"
            ],
            "lte_version": "1.7.1",
            "gte_version": "1.7.1"
          }
        ]
      },
      "i0_": {
        "profile": "tensor_method_noinput",
        "not_available": [
          {
            "lte_version": "1.6.0",
            "reason": "added_feature"
          },
          {
            "data_types": [
              "bool",
              "uint8",
              "int8",
              "int16",
              "int32",
              "int64",
              "float16"
            ],
            "lte_version": "1.7.0",
            "reason": "no_cpu"
          },
          {
            "data_types": [
              "bool",
              "uint8",
              "int8",
              "int16",
              "int32",
              "int64",
              "float16"
            ],
            "lte_version": "1.7.1",
            "gte_version": "1.7.1"
          }
        ]
      },
      "isneginf": {
        "profile": "tensor_method_noinput",
        "not_available": [
          {
            "lte_version": "1.6.0",
            "reason": "added_feature"
          }
        ]
      },
      "isposinf": {
        "profile": "tensor_method_noinput",
        "not_available": [
          {
            "lte_version": "1.6.0",
            "reason": "added_feature"
          }
        ]
      },
      "isreal": {
        "profile": "tensor_method_noinput",
        "not_available": [
          {
            "lte_version": "1.6.0",
            "reason": "added_feature"
          }
        ]
      },
      "lcm": {
        "profile": "default",
        "inputs": [
          "self"
        ],
        "not_available": [
          {
            "lte_version": "1.6.0",
            "reason": "added_feature"
          },
          {
            "data_types": [
              "bool",
              "float16",
              "bfloat16",
              "float32",
              "float64"
            ],
            "lte_version": "1.7.0",
            "reason": "no_cpu"
          },
          {
            "data_types": [
              "bool",
              "float16",
              "float32",
              "float64",
              "bfloat16"
            ],
            "lte_version": "1.7.1",
            "gte_version": "1.7.1"
          }
        ]
      },
      "lcm_": {
        "profile": "default",
        "inputs": [
          "self"
        ],
        "not_available": [
          {
            "lte_version": "1.6.0",
            "reason": "added_feature"
          },
          {
            "data_types": [
              "bool",
              "float16",
              "bfloat16",
              "float32",
              "float64"
            ],
            "lte_version": "1.7.0",
            "reason": "no_cpu"
          },
          {
            "data_types": [
              "bfloat16",
              "bool",
              "float16",
              "float32",
              "float64"
            ],
            "lte_version": "1.7.1",
            "gte_version": "1.7.1"
          }
        ]
      },
      "less": {
        "profile": "default",
        "inputs": [
          "self"
        ],
        "not_available": [
          {
            "lte_version": "1.6.0",
            "reason": "added_feature"
          }
        ]
      },
      "less_": {
        "profile": "default",
        "inputs": [
          "self"
        ],
        "not_available": [
          {
            "lte_version": "1.6.0",
            "reason": "added_feature"
          }
        ]
      },
      "less_equal": {
        "profile": "default",
        "inputs": [
          "self"
        ],
        "not_available": [
          {
            "lte_version": "1.6.0",
            "reason": "added_feature"
          }
        ]
      },
      "less_equal_": {
        "profile": "default",
        "inputs": [
          "self"
        ],
        "not_available": [
          {
            "lte_version": "1.6.0",
            "reason": "added_feature"
          }
        ]
      },
      "logit": {
        "profile": "default",
        "inputs": [
          null,
          1
        ],
        "not_available": [
          {
            "lte_version": "1.6.0",
            "reason": "added_feature"
          },
          {
            "data_types": [
              "bool",
              "float16",
              "uint8",
              "int8",
              "int16",
              "int32",
              "int64"
            ],
            "lte_version": "1.7.0",
            "reason": "no_cpu"
          },
          {
            "data_types": [
              "bool",
              "uint8",
              "int8",
              "int16",
              "int32",
              "int64",
              "float16"
            ],
            "lte_version": "1.7.1",
            "gte_version": "1.7.1"
          }
        ]
      },
      "logit_": {
        "profile": "default",
        "inputs": [
          null,
          1
        ],
        "not_available": [
          {
            "lte_version": "1.6.0",
            "reason": "added_feature"
          },
          {
            "data_types": [
              "bool",
              "float16",
              "uint8",
              "int8",
              "int16",
              "int32",
              "int64"
            ],
            "lte_version": "1.7.0",
            "reason": "no_cpu"
          },
          {
            "data_types": [
              "bool",
              "uint8",
              "int8",
              "int16",
              "int32",
              "int64",
              "float16"
            ],
            "lte_version": "1.7.1",
            "gte_version": "1.7.1"
          }
        ]
      },
      "maximum": {
        "profile": "default",
        "inputs": [
          "self"
        ],
        "not_available": [
          {
            "lte_version": "1.6.0",
            "reason": "added_feature"
          }
        ]
      },
      "minimum": {
        "profile": "default",
        "inputs": [
          "self"
        ],
        "not_available": [
          {
            "lte_version": "1.6.0",
            "reason": "added_feature"
          }
        ]
      },
      "matrix_exp": {
        "profile": "default",
        "inputs": [
          null
        ],
        "tensors": [
          "tensor_cube"
        ],
        "not_available": [
          {
            "lte_version": "1.6.0",
            "reason": "added_feature"
          },
          {
            "data_types": [
              "bool",
              "float16",
              "bfloat16",
              "uint8",
              "int8",
              "int16",
              "int32",
              "int64"
            ],
            "lte_version": "1.7.0",
            "reason": "no_cpu"
          },
          {
            "data_types": [
              "bool",
              "uint8",
              "int8",
              "int16",
              "int32",
              "int64",
              "float16",
              "bfloat16"
            ],
            "lte_version": "1.7.1",
            "gte_version": "1.7.1"
          }
        ]
      },
      "multiply": {
        "profile": "default",
        "not_available": [
          {
            "lte_version": "1.6.0",
            "reason": "added_feature"
          },
          {
            "data_types": [
              "bool"
            ],
            "lte_version": "1.7.0",
            "reason": "no_cpu"
          }
        ]
      },
      "multiply_": {
        "profile": "default",
        "not_available": [
          {
            "lte_version": "1.6.0",
            "reason": "added_feature"
          },
          {
            "data_types": [
              "bool"
            ],
            "lte_version": "1.7.0",
            "reason": "no_cpu"
          },
          {
            "data_types": [
              "bool"
            ],
            "lte_version": "1.7.1",
            "gte_version": "1.7.1"
          }
        ]
      },
      "nanquantile": {
        "profile": "default",
        "inputs": [
          0,
          1
        ],
        "not_available": [
          {
            "lte_version": "1.6.0",
            "reason": "added_feature"
          },
          {
            "data_types": [
              "bool",
              "float16",
              "bfloat16",
              "uint8",
              "int8",
              "int16",
              "int32",
              "int64"
            ],
            "lte_version": "1.7.0",
            "reason": "no_cpu"
          },
          {
            "data_types": [
              "int32",
              "int64",
              "bool",
              "float16",
              "uint8",
              "int8",
              "bfloat16",
              "int16"
            ],
            "lte_version": "1.7.1",
            "gte_version": "1.7.1"
          }
        ]
      },
      "nansum": {
        "profile": "default",
        "inputs": [
          null,
          0
        ],
        "not_available": [
          {
            "lte_version": "1.6.0",
            "reason": "added_feature"
          },
          {
            "data_types": [
              "bfloat16"
            ],
            "lte_version": "1.7.0",
            "reason": "no_cpu"
          },
          {
            "data_types": [
              "bfloat16"
            ],
            "lte_version": "1.7.1",
            "gte_version": "1.7.1"
          }
        ]
      },
      "negative": {
        "profile": "tensor_method_noinput",
        "not_available": [
          {
            "lte_version": "1.6.0",
            "reason": "added_feature"
          },
          {
            "data_types": [
              "bool"
            ],
            "lte_version": "1.7.0",
            "reason": "no_cpu"
          },
          {
            "data_types": [
              "bool"
            ],
            "lte_version": "1.7.1",
            "gte_version": "1.7.1"
          }
        ]
      },
      "negative_": {
        "profile": "tensor_method_noinput",
        "not_available": [
          {
            "lte_version": "1.6.0",
            "reason": "added_feature"
          },
          {
            "data_types": [
              "bool"
            ],
            "lte_version": "1.7.0",
            "reason": "no_cpu"
          },
          {
            "data_types": [
              "bool"
            ],
            "lte_version": "1.7.1",
            "gte_version": "1.7.1"
          }
        ]
      },
      "nextafter": {
        "profile": "default",
        "inputs": [
          "self"
        ],
        "not_available": [
          {
            "lte_version": "1.6.0",
            "reason": "added_feature"
          },
          {
            "data_types": [
              "bool",
              "float16",
              "bfloat16",
              "uint8",
              "int8",
              "int16",
              "int32",
              "int64"
            ],
            "lte_version": "1.7.0",
            "reason": "no_cpu"
          },
          {
            "data_types": [
              "bfloat16",
              "bool",
              "uint8",
              "int8",
              "int16",
              "int32",
              "int64",
              "float16"
            ],
            "lte_version": "1.7.1",
            "gte_version": "1.7.1"
          }
        ]
      },
      "nextafter_": {
        "profile": "default",
        "inputs": [
          "self"
        ],
        "not_available": [
          {
            "lte_version": "1.6.0",
            "reason": "added_feature"
          },
          {
            "data_types": [
              "bool",
              "float16",
              "bfloat16",
              "uint8",
              "int8",
              "int16",
              "int32",
              "int64"
            ],
            "lte_version": "1.7.0",
            "reason": "no_cpu"
          },
          {
            "data_types": [
              "bool",
              "uint8",
              "int8",
              "int16",
              "int32",
              "int64",
              "float16",
              "bfloat16"
            ],
            "lte_version": "1.7.1",
            "gte_version": "1.7.1"
          }
        ]
      },
      "outer": {
        "profile": "default",
        "inputs": [
          "self"
        ],
        "tensors": [
          "tensor1"
        ],
        "not_available": [
          {
            "lte_version": "1.6.0",
            "reason": "added_feature"
          }
        ]
      },
      "quantile": {
        "profile": "default",
        "inputs": [
          0,
          1
        ],
        "not_available": [
          {
            "lte_version": "1.6.0",
            "reason": "added_feature"
          },
          {
            "data_types": [
              "bool",
              "float16",
              "bfloat16",
              "uint8",
              "int8",
              "int16",
              "int32",
              "int64"
            ],
            "lte_version": "1.7.0",
            "reason": "no_cpu"
          },
          {
            "data_types": [
              "float16",
              "uint8",
              "int8",
              "bfloat16",
              "bool",
              "int16",
              "int32",
              "int64"
            ],
            "lte_version": "1.7.1",
            "gte_version": "1.7.1"
          }
        ]
      },
      "sgn": {
        "profile": "tensor_method_noinput",
        "not_available": [
          {
            "lte_version": "1.6.0",
            "reason": "added_feature"
          }
        ]
      },
      "sgn_": {
        "profile": "tensor_method_noinput",
        "not_available": [
          {
            "lte_version": "1.6.0",
            "reason": "added_feature"
          }
        ]
      },
      "signbit": {
        "profile": "tensor_method_noinput",
        "not_available": [
          {
            "lte_version": "1.6.0",
            "reason": "added_feature"
          }
        ]
      },
      "subtract": {
        "profile": "default",
        "inputs": [
          "self"
        ],
        "not_available": [
          {
            "lte_version": "1.6.0",
            "reason": "added_feature"
          },
          {
            "data_types": [
              "bool"
            ],
            "lte_version": "1.7.0",
            "reason": "no_cpu"
          },
          {
            "data_types": [
              "bool"
            ],
            "lte_version": "1.7.1",
            "gte_version": "1.7.1"
          }
        ]
      },
      "subtract_": {
        "profile": "default",
        "inputs": [
          "self"
        ],
        "not_available": [
          {
            "lte_version": "1.6.0",
            "reason": "added_feature"
          },
          {
            "data_types": [
              "bool"
            ],
            "lte_version": "1.7.0",
            "reason": "no_cpu"
          },
          {
            "data_types": [
              "bool"
            ],
            "lte_version": "1.7.1",
            "gte_version": "1.7.1"
          }
        ]
      },
      "unsafe_chunk": {
        "profile": "default",
        "return_type": "syft.lib.python.List",
        "inputs": [
          1
        ],
        "not_available": [
          {
            "lte_version": "1.6.0",
            "reason": "added_feature"
          }
        ]
      },
      "unsafe_split": {
        "profile": "default",
        "return_type": "syft.lib.python.List",
        "inputs": [
          1
        ],
        "not_available": [
          {
            "lte_version": "1.6.0",
            "reason": "added_feature"
          }
        ]
      },
      "vdot": {
        "profile": "default",
        "inputs": [
          "self"
        ],
        "tensors": [
          "tensor1"
        ],
        "not_available": [
          {
            "lte_version": "1.6.0",
            "reason": "added_feature"
          },
          {
            "data_types": [
              "bool",
              "bfloat16"
            ],
            "lte_version": "1.7.0",
            "reason": "no_cpu"
          },
          {
            "data_types": [
              "bfloat16",
              "bool"
            ],
            "lte_version": "1.7.1",
            "gte_version": "1.7.1"
          }
        ]
      },
      "cummax": {
        "profile": "default",
<<<<<<< HEAD
        "inputs": [
          0
        ],
        "return_type": "syft.lib.python.ValuesIndices",
=======
        "inputs": [0],
        "return_type": "torch.return_types.cummax",
>>>>>>> a7aa50f5
        "not_available": [
          {
            "lte_version": "1.7.0",
            "data_types": [
              "bfloat16",
              "float16"
            ],
            "reason": "no_cpu"
          },
          {
            "lte_version": "1.4.0",
            "reason": "added_feature"
          },
          {
            "data_types": [
              "float16",
              "bfloat16"
            ],
            "lte_version": "1.7.1",
            "gte_version": "1.7.1"
          }
        ]
      },
      "cummin": {
        "profile": "default",
<<<<<<< HEAD
        "inputs": [
          0
        ],
        "return_type": "syft.lib.python.ValuesIndices",
=======
        "inputs": [0],
        "return_type": "torch.return_types.cummin",
>>>>>>> a7aa50f5
        "not_available": [
          {
            "lte_version": "1.7.0",
            "data_types": [
              "bfloat16",
              "float16"
            ],
            "reason": "no_cpu"
          },
          {
            "lte_version": "1.4.0",
            "reason": "added_feature"
          },
          {
            "data_types": [
              "float16",
              "bfloat16"
            ],
            "lte_version": "1.7.1",
            "gte_version": "1.7.1"
          }
        ]
      },
      "eig": {
        "profile": "default",
<<<<<<< HEAD
        "inputs": [
          null,
          false,
          true
        ],
        "tensors": [
          "tensor2"
        ],
        "return_type": "syft.lib.python.ValuesIndices",
=======
        "inputs": [null, false, true],
        "tensors": ["tensor2"],
        "return_type": "torch.return_types.eig",
>>>>>>> a7aa50f5
        "not_available": [
          {
            "data_types": [
              "bool",
              "bfloat16",
              "float16",
              "uint8",
              "int8",
              "int16",
              "int32",
              "int64"
            ],
            "lte_version": "1.7.0",
            "reason": "no_cpu"
          },
          {
            "data_types": [
              "bool",
              "uint8",
              "int8",
              "int16",
              "int32",
              "int64",
              "float16",
              "bfloat16"
            ],
            "lte_version": "1.7.1",
            "gte_version": "1.7.1"
          }
        ]
      },
      "kthvalue": {
        "profile": "default",
<<<<<<< HEAD
        "inputs": [
          1
        ],
        "tensors": [
          "tensor1"
        ],
        "return_type": "syft.lib.python.ValuesIndices",
=======
        "inputs": [1],
        "tensors": ["tensor1"],
        "return_type": "torch.return_types.kthvalue",
>>>>>>> a7aa50f5
        "not_available": [
          {
            "data_types": [
              "bool",
              "bfloat16",
              "float16"
            ],
            "lte_version": "1.7.0",
            "reason": "no_cpu"
          },
          {
            "data_types": [
              "bool",
              "float16",
              "bfloat16"
            ],
            "lte_version": "1.7.1",
            "gte_version": "1.7.1"
          }
        ]
      },
      "lstsq": {
        "profile": "default",
<<<<<<< HEAD
        "inputs": [
          "self"
        ],
        "tensors": [
          "lstsq_a"
        ],
        "return_type": "syft.lib.python.ValuesIndices",
=======
        "inputs": ["self"],
        "tensors": ["lstsq_a"],
        "return_type": "torch.return_types.lstsq",
>>>>>>> a7aa50f5
        "not_available": [
          {
            "data_types": [
              "bool",
              "bfloat16",
              "float16",
              "uint8",
              "int8",
              "int16",
              "int32",
              "int64"
            ],
            "lte_version": "1.7.0",
            "reason": "no_cpu"
          },
          {
            "data_types": [
              "bool",
              "uint8",
              "int8",
              "int16",
              "int32",
              "int64",
              "float16",
              "bfloat16"
            ],
            "lte_version": "1.7.1",
            "gte_version": "1.7.1"
          }
        ]
      },
      "slogdet": {
        "profile": "tensor_method_noinput",
<<<<<<< HEAD
        "tensors": [
          "tensor2"
        ],
        "return_type": "syft.lib.python.ValuesIndices",
=======
        "tensors": ["tensor2"],
        "return_type": "torch.return_types.slogdet",
>>>>>>> a7aa50f5
        "not_available": [
          {
            "data_types": [
              "bool",
              "bfloat16",
              "float16",
              "uint8",
              "int8",
              "int16",
              "int32",
              "int64"
            ],
            "lte_version": "1.7.0",
            "reason": "no_cpu"
          },
          {
            "data_types": [
              "bool",
              "uint8",
              "int8",
              "int16",
              "int32",
              "int64",
              "float16",
              "bfloat16"
            ],
            "lte_version": "1.7.1",
            "gte_version": "1.7.1"
          }
        ]
      },
      "qr": {
        "profile": "tensor_method_noinput",
<<<<<<< HEAD
        "tensors": [
          "tensor2"
        ],
        "return_type": "syft.lib.python.ValuesIndices",
=======
        "tensors": ["tensor2"],
        "return_type": "torch.return_types.qr",
>>>>>>> a7aa50f5
        "not_available": [
          {
            "data_types": [
              "bool",
              "bfloat16",
              "float16",
              "uint8",
              "int8",
              "int16",
              "int32",
              "int64"
            ],
            "lte_version": "1.7.0",
            "reason": "no_cpu"
          },
          {
            "data_types": [
              "bool",
              "uint8",
              "int8",
              "int16",
              "int32",
              "int64",
              "float16",
              "bfloat16"
            ],
            "lte_version": "1.7.1",
            "gte_version": "1.7.1"
          }
        ]
      },
      "mode": {
        "profile": "tensor_method_noinput",
<<<<<<< HEAD
        "tensors": [
          "tensor2"
        ],
        "return_type": "syft.lib.python.ValuesIndices",
=======
        "tensors": ["tensor2"],
        "return_type": "torch.return_types.mode",
>>>>>>> a7aa50f5
        "not_available": [
          {
            "data_types": [
              "bool",
              "bfloat16",
              "float16"
            ],
            "lte_version": "1.7.0",
            "reason": "no_cpu"
          },
          {
            "data_types": [
              "bool",
              "float16",
              "bfloat16"
            ],
            "lte_version": "1.7.1",
            "gte_version": "1.7.1"
          }
        ]
      },
      "solve": {
        "profile": "default",
<<<<<<< HEAD
        "tensors": [
          "tensor_cube"
        ],
        "inputs": [
          "self"
        ],
        "return_type": "syft.lib.python.ValuesIndices",
=======
        "tensors": ["tensor_cube"],
        "inputs": ["self"],
        "return_type": "torch.return_types.solve",
>>>>>>> a7aa50f5
        "not_available": [
          {
            "data_types": [
              "bool",
              "bfloat16",
              "float16",
              "uint8",
              "int8",
              "int16",
              "int32",
              "int64"
            ],
            "lte_version": "1.7.0",
            "reason": "no_cpu"
          },
          {
            "data_types": [
              "bool",
              "uint8",
              "int8",
              "int16",
              "int32",
              "int64",
              "float16",
              "bfloat16"
            ],
            "lte_version": "1.7.1",
            "gte_version": "1.7.1"
          }
        ]
      },
      "sort": {
        "profile": "default",
<<<<<<< HEAD
        "tensors": [
          "tensor_cube"
        ],
        "inputs": [
          null
        ],
        "return_type": "syft.lib.python.ValuesIndices",
=======
        "tensors": ["tensor_cube"],
        "inputs": [null],
        "return_type": "torch.return_types.sort",
>>>>>>> a7aa50f5
        "not_available": [
          {
            "data_types": [
              "float16"
            ],
            "lte_version": "1.5.1",
            "reason": "no_cpu"
          },
          {
            "data_types": [
              "bool"
            ],
            "lte_version": "1.6.0",
            "reason": "no_cpu"
          },
          {
            "data_types": [
              "bfloat16"
            ],
            "lte_version": "1.7.0",
            "reason": "no_cpu"
          },
          {
            "data_types": [
              "bfloat16"
            ],
            "lte_version": "1.7.1",
            "gte_version": "1.7.1"
          }
        ]
      },
      "symeig": {
        "profile": "default",
        "tensors": [
          "tensor_cube"
        ],
        "inputs": [
          null
        ],
        "return_type": "syft.lib.python.ValuesIndices",
        "not_available": [
          {
            "data_types": [
              "bool",
              "bfloat16",
              "float16",
              "uint8",
              "int8",
              "int16",
              "int32",
              "int64"
            ],
            "lte_version": "1.7.0",
            "reason": "no_cpu"
          },
          {
            "data_types": [
              "bool",
              "uint8",
              "int8",
              "int16",
              "int32",
              "int64",
              "float16",
              "bfloat16"
            ],
            "lte_version": "1.7.1",
            "gte_version": "1.7.1"
          }
        ]
      },
      "topk": {
        "profile": "default",
        "tensors": [
          "tensor1"
        ],
        "inputs": [
          1
        ],
        "return_type": "syft.lib.python.ValuesIndices",
        "not_available": [
          {
            "data_types": [
              "bool",
              "bfloat16",
              "float16"
            ],
            "lte_version": "1.7.0",
            "reason": "no_cpu"
          },
          {
            "data_types": [
              "bool",
              "float16",
              "bfloat16"
            ],
            "lte_version": "1.7.1",
            "gte_version": "1.7.1"
          }
        ]
      },
      "triangular_solve": {
        "profile": "default",
<<<<<<< HEAD
        "tensors": [
          "tensor2"
        ],
        "inputs": [
          "self"
        ],
        "return_type": "syft.lib.python.ValuesIndices",
=======
        "tensors": ["tensor_cube"],
        "inputs": [null],
        "return_type": "torch.return_types.symeig",
>>>>>>> a7aa50f5
        "not_available": [
          {
            "data_types": [
              "bool",
              "bfloat16",
              "float16",
              "uint8",
              "int8",
              "int16",
              "int32",
              "int64"
            ],
            "lte_version": "1.7.0",
            "reason": "no_cpu"
<<<<<<< HEAD
          },
=======
          }
        ]
      },
      "topk": {
        "profile": "default",
        "tensors": ["tensor1"],
        "inputs": [1],
        "return_type": "torch.return_types.topk",
        "not_available": [
>>>>>>> a7aa50f5
          {
            "data_types": [
              "int8",
              "int16",
              "int32",
              "int64",
              "float16",
              "bfloat16",
              "bool",
              "uint8"
            ],
            "lte_version": "1.7.1",
            "gte_version": "1.7.1"
          }
        ]
      },
      "svd": {
        "profile": "default",
<<<<<<< HEAD
        "tensors": [
          "tensor2"
        ],
        "inputs": [
          null
        ],
        "return_type": "syft.lib.python.ValuesIndices",
=======
        "tensors": ["tensor2"],
        "inputs": ["self"],
        "return_type": "torch.return_types.triangular_solve",
>>>>>>> a7aa50f5
        "not_available": [
          {
            "data_types": [
              "bool",
              "bfloat16",
              "float16",
              "uint8",
              "int8",
              "int16",
              "int32",
              "int64"
            ],
            "lte_version": "1.7.0",
            "reason": "no_cpu"
<<<<<<< HEAD
          },
=======
          }
        ]
      },
      "svd": {
        "profile": "default",
        "tensors": ["tensor2"],
        "inputs": [null],
        "return_type": "torch.return_types.svd",
        "not_available": [
>>>>>>> a7aa50f5
          {
            "data_types": [
              "bool",
              "uint8",
              "int8",
              "int16",
              "int32",
              "int64",
              "float16",
              "bfloat16"
            ],
            "lte_version": "1.7.1",
            "gte_version": "1.7.1"
          }
        ]
      },
      "addbmm": {
        "profile": "default",
        "tensors": [
          "tensor_m"
        ],
        "inputs": [
          {
            "batch1": "tensor_batch1",
            "batch2": "tensor_batch2"
          }
        ],
        "not_available": [
          {
            "data_types": [
              "bool",
              "bfloat16",
              "float16"
            ],
            "lte_version": "1.7.0",
            "reason": "no_cpu"
          },
          {
            "data_types": [
              "bool"
            ],
            "lte_version": "1.7.1",
            "gte_version": "1.7.1"
          }
        ]
      },
      "addbmm_": {
        "profile": "default",
        "tensors": [
          "tensor_m"
        ],
        "inputs": [
          {
            "batch1": "tensor_batch1",
            "batch2": "tensor_batch2"
          }
        ],
        "not_available": [
          {
            "data_types": [
              "bool",
              "bfloat16",
              "float16"
            ],
            "lte_version": "1.7.0",
            "reason": "no_cpu"
          },
          {
            "data_types": [
              "bool"
            ],
            "lte_version": "1.7.1",
            "gte_version": "1.7.1"
          }
        ]
      },
      "clamp": {
        "profile": "default",
        "inputs": [
          0
        ],
        "not_available": [
          {
            "data_types": [
              "bool",
              "bfloat16",
              "float16"
            ],
            "lte_version": "1.7.0",
            "reason": "no_cpu"
          },
          {
            "data_types": [
              "bool",
              "float16"
            ],
            "lte_version": "1.7.1",
            "gte_version": "1.7.1"
          }
        ]
      },
      "clamp_": {
        "profile": "default",
        "inputs": [
          0
        ],
        "not_available": [
          {
            "data_types": [
              "bool",
              "bfloat16",
              "float16"
            ],
            "lte_version": "1.7.0",
            "reason": "no_cpu"
          },
          {
            "data_types": [
              "bool",
              "float16"
            ],
            "lte_version": "1.7.1",
            "gte_version": "1.7.1"
          }
        ]
      },
      "clamp_max": {
        "profile": "default",
        "inputs": [
          0
        ],
        "not_available": [
          {
            "data_types": [
              "bool",
              "bfloat16",
              "float16"
            ],
            "lte_version": "1.7.0",
            "reason": "no_cpu"
          },
          {
            "data_types": [
              "bool",
              "float16"
            ],
            "lte_version": "1.7.1",
            "gte_version": "1.7.1"
          }
        ]
      },
      "clamp_max_": {
        "profile": "default",
        "inputs": [
          0
        ],
        "not_available": [
          {
            "data_types": [
              "bool",
              "bfloat16",
              "float16"
            ],
            "lte_version": "1.7.0",
            "reason": "no_cpu"
          },
          {
            "data_types": [
              "bool",
              "float16"
            ],
            "lte_version": "1.7.1",
            "gte_version": "1.7.1"
          }
        ]
      },
      "clamp_min": {
        "profile": "default",
        "inputs": [
          0
        ],
        "not_available": [
          {
            "data_types": [
              "bool",
              "bfloat16",
              "float16"
            ],
            "lte_version": "1.7.0",
            "reason": "no_cpu"
          },
          {
            "data_types": [
              "bool",
              "float16"
            ],
            "lte_version": "1.7.1",
            "gte_version": "1.7.1"
          }
        ]
      },
      "clamp_min_": {
        "profile": "default",
        "inputs": [
          0
        ],
        "not_available": [
          {
            "data_types": [
              "bool",
              "bfloat16",
              "float16"
            ],
            "lte_version": "1.7.0",
            "reason": "no_cpu"
          },
          {
            "data_types": [
              "bool",
              "float16"
            ],
            "lte_version": "1.7.1",
            "gte_version": "1.7.1"
          }
        ]
      },
      "mean": {
        "profile": "default",
        "inputs": [
          0
        ],
        "not_available": [
          {
            "data_types": [
              "bool",
              "uint8",
              "int8",
              "int16",
              "int32",
              "int64"
            ],
            "lte_version": "1.7.0",
            "reason": "no_cpu"
          },
          {
            "data_types": [
              "float16"
            ],
            "lte_version": "1.5.1",
            "reason": "no_cpu"
          },
          {
            "data_types": [
              "bool",
              "uint8",
              "int8",
              "int16",
              "int32",
              "int64"
            ],
            "lte_version": "1.7.1",
            "gte_version": "1.7.1"
          }
        ]
      },
      "baddbmm": {
        "profile": "default",
        "tensors": [
          "tensor_m"
        ],
        "inputs": [
          {
            "batch1": "tensor_batch1",
            "batch2": "tensor_batch2"
          }
        ],
        "not_available": [
          {
            "data_types": [
              "bool",
              "bfloat16",
              "float16"
            ],
            "lte_version": "1.7.0",
            "reason": "no_cpu"
          },
          {
            "data_types": [
              "float16",
              "bool",
              "bfloat16"
            ],
            "lte_version": "1.7.1",
            "gte_version": "1.7.1"
          }
        ]
      },
      "baddbmm_": {
        "profile": "default",
        "tensors": [
          "tensor_m1"
        ],
        "inputs": [
          {
            "batch1": "tensor_batch1",
            "batch2": "tensor_batch2"
          }
        ],
        "not_available": [
          {
            "data_types": [
              "bool",
              "bfloat16",
              "float16"
            ],
            "lte_version": "1.7.0",
            "reason": "no_cpu"
          },
          {
            "data_types": [
              "bool",
              "float16",
              "bfloat16"
            ],
            "lte_version": "1.7.1",
            "gte_version": "1.7.1"
          }
        ]
      },
      "addcdiv": {
        "profile": "default",
        "tensors": [
          "addcdiv"
        ],
        "inputs": [
          {
            "tensor1": "addcdiv_t1",
            "tensor2": "addcdiv_t2"
          }
        ],
        "not_available": [
          {
            "data_types": [
              "bool",
              "bfloat16",
              "float16",
              "uint8",
              "int8",
              "int16",
              "int32",
              "int64"
            ],
            "lte_version": "1.7.0",
            "reason": "no_cpu"
          },
          {
            "data_types": [
              "bool",
              "uint8",
              "int8",
              "int16",
              "int32",
              "int64",
              "float16",
              "bfloat16"
            ],
            "lte_version": "1.7.1",
            "gte_version": "1.7.1"
          }
        ]
      },
      "addcdiv_": {
        "profile": "default",
        "tensors": [
          "addcdiv_"
        ],
        "inputs": [
          {
            "tensor1": "addcdiv_t1",
            "tensor2": "addcdiv_t2"
          }
        ],
        "not_available": [
          {
            "data_types": [
              "bool",
              "bfloat16",
              "float16",
              "uint8",
              "int8",
              "int16",
              "int32",
              "int64"
            ],
            "lte_version": "1.7.0",
            "reason": "no_cpu"
          },
          {
            "data_types": [
              "bool",
              "uint8",
              "int8",
              "int16",
              "int32",
              "int64",
              "float16",
              "bfloat16"
            ],
            "lte_version": "1.7.1",
            "gte_version": "1.7.1"
          }
        ]
      },
      "addcmul": {
        "profile": "default",
        "tensors": [
          "addcdiv_"
        ],
        "inputs": [
          {
            "tensor1": "addcdiv_t1",
            "tensor2": "addcdiv_t2"
          }
        ],
        "not_available": [
          {
            "data_types": [
              "bool",
              "bfloat16",
              "float16"
            ],
            "lte_version": "1.7.0",
            "reason": "no_cpu"
          },
          {
            "data_types": [
              "bool",
              "float16",
              "bfloat16"
            ],
            "lte_version": "1.7.1",
            "gte_version": "1.7.1"
          }
        ]
      },
      "addcmul_": {
        "profile": "default",
        "tensors": [
          "addcdiv_"
        ],
        "inputs": [
          {
            "tensor1": "addcdiv_t1",
            "tensor2": "addcdiv_t2"
          }
        ],
        "not_available": [
          {
            "data_types": [
              "bool",
              "bfloat16",
              "float16"
            ],
            "lte_version": "1.7.0",
            "reason": "no_cpu"
          },
          {
            "data_types": [
              "bool",
              "float16",
              "bfloat16"
            ],
            "lte_version": "1.7.1",
            "gte_version": "1.7.1"
          }
        ]
      },
      "addmm": {
        "profile": "default",
        "tensors": [
          "addcdiv"
        ],
        "inputs": [
          {
            "mat1": "addmm_t1",
            "mat2": "addmm_t2"
          }
        ],
        "not_available": [
          {
            "data_types": [
              "bool"
            ],
            "lte_version": "1.7.0",
            "reason": "no_cpu"
          },
          {
            "data_types": [
              "float16"
            ],
            "lte_version": "1.6.0",
            "reason": "no_cpu"
          },
          {
            "data_types": [
              "bool"
            ],
            "lte_version": "1.7.1",
            "gte_version": "1.7.1"
          }
        ]
      },
      "addmm_": {
        "profile": "default",
        "tensors": [
          "addmm_"
        ],
        "inputs": [
          {
            "mat1": "addmm_t1",
            "mat2": "addmm_t2"
          }
        ],
        "not_available": [
          {
            "data_types": [
              "bool"
            ],
            "lte_version": "1.7.0",
            "reason": "no_cpu"
          },
          {
            "data_types": [
              "float16"
            ],
            "lte_version": "1.6.0",
            "reason": "no_cpu"
          },
          {
            "data_types": [
              "bool"
            ],
            "lte_version": "1.7.1",
            "gte_version": "1.7.1"
          }
        ]
      },
      "addmv": {
        "profile": "default",
        "tensors": [
          "addmv"
        ],
        "inputs": [
          {
            "mat": "addmv_t1",
            "vec": "addmv_t2"
          }
        ],
        "not_available": [
          {
            "data_types": [
              "bool",
              "float16"
            ],
            "lte_version": "1.7.0",
            "reason": "no_cpu"
          },
          {
            "data_types": [
              "bool",
              "float16"
            ],
            "lte_version": "1.7.1",
            "gte_version": "1.7.1"
          }
        ]
      },
      "addmv_": {
        "profile": "default",
        "tensors": [
          "addmv"
        ],
        "inputs": [
          {
            "mat": "addmv_t1",
            "vec": "addmv_t2"
          }
        ],
        "not_available": [
          {
            "data_types": [
              "bool",
              "float16"
            ],
            "lte_version": "1.7.0",
            "reason": "no_cpu"
          },
          {
            "data_types": [
              "bool",
              "float16"
            ],
            "lte_version": "1.7.1",
            "gte_version": "1.7.1"
          }
        ]
      },
      "addr": {
        "profile": "default",
        "tensors": [
          "addr"
        ],
        "inputs": [
          {
            "vec1": "addr_t1",
            "vec2": "addr_t2"
          }
        ],
        "not_available": [
          {
            "data_types": [
              "float16",
              "bool"
            ],
            "lte_version": "1.6.0",
            "reason": "no_cpu"
          }
        ]
      },
      "addr_": {
        "profile": "default",
        "tensors": [
          "addr"
        ],
        "inputs": [
          {
            "vec1": "addr_t1",
            "vec2": "addr_t2"
          }
        ],
        "not_available": [
          {
            "data_types": [
              "bool"
            ],
            "lte_version": "1.7.0",
            "reason": "no_cpu"
          },
          {
            "data_types": [
              "float16"
            ],
            "lte_version": "1.6.0",
            "reason": "no_cpu"
          },
          {
            "data_types": [
              "bool"
            ],
            "lte_version": "1.7.1",
            "gte_version": "1.7.1"
          }
        ]
      },
      "split_with_sizes": {
        "profile": "default",
        "tensors": [
          "addr"
        ],
        "return_type": "syft.lib.python.List",
        "inputs": [
          {
            "LIST_split_sizes": [
              0,
              1,
              2
            ]
          }
        ]
      },
      "stft": {
        "profile": "default",
        "tensors": [
          "tensor1"
        ],
        "inputs": [
          {
            "n_fft": 1,
            "hop_length": 1
          }
        ],
        "not_available": [
          {
            "data_types": [
              "bool",
              "bfloat16",
              "float16",
              "uint8",
              "int8",
              "int16",
              "int32",
              "int64"
            ],
            "lte_version": "1.7.0",
            "reason": "no_cpu"
          },
          {
            "data_types": [
              "bool",
              "uint8",
              "int8",
              "int16",
              "int32",
              "int64",
              "float16",
              "bfloat16"
            ],
            "lte_version": "1.7.1",
            "gte_version": "1.7.1"
          }
        ]
      },
      "transpose": {
        "profile": "default",
        "tensors": [
          "tensor1"
        ],
        "inputs": [
          {
            "dim0": 0,
            "dim1": 0
          }
        ]
      },
      "transpose_": {
        "profile": "default",
        "tensors": [
          "tensor1"
        ],
        "inputs": [
          {
            "dim0": 0,
            "dim1": 0
          }
        ]
      },
      "unfold": {
        "profile": "default",
        "tensors": [
          "unfold"
        ],
        "inputs": [
          {
            "dimension": 0,
            "size": 2,
            "step": 1
          }
        ]
      },
      "renorm": {
        "profile": "default",
        "tensors": [
          "tensor2"
        ],
        "inputs": [
          {
            "p": 1,
            "dim": 0,
            "maxnorm": 1
          }
        ],
        "not_available": [
          {
            "data_types": [
              "bool",
              "bfloat16",
              "float16",
              "uint8",
              "int8",
              "int16",
              "int32",
              "int64"
            ],
            "lte_version": "1.7.0",
            "reason": "no_cpu"
          },
          {
            "data_types": [
              "bool",
              "uint8",
              "int8",
              "int16",
              "int32",
              "int64",
              "float16",
              "bfloat16"
            ],
            "lte_version": "1.7.1",
            "gte_version": "1.7.1"
          }
        ]
      },
      "renorm_": {
        "profile": "default",
        "tensors": [
          "tensor2"
        ],
        "inputs": [
          {
            "p": 1,
            "dim": 0,
            "maxnorm": 1
          }
        ],
        "not_available": [
          {
            "data_types": [
              "bool",
              "bfloat16",
              "float16",
              "uint8",
              "int8",
              "int16",
              "int32",
              "int64"
            ],
            "lte_version": "1.7.0",
            "reason": "no_cpu"
          },
          {
            "data_types": [
              "bool",
              "uint8",
              "int8",
              "int16",
              "int32",
              "int64",
              "float16",
              "bfloat16"
            ],
            "lte_version": "1.7.1",
            "gte_version": "1.7.1"
          }
        ]
      },
      "scatter": {
        "profile": "default",
        "tensors": [
          "scatter"
        ],
        "inputs": [
          {
            "dim": 0,
            "index_DTYPE_int64": "scatter_t1",
            "src": "scatter_t2"
          }
        ],
        "not_available": [
          {
            "data_types": [
              "bfloat16"
            ],
            "lte_version": "1.7.0",
            "reason": "no_cpu"
          },
          {
            "data_types": [
              "float16"
            ],
            "lte_version": "1.4.0",
            "reason": "no_cpu"
          },
          {
            "data_types": [
              "bfloat16"
            ],
            "lte_version": "1.7.1",
            "gte_version": "1.7.1"
          }
        ]
      },
      "scatter_": {
        "profile": "default",
        "tensors": [
          "scatter"
        ],
        "inputs": [
          {
            "dim": 0,
            "index_DTYPE_int64": "scatter_t1",
            "src": "scatter_t2"
          }
        ],
        "not_available": [
          {
            "data_types": [
              "bfloat16"
            ],
            "lte_version": "1.7.0",
            "reason": "no_cpu"
          },
          {
            "data_types": [
              "float16"
            ],
            "lte_version": "1.4.0",
            "reason": "no_cpu"
          },
          {
            "data_types": [
              "bfloat16"
            ],
            "lte_version": "1.7.1",
            "gte_version": "1.7.1"
          }
        ]
      },
      "scatter_add": {
        "profile": "default",
        "tensors": [
          "scatter"
        ],
        "inputs": [
          {
            "dim": 0,
            "index_DTYPE_int64": "scatter_t1",
            "src": "scatter_t2"
          }
        ],
        "not_available": [
          {
            "data_types": [
              "bfloat16"
            ],
            "lte_version": "1.7.0",
            "reason": "no_cpu"
          },
          {
            "data_types": [
              "float16"
            ],
            "lte_version": "1.4.0",
            "reason": "no_cpu"
          },
          {
            "data_types": [
              "bfloat16"
            ],
            "lte_version": "1.7.1",
            "gte_version": "1.7.1"
          }
        ]
      },
      "scatter_add_": {
        "profile": "default",
        "tensors": [
          "scatter"
        ],
        "inputs": [
          {
            "dim": 0,
            "index_DTYPE_int64": "scatter_t1",
            "src": "scatter_t2"
          }
        ],
        "not_available": [
          {
            "data_types": [
              "bfloat16"
            ],
            "lte_version": "1.7.0",
            "reason": "no_cpu"
          },
          {
            "data_types": [
              "float16"
            ],
            "lte_version": "1.4.0",
            "reason": "no_cpu"
          },
          {
            "data_types": [
              "bfloat16"
            ],
            "lte_version": "1.7.1",
            "gte_version": "1.7.1"
          }
        ]
      },
      "select": {
        "profile": "default",
        "tensors": [
          "tensor1"
        ],
        "inputs": [
          {
            "dim": 0,
            "index": 0
          }
        ]
      },
      "multinomial": {
        "profile": "default",
        "tensors": [
          "tensor1_positive"
        ],
        "inputs": [
          {
            "num_samples": 1
          }
        ],
        "deterministic": false,
        "not_available": [
          {
            "data_types": [
              "bool",
              "bfloat16",
              "uint8",
              "int8",
              "int16",
              "int32",
              "int64"
            ],
            "lte_version": "1.7.0",
            "reason": "no_cpu"
          },
          {
            "data_types": [
              "uint8",
              "int8",
              "int16",
              "int32",
              "int64",
              "bool",
              "bfloat16"
            ],
            "lte_version": "1.7.1",
            "gte_version": "1.7.1"
          }
        ]
      },
      "narrow_copy": {
        "profile": "default",
        "tensors": [
          "tensor1"
        ],
        "inputs": [
          {
            "dim": 0,
            "start": 0,
            "length": 0
          }
        ]
      },
      "narrow": {
        "profile": "default",
        "tensors": [
          "tensor1"
        ],
        "inputs": [
          {
            "dim": 0,
            "start": 0,
            "length": 0
          }
        ]
      },
      "new_full": {
        "profile": "default",
        "tensors": [
          "tensor1"
        ],
        "inputs": [
          {
            "LIST_size": [
              1,
              1
            ],
            "fill_value": 0
          }
        ]
      },
      "ormqr": {
        "profile": "default",
        "tensors": [
          "tensor2"
        ],
        "inputs": [
          {
            "input2": "tensor2",
            "input3": "tensor2"
          }
        ],
        "not_available": [
          {
            "data_types": [
              "bool",
              "float16",
              "bfloat16",
              "uint8",
              "int8",
              "int16",
              "int32",
              "int64"
            ],
            "lte_version": "1.7.0",
            "reason": "no_cpu"
          },
          {
            "data_types": [
              "bool",
              "uint8",
              "int8",
              "int16",
              "int32",
              "int64",
              "float16",
              "bfloat16"
            ],
            "lte_version": "1.7.1",
            "gte_version": "1.7.1"
          }
        ]
      },
      "put_": {
        "profile": "default",
        "tensors": [
          "tensor1_1element"
        ],
        "inputs": [
          {
            "index_DTYPE_int64": [
              0
            ],
            "source": "tensor1_1element"
          }
        ],
        "not_available": [
          {
            "data_types": [
              "float16",
              "bfloat16"
            ],
            "lte_version": "1.7.0",
            "reason": "no_cpu"
          },
          {
            "data_types": [
              "float16",
              "bfloat16"
            ],
            "lte_version": "1.7.1",
            "gte_version": "1.7.1"
          }
        ]
      },
      "masked_fill": {
        "profile": "default",
        "tensors": [
          "tensor1_1element"
        ],
        "inputs": [
          {
            "mask_DTYPE_bool": "tensor1_1element",
            "value": 0
          }
        ],
        "not_available": [
          {
            "data_types": [
              "float16",
              "bfloat16"
            ],
            "lte_version": "1.7.0",
            "reason": "no_cpu"
          }
        ]
      },
      "masked_fill_": {
        "profile": "default",
        "tensors": [
          "tensor1_1element_1"
        ],
        "inputs": [
          {
            "mask_DTYPE_bool": "tensor1_1element",
            "value": 0
          }
        ],
        "not_available": [
          {
            "data_types": [
              "float16",
              "bfloat16"
            ],
            "lte_version": "1.7.0",
            "reason": "no_cpu"
          }
        ]
      },
      "masked_scatter": {
        "profile": "default",
        "tensors": [
          "tensor1_1element"
        ],
        "inputs": [
          {
            "mask_DTYPE_bool": "tensor1_1element",
            "source": "tensor1_1element"
          }
        ],
        "not_available": [
          {
            "data_types": [
              "float16"
            ],
            "lte_version": "1.7.0",
            "reason": "no_cpu"
          },
          {
            "data_types": [
              "float16"
            ],
            "lte_version": "1.7.1",
            "gte_version": "1.7.1"
          }
        ]
      },
      "masked_scatter_": {
        "profile": "default",
        "tensors": [
          "tensor1_1element_1"
        ],
        "inputs": [
          {
            "mask_DTYPE_bool": "tensor1_1element",
            "source": "tensor1_1element"
          }
        ],
        "not_available": [
          {
            "data_types": [
              "float16"
            ],
            "lte_version": "1.7.0",
            "reason": "no_cpu"
          },
          {
            "data_types": [
              "float16"
            ],
            "lte_version": "1.7.1",
            "gte_version": "1.7.1"
          }
        ]
      },
      "as_strided": {
        "profile": "default",
        "tensors": [
          "tensor1_1element_1"
        ],
        "inputs": [
          {
            "LIST_size": [
              0
            ],
            "LIST_stride": [
              0
            ]
          }
        ]
      },
      "as_strided_": {
        "profile": "default",
        "tensors": [
          "tensor1_1element_1"
        ],
        "inputs": [
          {
            "LIST_size": [
              0
            ],
            "LIST_stride": [
              0
            ]
          }
        ]
      },
      "gather": {
        "profile": "default",
        "tensors": [
          "tensor1_1element"
        ],
        "inputs": [
          {
            "dim": 0,
            "index_DTYPE_int64": "tensor0_1element_1"
          }
        ],
        "not_available": [
          {
            "data_types": [
              "bfloat16"
            ],
            "lte_version": "1.7.0",
            "reason": "no_cpu"
          },
          {
            "data_types": [
              "bfloat16"
            ],
            "lte_version": "1.7.1",
            "gte_version": "1.7.1"
          },
          {
            "data_types": [
              "float16"
            ],
            "lte_version": "1.4.0",
            "reason": "no_cpu"
          }
        ]
      },
      "index_copy": {
        "profile": "default",
        "tensors": [
          "index_copy"
        ],
        "inputs": [
          {
            "dim": 1,
            "index_DTYPE_int64": "index_copy_t1",
            "source": "index_copy_t2"
          }
        ],
        "not_available": [
          {
            "data_types": [
              "float16",
              "bfloat16"
            ],
            "lte_version": "1.7.0",
            "reason": "no_cpu"
          },
          {
            "data_types": [
              "float16",
              "bfloat16"
            ],
            "lte_version": "1.7.1",
            "gte_version": "1.7.1"
          }
        ]
      },
      "index_copy_": {
        "profile": "default",
        "tensors": [
          "index_copy"
        ],
        "inputs": [
          {
            "dim": 1,
            "index_DTYPE_int64": "index_copy_t1",
            "source": "index_copy_t2"
          }
        ],
        "not_available": [
          {
            "data_types": [
              "float16",
              "bfloat16"
            ],
            "lte_version": "1.7.0",
            "reason": "no_cpu"
          },
          {
            "data_types": [
              "float16",
              "bfloat16"
            ],
            "lte_version": "1.7.1",
            "gte_version": "1.7.1"
          }
        ]
      },
      "lerp": {
        "profile": "default",
        "tensors": [
          "index_copy"
        ],
        "inputs": [
          {
            "end": "index_copy_t1",
            "weight": 0
          }
        ],
        "not_available": [
          {
            "data_types": [
              "bool",
              "float16",
              "bfloat16",
              "uint8",
              "int8",
              "int16",
              "int32",
              "int64"
            ],
            "lte_version": "1.7.0",
            "reason": "no_cpu"
          },
          {
            "data_types": [
              "bool",
              "uint8",
              "int8",
              "int16",
              "int32",
              "int64",
              "float16",
              "bfloat16"
            ],
            "lte_version": "1.7.1",
            "gte_version": "1.7.1"
          }
        ]
      },
      "lerp_": {
        "profile": "default",
        "tensors": [
          "index_copy"
        ],
        "inputs": [
          {
            "end": "index_copy_t1",
            "weight": 0
          }
        ],
        "not_available": [
          {
            "data_types": [
              "bool",
              "float16",
              "bfloat16",
              "uint8",
              "int8",
              "int16",
              "int32",
              "int64"
            ],
            "lte_version": "1.7.0",
            "reason": "no_cpu"
          },
          {
            "data_types": [
              "bool",
              "uint8",
              "int8",
              "int16",
              "int32",
              "int64",
              "float16",
              "bfloat16"
            ],
            "lte_version": "1.7.1",
            "gte_version": "1.7.1"
          }
        ]
      },
      "lu_solve": {
        "profile": "default",
        "tensors": [
          "lu_solve"
        ],
        "inputs": [
          {
            "LU_data": "lu_solve_t1",
            "LU_pivots_DTYPE_int32": "lu_solve_t2"
          }
        ],
        "not_available": [
          {
            "data_types": [
              "bool",
              "float16",
              "bfloat16",
              "uint8",
              "int8",
              "int16",
              "int32",
              "int64"
            ],
            "lte_version": "1.7.0",
            "reason": "no_cpu"
          },
          {
            "data_types": [
              "bool",
              "uint8",
              "int8",
              "int16",
              "int32",
              "int64",
              "float16",
              "bfloat16"
            ],
            "lte_version": "1.7.1",
            "gte_version": "1.7.1"
          }
        ]
      },
      "index_add": {
        "profile": "default",
        "tensors": [
          "index_copy"
        ],
        "inputs": [
          {
            "dim": 1,
            "index_DTYPE_int64": "index_copy_t1",
            "source": "index_copy_t2"
          }
        ],
        "not_available": [
          {
            "data_types": [
              "float16"
            ],
            "lte_version": "1.5.1",
            "reason": "no_cpu"
          }
        ]
      },
      "index_add_": {
        "profile": "default",
        "tensors": [
          "index_copy"
        ],
        "inputs": [
          {
            "dim": 1,
            "index_DTYPE_int64": "index_copy_t1",
            "source": "index_copy_t2"
          }
        ],
        "not_available": [
          {
            "data_types": [
              "float16"
            ],
            "lte_version": "1.5.1",
            "reason": "no_cpu"
          }
        ]
      },
      "expand": {
        "profile": "default",
        "tensors": [
          "tensor1_1element"
        ],
        "inputs": [
          {
            "LIST_size": [
              0,
              1
            ]
          }
        ]
      },
      "movedim": {
        "profile": "default",
        "tensors": [
          "tensor1_1element"
        ],
        "inputs": [
          {
            "source": 0,
            "destination": 0
          }
        ],
        "not_available": [
          {
            "lte_version": "1.6.0",
            "reason": "added_feature"
          }
        ]
      },
      "geqrf": {
        "profile": "default",
        "tensors": [
          "cholesky"
        ],
        "inputs": [
          null
        ],
        "not_available": [
          {
            "data_types": [
              "bool",
              "float16",
              "bfloat16",
              "uint8",
              "int8",
              "int16",
              "int32",
              "int64"
            ],
            "lte_version": "1.7.0",
            "reason": "no_cpu"
          },
          {
            "data_types": [
              "bool",
              "uint8",
              "int8",
              "int16",
              "int32",
              "int64",
              "float16",
              "bfloat16"
            ],
            "lte_version": "1.7.1",
            "gte_version": "1.7.1"
          }
        ]
      },
      "index_fill": {
        "profile": "default",
        "tensors": [
          "cholesky"
        ],
        "inputs": [
          {
            "dim": 0,
            "0d_index_DTYPE_int64": [
              0
            ],
            "value": 0
          }
        ],
        "not_available": [
          {
            "data_types": [
              "bool",
              "float16",
              "bfloat16",
              "uint8",
              "int8",
              "int16",
              "int32",
              "int64"
            ],
            "lte_version": "1.7.0",
            "reason": "no_cpu"
          },
          {
            "data_types": [
              "float16",
              "bfloat16"
            ],
            "lte_version": "1.7.1",
            "gte_version": "1.7.1"
          }
        ]
      },
      "index_fill_": {
        "profile": "default",
        "tensors": [
          "cholesky"
        ],
        "inputs": [
          {
            "dim": 0,
            "0d_index_DTYPE_int64": [
              0
            ],
            "value": 0
          }
        ],
        "not_available": [
          {
            "data_types": [
              "bool",
              "float16",
              "bfloat16",
              "uint8",
              "int8",
              "int16",
              "int32",
              "int64"
            ],
            "lte_version": "1.7.0",
            "reason": "no_cpu"
          },
          {
            "data_types": [
              "float16",
              "bfloat16"
            ],
            "lte_version": "1.7.1",
            "gte_version": "1.7.1"
          }
        ]
      },
      "index_put": {
        "profile": "default",
        "tensors": [
          "cholesky"
        ],
        "inputs": [
          {
            "LIST_TENSOR_indices_DTYPE_int64": [
              [
                0
              ]
            ],
            "values": [
              0.0
            ]
          }
        ],
        "not_available": [
          {
            "data_types": [
              "bfloat16"
            ],
            "lte_version": "1.4.0",
            "reason": "no_cpu"
          }
        ]
      },
      "index_put_": {
        "profile": "default",
        "tensors": [
          "cholesky"
        ],
        "inputs": [
          {
            "LIST_TENSOR_indices_DTYPE_int64": [
              [
                0
              ]
            ],
            "values": [
              0.0
            ]
          }
        ],
        "not_available": [
          {
            "data_types": [
              "bfloat16"
            ],
            "lte_version": "1.4.0",
            "reason": "no_cpu"
          }
        ]
      },
      "geometric_": {
        "profile": "default",
        "tensors": [
          "cholesky"
        ],
        "inputs": [
          0.1
        ],
        "deterministic": false,
        "not_available": [
          {
            "data_types": [
              "bool",
              "float16",
              "bfloat16",
              "uint8",
              "int8",
              "int16",
              "int32",
              "int64"
            ],
            "lte_version": "1.7.0",
            "reason": "no_cpu"
          },
          {
            "data_types": [
              "bool"
            ],
            "lte_version": "1.7.1",
            "gte_version": "1.7.1"
          }
        ]
      },
      "__setitem__": {
        "profile": "default",
        "inputs": [
          {
            "ALL_TUPLE_ARGS_key": 0,
            "value": 0
          }
        ],
        "return_type": "syft.lib.python._SyNone"
      },
      "take": {
        "profile": "default",
        "inputs": [
          {
            "index_DTYPE_int64": [
              0
            ]
          }
        ],
        "not_available": [
          {
            "data_types": [
              "float16",
              "bfloat16"
            ],
            "lte_version": "1.7.0",
            "reason": "no_cpu"
          }
        ]
      },
      "uniform_": {
        "profile": "default",
        "inputs": [
          null
        ],
        "deterministic": false,
        "not_available": [
          {
            "data_types": [
              "bool",
              "uint8",
              "int8",
              "int16",
              "int32",
              "int64"
            ],
            "lte_version": "1.7.0",
            "reason": "no_cpu"
          },
          {
            "data_types": [
              "float16",
              "bfloat16"
            ],
            "lte_version": "1.5.1",
            "reason": "no_cpu"
          },
          {
            "data_types": [
              "bool",
              "uint8",
              "int8",
              "int16",
              "int32",
              "int64"
            ],
            "lte_version": "1.7.1",
            "gte_version": "1.7.1"
          }
        ]
      },
      "unique_consecutive": {
        "profile": "default",
        "inputs": [
          null
        ],
        "not_available": [
          {
            "data_types": [
              "float16",
              "bfloat16"
            ],
            "lte_version": "1.7.0",
            "reason": "no_cpu"
          },
          {
            "data_types": [
              "float16",
              "bfloat16"
            ],
            "lte_version": "1.7.1",
            "gte_version": "1.7.1"
          }
        ]
      },
      "unsafe_split_with_sizes": {
        "profile": "default",
        "return_type": "syft.lib.python.List",
        "tensors": [
          "tensor1_1element"
        ],
        "inputs": [
          {
            "LIST_split_sizes": [
              1
            ]
          }
        ],
        "not_available": [
          {
            "lte_version": "1.7.0",
            "reason": "added_feature"
          }
        ]
      },
      "device": {
        "profile": "tensor_property_noinput",
        "return_type": "torch.device",
        "skip": [
          {
            "lte_version": "1.7.0",
            "reason": "untested"
          }
        ],
        "not_available": [
          {
            "data_types": [
              "bool",
              "int8",
              "int32",
              "int16",
              "int64",
              "uint8",
              "float16",
              "float64",
              "float32",
              "bfloat16"
            ],
            "lte_version": "1.7.1",
            "gte_version": "1.7.1"
          }
        ]
      },
      "detach_": {
        "profile": "default",
        "inputs": [
          null
        ],
        "not_available": [
          {
            "data_types": [
              "bool",
              "uint8",
              "int8",
              "int16",
              "int32",
              "int64"
            ],
            "lte_version": "1.7.0",
            "reason": "no_cpu"
          },
          {
            "data_types": [
              "bool",
              "uint8",
              "int8",
              "int16",
              "int32",
              "int64",
              "float16",
              "float32",
              "float64",
              "bfloat16"
            ],
            "lte_version": "1.7.1",
            "gte_version": "1.7.1"
          }
        ],
        "skip": [
          {
            "lte_version": "1.7.0",
            "reason": "DistributedDataParallel error"
          }
        ]
      },
      "index_select": {
        "profile": "default",
        "inputs": [
          {
            "dim": 0,
            "index_DTYPE_int64": [
              0
            ]
          }
        ],
        "not_available": [
          {
            "data_types": [
              "bfloat16",
              "float16"
            ],
            "lte_version": "1.7.0",
            "reason": "no_cpu"
          },
          {
            "data_types": [
              "float16",
              "bfloat16"
            ],
            "lte_version": "1.7.1",
            "gte_version": "1.7.1"
          }
        ]
      },
      "grad": {
        "profile": "tensor_property_noinput",
        "not_available": [
          {
            "data_types": [
              "bool",
              "uint8",
              "int8",
              "int16",
              "int32",
              "int64"
            ],
            "lte_version": "1.7.0",
            "gte_version": "1.7.0"
          },
          {
            "data_types": [
              "bool",
              "uint8",
              "int8",
              "int16",
              "int32",
              "int64"
            ],
            "lte_version": "1.7.1",
            "gte_version": "1.7.1"
          }
        ]
      },
      "masked_select": {
        "profile": "default",
        "inputs": [
          {
            "mask_DTYPE_bool": [
              0
            ]
          }
        ],
        "not_available": [
          {
            "data_types": [
              "float16"
            ],
            "lte_version": "1.6.0",
            "reason": "no_cpu"
          }
        ]
      },
      "mv": {
        "profile": "default",
        "tensors": [
          "mv"
        ],
        "inputs": [
          "mv_t1"
        ],
        "not_available": [
          {
            "data_types": [
              "bool",
              "float16"
            ],
            "lte_version": "1.7.0",
            "reason": "no_cpu"
          },
          {
            "data_types": [
              "bool",
              "float16"
            ],
            "lte_version": "1.7.1",
            "gte_version": "1.7.1"
          }
        ]
      },
      "stride": {
        "profile": "default",
        "inputs": [
          null,
          0
        ],
        "return_type": "syft.proxy.syft.lib.misc.union.IntListUnionPointer"
      },
      "istft": {
        "profile": "default",
        "tensors": [
          "istft"
        ],
        "inputs": [
          {
            "n_fft": 2,
            "hop_length": 2
          }
        ],
        "not_available": [
          {
            "data_types": [
              "bool",
              "float16",
              "bfloat16",
              "uint8",
              "int8",
              "int16",
              "int32",
              "int64"
            ],
            "lte_version": "1.7.0",
            "reason": "no_cpu"
          },
          {
            "lte_version": "1.5.1",
            "reason": "added_feature"
          },
          {
            "data_types": [
              "bool",
              "uint8",
              "int8",
              "int16",
              "int32",
              "int64",
              "float16",
              "bfloat16"
            ],
            "lte_version": "1.7.1",
            "gte_version": "1.7.1"
          }
        ]
      },
      "median": {
        "profile": "default",
        "inputs": [
          null,
          0
        ],
        "return_type": "syft.proxy.syft.lib.misc.union.BoolFloatIntValuesIndicesUnionPointer",
        "not_available": [
          {
            "data_types": [
              "bool",
              "float16",
              "bfloat16"
            ],
            "lte_version": "1.7.0",
            "reason": "no_cpu"
          },
          {
            "data_types": [
              "bool",
              "float16",
              "bfloat16"
            ],
            "lte_version": "1.7.1",
            "gte_version": "1.7.1"
          }
        ]
      },
      "min": {
        "profile": "default",
        "inputs": [
          null,
          0
        ],
        "return_type": "syft.proxy.syft.lib.misc.union.BoolFloatIntValuesIndicesUnionPointer",
        "not_available": [
          {
            "data_types": [
              "float16",
              "bfloat16"
            ],
            "lte_version": "1.7.0",
            "reason": "no_cpu"
          },
          {
            "data_types": [
              "float16",
              "bfloat16"
            ],
            "lte_version": "1.7.1",
            "gte_version": "1.7.1"
          }
        ]
      },
      "max": {
        "profile": "default",
        "inputs": [
          null,
          0
        ],
        "return_type": "syft.proxy.syft.lib.misc.union.BoolFloatIntValuesIndicesUnionPointer",
        "not_available": [
          {
            "data_types": [
              "float16",
              "bfloat16"
            ],
            "lte_version": "1.7.0",
            "reason": "no_cpu"
          },
          {
            "data_types": [
              "float16",
              "bfloat16"
            ],
            "lte_version": "1.7.1",
            "gte_version": "1.7.1"
          }
        ]
      }
    }
  }
}<|MERGE_RESOLUTION|>--- conflicted
+++ resolved
@@ -11258,15 +11258,8 @@
       },
       "cummax": {
         "profile": "default",
-<<<<<<< HEAD
-        "inputs": [
-          0
-        ],
-        "return_type": "syft.lib.python.ValuesIndices",
-=======
         "inputs": [0],
         "return_type": "torch.return_types.cummax",
->>>>>>> a7aa50f5
         "not_available": [
           {
             "lte_version": "1.7.0",
@@ -11292,15 +11285,8 @@
       },
       "cummin": {
         "profile": "default",
-<<<<<<< HEAD
-        "inputs": [
-          0
-        ],
-        "return_type": "syft.lib.python.ValuesIndices",
-=======
         "inputs": [0],
         "return_type": "torch.return_types.cummin",
->>>>>>> a7aa50f5
         "not_available": [
           {
             "lte_version": "1.7.0",
@@ -11326,21 +11312,9 @@
       },
       "eig": {
         "profile": "default",
-<<<<<<< HEAD
-        "inputs": [
-          null,
-          false,
-          true
-        ],
-        "tensors": [
-          "tensor2"
-        ],
-        "return_type": "syft.lib.python.ValuesIndices",
-=======
         "inputs": [null, false, true],
         "tensors": ["tensor2"],
         "return_type": "torch.return_types.eig",
->>>>>>> a7aa50f5
         "not_available": [
           {
             "data_types": [
@@ -11374,19 +11348,9 @@
       },
       "kthvalue": {
         "profile": "default",
-<<<<<<< HEAD
-        "inputs": [
-          1
-        ],
-        "tensors": [
-          "tensor1"
-        ],
-        "return_type": "syft.lib.python.ValuesIndices",
-=======
         "inputs": [1],
         "tensors": ["tensor1"],
         "return_type": "torch.return_types.kthvalue",
->>>>>>> a7aa50f5
         "not_available": [
           {
             "data_types": [
@@ -11410,19 +11374,9 @@
       },
       "lstsq": {
         "profile": "default",
-<<<<<<< HEAD
-        "inputs": [
-          "self"
-        ],
-        "tensors": [
-          "lstsq_a"
-        ],
-        "return_type": "syft.lib.python.ValuesIndices",
-=======
         "inputs": ["self"],
         "tensors": ["lstsq_a"],
         "return_type": "torch.return_types.lstsq",
->>>>>>> a7aa50f5
         "not_available": [
           {
             "data_types": [
@@ -11456,15 +11410,8 @@
       },
       "slogdet": {
         "profile": "tensor_method_noinput",
-<<<<<<< HEAD
-        "tensors": [
-          "tensor2"
-        ],
-        "return_type": "syft.lib.python.ValuesIndices",
-=======
         "tensors": ["tensor2"],
         "return_type": "torch.return_types.slogdet",
->>>>>>> a7aa50f5
         "not_available": [
           {
             "data_types": [
@@ -11498,15 +11445,8 @@
       },
       "qr": {
         "profile": "tensor_method_noinput",
-<<<<<<< HEAD
-        "tensors": [
-          "tensor2"
-        ],
-        "return_type": "syft.lib.python.ValuesIndices",
-=======
         "tensors": ["tensor2"],
         "return_type": "torch.return_types.qr",
->>>>>>> a7aa50f5
         "not_available": [
           {
             "data_types": [
@@ -11540,15 +11480,8 @@
       },
       "mode": {
         "profile": "tensor_method_noinput",
-<<<<<<< HEAD
-        "tensors": [
-          "tensor2"
-        ],
-        "return_type": "syft.lib.python.ValuesIndices",
-=======
         "tensors": ["tensor2"],
         "return_type": "torch.return_types.mode",
->>>>>>> a7aa50f5
         "not_available": [
           {
             "data_types": [
@@ -11572,19 +11505,9 @@
       },
       "solve": {
         "profile": "default",
-<<<<<<< HEAD
-        "tensors": [
-          "tensor_cube"
-        ],
-        "inputs": [
-          "self"
-        ],
-        "return_type": "syft.lib.python.ValuesIndices",
-=======
         "tensors": ["tensor_cube"],
         "inputs": ["self"],
         "return_type": "torch.return_types.solve",
->>>>>>> a7aa50f5
         "not_available": [
           {
             "data_types": [
@@ -11618,19 +11541,9 @@
       },
       "sort": {
         "profile": "default",
-<<<<<<< HEAD
-        "tensors": [
-          "tensor_cube"
-        ],
-        "inputs": [
-          null
-        ],
-        "return_type": "syft.lib.python.ValuesIndices",
-=======
         "tensors": ["tensor_cube"],
         "inputs": [null],
         "return_type": "torch.return_types.sort",
->>>>>>> a7aa50f5
         "not_available": [
           {
             "data_types": [
@@ -11734,36 +11647,23 @@
       },
       "triangular_solve": {
         "profile": "default",
-<<<<<<< HEAD
-        "tensors": [
-          "tensor2"
-        ],
-        "inputs": [
-          "self"
-        ],
-        "return_type": "syft.lib.python.ValuesIndices",
-=======
         "tensors": ["tensor_cube"],
         "inputs": [null],
         "return_type": "torch.return_types.symeig",
->>>>>>> a7aa50f5
-        "not_available": [
-          {
-            "data_types": [
-              "bool",
-              "bfloat16",
-              "float16",
-              "uint8",
-              "int8",
-              "int16",
-              "int32",
-              "int64"
-            ],
-            "lte_version": "1.7.0",
-            "reason": "no_cpu"
-<<<<<<< HEAD
-          },
-=======
+        "not_available": [
+          {
+            "data_types": [
+              "bool",
+              "bfloat16",
+              "float16",
+              "uint8",
+              "int8",
+              "int16",
+              "int32",
+              "int64"
+            ],
+            "lte_version": "1.7.0",
+            "reason": "no_cpu"
           }
         ]
       },
@@ -11773,7 +11673,6 @@
         "inputs": [1],
         "return_type": "torch.return_types.topk",
         "not_available": [
->>>>>>> a7aa50f5
           {
             "data_types": [
               "int8",
@@ -11792,36 +11691,23 @@
       },
       "svd": {
         "profile": "default",
-<<<<<<< HEAD
-        "tensors": [
-          "tensor2"
-        ],
-        "inputs": [
-          null
-        ],
-        "return_type": "syft.lib.python.ValuesIndices",
-=======
         "tensors": ["tensor2"],
         "inputs": ["self"],
         "return_type": "torch.return_types.triangular_solve",
->>>>>>> a7aa50f5
-        "not_available": [
-          {
-            "data_types": [
-              "bool",
-              "bfloat16",
-              "float16",
-              "uint8",
-              "int8",
-              "int16",
-              "int32",
-              "int64"
-            ],
-            "lte_version": "1.7.0",
-            "reason": "no_cpu"
-<<<<<<< HEAD
-          },
-=======
+        "not_available": [
+          {
+            "data_types": [
+              "bool",
+              "bfloat16",
+              "float16",
+              "uint8",
+              "int8",
+              "int16",
+              "int32",
+              "int64"
+            ],
+            "lte_version": "1.7.0",
+            "reason": "no_cpu"
           }
         ]
       },
@@ -11831,7 +11717,6 @@
         "inputs": [null],
         "return_type": "torch.return_types.svd",
         "not_available": [
->>>>>>> a7aa50f5
           {
             "data_types": [
               "bool",
