--- conflicted
+++ resolved
@@ -1931,12 +1931,6 @@
       },
       "backward": {
         "profile": "default",
-<<<<<<< HEAD
-        "skip": [{ "lte_version": "1.6.0" }]
-      },
-      "item": {
-        "profile": "default",
-=======
         "inputs": ["self"],
         "return_type": "syft.lib.python.SyNone",
         "not_available": [
@@ -1949,16 +1943,11 @@
       "item": {
         "profile": "tensor_method_noinput",
         "tensors": ["tensor1_1element"],
->>>>>>> 196dd7a1
         "skip": [{ "lte_version": "1.6.0" }]
       },
       "__getitem__": {
         "profile": "default",
-<<<<<<< HEAD
-        "skip": [{ "lte_version": "1.6.0" }]
-=======
         "inputs": [false, true, 0, 1]
->>>>>>> 196dd7a1
       }
     }
   }
