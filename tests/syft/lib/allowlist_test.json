{
  "data_types": {
    "all": [
      "bool",
      "uint8",
      "int8",
      "int16",
      "int32",
      "int64",
      "float16",
      "float32",
      "float64",
      "bfloat16",
      "complex64",
      "complex128",
      "qint8",
      "quint8",
      "qint32"
    ],
    "common": [
      "bool",
      "uint8",
      "int8",
      "int16",
      "int32",
      "int64",
      "float16",
      "float32",
      "float64",
      "bfloat16"
    ],
    "integer": ["uint8", "int8", "int16", "int32", "int64"],
    "float": ["float16", "float32", "float64", "bfloat16"],
    "complex": ["complex64", "complex128"],
    "quantized": ["qint8", "quint8", "qint32"]
  },
  "tensors": {
    "tensor1": [[-1, 0, 1, 2, 3, 4]],
    "tensor1_nonzero": [[-1, 1, 2, 3, 4]],
    "tensor1_positive": [[0, 1, 2, 3, 4]],
    "tensor2": [
      [
        [-0.1, 0.1],
        [0.2, 0.3]
      ]
    ],
    "tensor2_nonzero_rounded": [
      [
        [-1.1, 1.1],
        [2.2, 3.3]
      ]
    ],
    "tensor1_1element": [[1.1]],
    "tensor1_1element_1": [[[1.1]]],
    "tensor3": [
      [
        [
          [-0.1, 0.1],
          [0.2, 0.3]
        ],
        [
          [-0.1, 0.1],
          [0.2, 0.3]
        ]
      ]
    ],
    "tensor_cube": [
      [
        [-0.1, 0.1, 0.2],
        [0.2, 0.3, 0.4],
        [0.0, -0.3, 0.5]
      ]
    ],
    "tensor_scalar": [[1]],
    "lstsq_a": [
      [
        [1.0, 1, 1],
        [2, 3, 4],
        [3, 5, 2],
        [4, 2, 5],
        [5, 4, 3]
      ]
    ],
    "tensor_m": [
      [
        [-1.58, -1.7569, 1.4155, -0.208, 0.2783],
        [1.7592, 0.441, 0.1744, 0.4034, 1.0809],
        [-0.0189, 0.3639, -0.4621, 0.3279, -0.6347]
      ]
    ],
    "tensor_m1": [
      [
        [
          [-1.58, -1.7569, 1.4155, -0.208, 0.2783],
          [1.7592, 0.441, 0.1744, 0.4034, 1.0809],
          [-0.0189, 0.3639, -0.4621, 0.3279, -0.6347]
        ]
      ]
    ],
    "addcdiv": [[[-0.1834, -2.8765, 0.7337]]],
    "addcdiv_": [
      [
        [
          [4.7494e-2, 3.6392e1, 1.0532],
          [2.0031, 1.457e1, 8.2361e-1],
          [9.6673e-1, 1.3053e2, -9.0004e-1]
        ]
      ]
    ],
    "addmm_": [
      [
        [4.7494e-2, 3.6392e1, 1.0532],
        [2.0031, 1.457e1, 8.2361e-1],
        [9.6673e-1, 1.3053e2, -9.0004e-1]
      ]
    ],
    "addmv": [[0.1504, -0.7959]],
    "addr": [
      [
        [0, 0],
        [0, 0],
        [0, 0]
      ]
    ],
    "unfold": [[1, 2, 3, 4, 5, 6, 7]],
    "scatter": [
      [
        [0, 0, 0, 0, 0],
        [0, 0, 0, 0, 0],
        [0, 0, 0, 0, 0]
      ]
    ],
    "index_copy": [
      [
        [0.5265, 0.6122, 0.9568, 0.6122, 0.5265],
        [0.8191, 0.1243, 0.7419, 0.1243, 0.8191]
      ]
    ],
    "index_put": [[0]],
    "lu_solve": [
      [
        [[1.7754], [0.4711], [-0.0194]],

        [[-1.558], [0.1862], [-0.1135]]
      ]
    ],
    "cholesky": [
      [
        [2.6978, -1.4334, 0.5438],
        [-1.4334, 1.6081, 0.4154],
        [0.5438, 0.4154, 6.1836]
      ]
    ],
    "mv": [
      [
        [1.7781, 1.0774, 1.5817],
        [-1.0525, 1.3758, -0.572]
      ]
    ],
    "istft": [
      [
        [
          [
            [-1, 0],
            [1, 0],
            [5, 0],
            [7, 0]
          ],

          [
            [1, 0],
            [-1, 0],
            [-1, 0],
            [1, 0]
          ]
        ]
      ]
    ]
  },
  "inputs": {
    "all": ["self", [0], [1], 0, 1, true, false],
    "all_nonzero": ["self", [1], 1, true],
    "tensor_batch1": [
      [
        [-0.3855, 1.4975, -0.0233, 0.9412],
        [-1.3485, 1.5617, -0.7071, 1.1197],
        [0.5733, 0.2611, 0.1095, -0.475]
      ]
    ],
    "tensor_batch2": [
      [
        [-2.3476, -0.041, 1.4257, -1.9517, 2.6519],
        [-1.1114, -0.13, 0.0506, -0.2334, 0.0215],
        [0.7167, -0.6501, -0.5743, -0.7593, 0.874],
        [1.2244, 1.0321, -0.5835, -0.6659, 1.5362]
      ]
    ],
    "addcdiv_t1": [[[0.6631], [0.258], [2.3557]]],
    "addcdiv_t2": [[[1.1798, 0.0179, -1.2341]]],
    "addmm_t1": [[0.6631], [0.258], [2.3557]],
    "addmm_t2": [[1.1798, 0.0179, -1.2341]],
    "addmv_t1": [
      [0.516, 0.1892, -0.9014],
      [0.3056, 0.7414, -0.1793]
    ],
    "addmv_t2": [1.6445, -1.9641, 0.166],
    "addr_t1": [1, 2, 3],
    "addr_t2": [1, 2],
    "scatter_t1": [
      [0, 1, 2, 0, 0],
      [2, 0, 0, 1, 2]
    ],
    "scatter_t2": [
      [0.1557, 0.32, 0.9568, 0.6122, 0.5265],
      [0.6509, 0.8592, 0.7419, 0.1243, 0.8191]
    ],
    "tensor1": [[-1, 0, 1, 2, 3, 4]],
    "tensor2": [
      [-0.1, 0.1],
      [0.2, 0.3]
    ],
    "tensor1_1element": [[1.1]],
    "tensor0_1element_1": [0],
    "index_copy_t1": [0, 1, 0, 1, 0],
    "index_copy_t2": [
      [0.5265, 0.6122, 0.9568, 0.6122, 0.5265],
      [0.8191, 0.1243, 0.7419, 0.1243, 0.8191]
    ],
    "index_put_t1": [0],
    "lu_solve_t1": [
      [
        [-0.9089, 0.4719, -1.3774],
        [0.6335, 0.4042, -0.0182],
        [-0.5273, 0.9782, -1.2118]
      ],

      [
        [0.755, -1.454, -0.951],
        [-0.3763, 0.7769, -1.0968],
        [-0.2459, 0.2491, 1.2532]
      ]
    ],
    "lu_solve_t2": [
      [3, 2, 3],
      [1, 3, 3]
    ],
    "mv_t1": [[-0.1316, 0.9306, -0.1602]]
  },
  "profiles": {
    "default": {
      "description": "Great for testing a new method and seeing what breaks",
      "property": false,
      "return_type": "torch.Tensor",
      "data_types": ["common"],
      "tensors": ["tensor1", "tensor2"],
      "inputs": ["all"]
    },
    "tensor_property_noinput": {
      "description": "Covers most tensor property attributes",
      "property": true,
      "return_type": "torch.Tensor",
      "data_types": ["common"],
      "tensors": ["tensor1", "tensor2"],
      "inputs": [null]
    },
    "tensor_method_noinput": {
      "description": "Covers most tensor method attributes with no input",
      "property": false,
      "return_type": "torch.Tensor",
      "data_types": ["common"],
      "tensors": ["tensor1", "tensor2"],
      "inputs": [null]
    },
    "tensor_method_input": {
      "description": "Covers most tensor method attributes",
      "property": false,
      "return_type": "torch.Tensor",
      "data_types": ["common"],
      "tensors": ["tensor1", "tensor2"],
      "inputs": ["all"]
    },
    "tensor_float_division_method_v150": {
      "description": "Skips running float / div methods which crash on torch==1.4.0",
      "property": false,
      "return_type": "torch.Tensor",
      "data_types": ["common"],
      "tensors": ["tensor1_nonzero", "tensor2_nonzero_rounded"],
      "inputs": ["all_nonzero"],
      "min_version": "1.5.0"
    },
    "tensor_bitwise_method_v150": {
      "description": "Skips running bitwise methods not in torch==1.4.0",
      "property": false,
      "return_type": "torch.Tensor",
      "data_types": ["common"],
      "tensors": ["tensor1", "tensor2"],
      "inputs": ["all"],
      "min_version": "1.5.0"
    },
    "tensor_logical_method_v150": {
      "description": "Skips running logical methods not in torch==1.4.0",
      "property": false,
      "return_type": "torch.Tensor",
      "data_types": ["common"],
      "tensors": ["tensor1", "tensor2"],
      "inputs": ["self", [0], [1]],
      "min_version": "1.5.0"
    }
  },
  "tests": {
    "torch.Tensor": {
      "T": {
        "profile": "tensor_property_noinput"
      },
      "t": {
        "profile": "tensor_method_noinput"
      },
      "__abs__": {
        "profile": "tensor_method_noinput",
        "not_available": [
          { "data_types": ["bool"], "lte_version": "1.7.0" },
          { "data_types": ["float16", "bfloat16"], "lte_version": "1.5.1" }
        ]
      },
      "__add__": {
        "profile": "tensor_method_input",
        "not_available": [
          {
            "data_types": ["float16"],
            "lte_version": "1.5.1"
          }
        ]
      },
      "__and__": {
        "profile": "tensor_method_input",
        "not_available": [
          {
            "data_types": ["bool"],
            "inputs": [0, 1],
            "gte_version": "1.5.0",
            "lte_version": "1.7.0"
          },
          {
            "data_types": ["float16", "float32", "float64", "bfloat16"],
            "lte_version": "1.7.0"
          }
        ]
      },
      "__iand__": {
        "profile": "tensor_method_input",
        "not_available": [
          {
            "data_types": ["bool"],
            "inputs": [0, 1],
            "gte_version": "1.5.0",
            "lte_version": "1.7.0"
          },
          {
            "data_types": ["float16", "float32", "float64", "bfloat16"],
            "lte_version": "1.7.0"
          }
        ]
      },
      "__div__": {
        "profile": "tensor_float_division_method_v150",
        "not_available": [
          { "data_types": ["bool"], "lte_version": "1.5.1" },
          { "data_types": ["float16"], "lte_version": "1.5.1" },
          {
            "data_types": ["bool", "uint8", "int8", "int16", "int32", "int64"],
            "gte_version": "1.6.0",
            "lte_version": "1.6.0"
          }
        ]
      },
      "__idiv__": {
        "profile": "tensor_float_division_method_v150",
        "not_available": [
          { "data_types": ["bool"], "lte_version": "1.5.1" },
          { "data_types": ["float16"], "lte_version": "1.5.1" },
          {
            "data_types": ["bool", "uint8", "int8", "int16", "int32", "int64"],
            "gte_version": "1.6.0",
            "lte_version": "1.7.0"
          }
        ]
      },
      "__floordiv__": {
        "profile": "tensor_float_division_method_v150",
        "not_available": [
          { "data_types": ["bool", "float16"], "lte_version": "1.7.0" },
          { "data_types": ["bfloat16"], "lte_version": "1.5.1" }
        ]
      },
      "__rfloordiv__": {
        "profile": "tensor_float_division_method_v150",
        "not_available": [
          { "data_types": ["bfloat16"], "lte_version": "1.5.1" },
          { "data_types": ["bool", "float16"], "lte_version": "1.7.0" },
          {
            "data_types": ["uint8", "int8", "int16", "int32", "int64"],
            "lte_version": "1.6.0"
          }
        ]
      },
      "bitwise_and": {
        "profile": "tensor_bitwise_method_v150",
        "not_available": [
          {
            "data_types": ["bool", "float16", "float32", "float64", "bfloat16"],
            "lte_version": "1.7.0"
          }
        ]
      },
      "bitwise_and_": {
        "profile": "tensor_bitwise_method_v150",
        "not_available": [
          {
            "data_types": ["bool", "float16", "float32", "float64", "bfloat16"],
            "lte_version": "1.7.0"
          }
        ]
      },
      "bitwise_or": {
        "profile": "tensor_bitwise_method_v150",
        "not_available": [
          {
            "data_types": ["bool", "float16", "float32", "float64", "bfloat16"],
            "lte_version": "1.7.0"
          }
        ]
      },
      "bitwise_or_": {
        "profile": "tensor_bitwise_method_v150",
        "not_available": [
          {
            "data_types": ["bool", "float16", "float32", "float64", "bfloat16"],
            "lte_version": "1.7.0"
          }
        ]
      },
      "div": {
        "profile": "tensor_float_division_method_v150",
        "not_available": [
          { "data_types": ["bool"], "lte_version": "1.5.1" },
          { "data_types": ["float16"], "lte_version": "1.5.1" },
          {
            "data_types": ["bool", "uint8", "int8", "int16", "int32", "int64"],
            "lte_version": "1.6.0"
          }
        ]
      },
      "div_": {
        "profile": "tensor_float_division_method_v150",
        "not_available": [
          { "data_types": ["bool"], "lte_version": "1.5.1" },
          { "data_types": ["float16"], "lte_version": "1.5.1" },
          {
            "data_types": ["bool", "uint8", "int8", "int16", "int32", "int64"],
            "lte_version": "1.7.0"
          }
        ]
      },
      "floor_divide": {
        "profile": "tensor_float_division_method_v150",
        "not_available": [
          { "data_types": ["bool"], "lte_version": "1.7.0" },
          { "data_types": ["float16"], "lte_version": "1.7.0" },
          { "data_types": ["bfloat16"], "lte_version": "1.6.0" }
        ]
      },
      "floor_divide_": {
        "profile": "tensor_float_division_method_v150",
        "not_available": [
          { "data_types": ["bool"], "lte_version": "1.7.0" },
          { "data_types": ["float16"], "lte_version": "1.7.0" },
          { "data_types": ["bfloat16"], "lte_version": "1.6.0" }
        ]
      },
      "__mod__": {
        "profile": "tensor_float_division_method_v150",
        "not_available": [
          { "data_types": ["bool"], "lte_version": "1.7.0" },
          { "data_types": ["bfloat16"], "lte_version": "1.7.0" }
        ]
      },
      "logical_and": {
        "profile": "tensor_logical_method_v150"
      },
      "logical_and_": {
        "profile": "tensor_logical_method_v150"
      },
      "logical_or": {
        "profile": "tensor_logical_method_v150"
      },
      "logical_or_": {
        "profile": "tensor_logical_method_v150"
      },
      "remainder": {
        "profile": "tensor_float_division_method_v150",
        "not_available": [
          { "data_types": ["bool", "bfloat16"], "lte_version": "1.7.0" }
        ]
      },
      "remainder_": {
        "profile": "tensor_float_division_method_v150",
        "not_available": [
          { "data_types": ["bool", "bfloat16"], "lte_version": "1.7.0" }
        ]
      },
      "square": {
        "profile": "tensor_method_noinput",
        "min_version": "1.5.0",
        "not_available": [
          { "data_types": ["bool"], "lte_version": "1.5.1" },
          { "data_types": ["float16", "bfloat16"], "lte_version": "1.7.0" }
        ]
      },
      "square_": {
        "profile": "tensor_method_noinput",
        "min_version": "1.5.0",
        "not_available": [
          {
            "data_types": ["bool", "float16", "bfloat16"],
            "lte_version": "1.7.0"
          }
        ]
      },
      "true_divide": {
        "profile": "tensor_float_division_method_v150",
        "not_available": [{ "data_types": ["float16"], "lte_version": "1.5.1" }]
      },
      "true_divide_": {
        "profile": "tensor_float_division_method_v150",
        "not_available": [
          {
            "data_types": ["bool", "uint8", "int8", "int16", "int32", "int64"],
            "lte_version": "1.7.0"
          },
          { "data_types": ["float16"], "lte_version": "1.5.1" }
        ]
      },
      "__itruediv__": {
        "profile": "tensor_float_division_method_v150",
        "not_available": [
          {
            "data_types": ["bool", "uint8", "int8", "int16", "int32", "int64"],
            "lte_version": "1.7.0"
          },
          { "data_types": ["float16"], "lte_version": "1.5.1" }
        ]
      },
      "__truediv__": {
        "profile": "tensor_float_division_method_v150",
        "not_available": [
          {
            "data_types": ["bool", "uint8", "int8", "int16", "int32", "int64"],
            "lte_version": "1.6.0"
          },
          { "data_types": ["float16"], "lte_version": "1.5.1" }
        ]
      },
      "__rtruediv__": {
        "profile": "default",
        "data_types": ["common"],
        "not_available": [
          { "data_types": ["bfloat16", "float16"], "lte_version": "1.5.1" }
        ]
      },
      "is_meta": {
        "profile": "tensor_property_noinput",
        "return_type": "syft.lib.python.Bool",
        "not_available": [{ "lte_version": "1.5.1" }]
      },
      "__float__": {
        "profile": "tensor_method_noinput",
        "return_type": "syft.lib.python.Float",
        "tensors": ["tensor1_1element"]
      },
      "__int__": {
        "profile": "tensor_method_noinput",
        "tensors": ["tensor1_1element"],
        "return_type": "syft.lib.python.Int"
      },
      "__invert__": {
        "profile": "tensor_method_noinput",
        "not_available": [
          {
            "data_types": ["float16", "float32", "float64", "bfloat16"],
            "lte_version": "1.7.0"
          }
        ]
      },
      "__long__": {
        "profile": "tensor_method_noinput",
        "tensors": ["tensor1_1element"],
        "return_type": "syft.lib.python.Int"
      },
      "__lshift__": {
        "profile": "default",
        "data_types": ["common"],
        "not_available": [{ "data_types": ["bool", "bfloat16", "float16"] }]
      },
      "__rshift__": {
        "profile": "default",
        "data_types": ["common"],
        "not_available": [{ "data_types": ["bool", "bfloat16", "float16"] }]
      },
      "__ilshift__": {
        "profile": "default",
        "data_types": ["common"],
        "not_available": [{ "data_types": ["bool", "bfloat16", "float16"] }]
      },
      "__irshift__": {
        "profile": "default",
        "data_types": ["common"],
        "not_available": [{ "data_types": ["bool", "bfloat16", "float16"] }]
      },
      "__lt__": {
        "profile": "default",
        "data_types": ["common"],
        "not_available": [{ "data_types": ["float16"], "lte_version": "1.6.0" }]
      },
      "__matmul__": {
        "profile": "default",
        "data_types": ["common"],
        "inputs": ["self"],
        "not_available": [{ "data_types": ["bool", "bfloat16", "float16"] }]
      },
      "__ne__": {
        "profile": "default",
        "data_types": ["common"],
        "not_available": [{ "data_types": ["float16"], "lte_version": "1.5.1" }]
      },
      "__mul__": {
        "profile": "default",
        "data_types": ["common"],
        "not_available": [{ "data_types": ["float16"], "lte_version": "1.5.1" }]
      },
      "__rmul__": {
        "profile": "default",
        "data_types": ["common"],
        "not_available": [{ "data_types": ["float16"], "lte_version": "1.5.1" }]
      },
      "__rdiv__": {
        "profile": "default",
        "data_types": ["common"],
        "not_available": [
          { "data_types": ["bfloat16", "float16"], "lte_version": "1.5.1" }
        ]
      },
      "__radd__": {
        "profile": "default",
        "data_types": ["common"],
        "not_available": [{ "data_types": ["float16"], "lte_version": "1.5.1" }]
      },
      "__gt__": {
        "profile": "default",
        "data_types": ["common"],
        "not_available": [{ "data_types": ["float16"], "lte_version": "1.5.1" }]
      },
      "__ge__": {
        "profile": "default",
        "data_types": ["common"],
        "not_available": [{ "data_types": ["float16"], "lte_version": "1.5.1" }]
      },
      "__eq__": {
        "profile": "default",
        "data_types": ["common"],
        "not_available": [{ "data_types": ["float16"], "lte_version": "1.5.1" }]
      },
      "eq_": {
        "profile": "default",
        "data_types": ["common"],
        "not_available": [{ "data_types": ["float16"], "lte_version": "1.5.1" }]
      },
      "eq": {
        "profile": "default",
        "data_types": ["common"],
        "not_available": [{ "data_types": ["float16"], "lte_version": "1.5.1" }]
      },
      "__neg__": {
        "profile": "tensor_method_noinput",
        "not_available": [
          { "data_types": ["bool"] },
          { "data_types": ["bfloat16", "float16"], "lte_version": "1.5.1" }
        ]
      },
      "__or__": {
        "profile": "tensor_method_input",
        "not_available": [
          { "data_types": ["bool"], "inputs": [1, 0], "lte_version": "1.7.0" },
          {
            "data_types": ["float16", "float32", "float64", "bfloat16"],
            "lte_version": "1.7.0"
          }
        ]
      },
      "__ior__": {
        "profile": "tensor_method_input",
        "not_available": [
          { "data_types": ["bool"], "inputs": [1, 0], "lte_version": "1.7.0" },
          {
            "data_types": ["float16", "float32", "float64", "bfloat16"],
            "lte_version": "1.7.0"
          }
        ]
      },
      "__pow__": {
        "profile": "tensor_method_input",
        "not_available": [
          {
            "data_types": ["bool"],
            "inputs": ["self", [0], [1]],
            "lte_version": "1.7.0"
          },
          {
            "data_types": ["float16", "bfloat16"],
            "lte_version": "1.7.0"
          }
        ]
      },
      "__rpow__": {
        "profile": "tensor_method_input",
        "not_available": [
          {
            "data_types": ["bool"],
            "inputs": ["self", [0], [1], true, false],
            "lte_version": "1.7.0"
          },
          {
            "data_types": ["float16", "bfloat16"],
            "lte_version": "1.7.0"
          },
          { "data_types": ["bool"], "lte_version": "1.5.1" }
        ]
      },
      "__ipow__": {
        "profile": "tensor_method_input",
        "not_available": [
          {
            "lte_version": "1.7.0"
          }
        ]
      },
      "__le__": {
        "profile": "default",
        "data_types": ["common"],
        "not_available": [{ "data_types": ["float16"], "lte_version": "1.5.1" }]
      },
      "__rsub__": {
        "profile": "default",
        "data_types": ["common"],
        "not_available": [
          { "inputs": [true, false], "lte_version": "1.7.0" },
          { "data_types": ["bool"], "lte_version": "1.7.0" },
          { "data_types": ["float16"], "lte_version": "1.5.1" }
        ]
      },
      "__sub__": {
        "profile": "default",
        "data_types": ["common"],
        "not_available": [
          { "inputs": [true, false] },
          { "data_types": ["bool"], "lte_version": "1.7.0" },
          { "data_types": ["float16"], "lte_version": "1.5.1" }
        ]
      },
      "__isub__": {
        "profile": "default",
        "data_types": ["common"],
        "not_available": [
          { "inputs": [true, false] },
          { "data_types": ["bool"], "lte_version": "1.7.0" },
          { "data_types": ["float16"], "lte_version": "1.5.1" }
        ]
      },
      "__xor__": {
        "profile": "default",
        "data_types": ["common"],
        "not_available": [
          { "data_types": ["bool"], "inputs": [0, 1], "lte_version": "1.7.0" },
          {
            "data_types": ["float16", "float32", "float64", "bfloat16"],
            "lte_version": "1.7.0"
          }
        ]
      },
      "__ixor__": {
        "profile": "default",
        "data_types": ["common"],
        "not_available": [
          { "data_types": ["bool"], "inputs": [0, 1], "lte_version": "1.7.0" },
          {
            "data_types": ["float16", "float32", "float64", "bfloat16"],
            "lte_version": "1.7.0"
          }
        ]
      },
      "__iadd__": {
        "profile": "default",
        "data_types": ["common"],
        "not_available": [
          { "data_types": ["bool"], "inputs": [0, 1], "lte_version": "1.7.0" },
          { "data_types": ["float16"], "lte_version": "1.5.1" }
        ]
      },
      "__ifloordiv__": {
        "profile": "tensor_float_division_method_v150",
        "not_available": [
          { "data_types": ["bool", "float16"], "lte_version": "1.7.0" },
          { "data_types": ["bfloat16"], "lte_version": "1.5.1" },
          { "lte_version": "1.5.0" }
        ]
      },
      "__imul__": {
        "profile": "default",
        "data_types": ["common"],
        "not_available": [
          { "data_types": ["bool"], "inputs": [1, 0], "lte_version": "1.7.0" },
          { "data_types": ["float16"], "lte_version": "1.5.1" }
        ]
      },
      "__index__": {
        "profile": "tensor_method_noinput",
        "tensors": ["tensor1_1element"],
        "return_type": "syft.lib.python.Int",
        "not_available": [
          {
            "data_types": ["float16", "float32", "float64", "bfloat16"],
            "lte_version": "1.7.0"
          }
        ]
      },
      "__nonzero__": {
        "profile": "tensor_method_noinput",
        "tensors": ["tensor1_1element"],
        "return_type": "syft.lib.python.Bool"
      },
      "__reversed__": {
        "profile": "tensor_method_noinput",
        "not_available": [
          { "data_types": ["bfloat16", "float16"], "lte_version": "1.7.0" },
          { "data_types": ["bool"], "lte_version": "1.4.0" }
        ]
      },
      "abs_": {
        "profile": "tensor_method_noinput",
        "not_available": [
          { "data_types": ["bool"], "lte_version": "1.7.0" },
          { "data_types": ["bfloat16", "float16"], "lte_version": "1.5.1" }
        ]
      },
      "abs": {
        "profile": "tensor_method_noinput",
        "not_available": [
          { "data_types": ["bool"], "lte_version": "1.7.0" },
          { "data_types": ["bfloat16", "float16"], "lte_version": "1.5.1" }
        ]
      },
      "acos_": {
        "profile": "tensor_method_noinput",
        "not_available": [
          {
            "data_types": [
              "bool",
              "uint8",
              "int8",
              "int16",
              "int32",
              "int64",
              "float16"
            ],
            "lte_version": "1.7.0"
          },
          { "data_types": ["bfloat16"], "lte_version": "1.5.1" }
        ]
      },
      "acos": {
        "profile": "tensor_method_noinput",
        "not_available": [
          {
            "data_types": [
              "bool",
              "uint8",
              "int8",
              "int16",
              "int32",
              "int64",
              "float16"
            ],
            "lte_version": "1.7.0"
          },
          { "data_types": ["bfloat16"], "lte_version": "1.5.1" }
        ]
      },
      "add_": {
        "profile": "tensor_method_input",
        "not_available": [
          { "data_types": ["bool"], "inputs": [1, 0], "lte_version": "1.7.0" },
          { "data_types": ["float16"], "lte_version": "1.5.1" }
        ]
      },
      "add": {
        "profile": "tensor_method_input",
        "not_available": [
          { "data_types": ["bool"], "inputs": [1, 0], "lte_version": "1.7.0" },
          { "data_types": ["float16"], "lte_version": "1.5.1" }
        ]
      },
      "angle": {
        "profile": "tensor_method_noinput",
        "not_available": [
          { "data_types": ["bool"], "lte_version": "1.7.0" },
          { "data_types": ["bfloat16", "float16"], "lte_version": "1.5.1" }
        ]
      },
      "argmax": {
        "profile": "tensor_method_noinput",
        "not_available": [
          { "data_types": ["bool", "bfloat16"], "lte_version": "1.7.0" },
          { "data_types": ["float16"], "lte_version": "1.5.1" }
        ]
      },
      "asin_": {
        "profile": "tensor_method_noinput",
        "not_available": [
          {
            "data_types": [
              "bool",
              "uint8",
              "int8",
              "int16",
              "int32",
              "int64",
              "float16"
            ],
            "lte_version": "1.7.0"
          },
          { "data_types": ["bfloat16"], "lte_version": "1.5.1" }
        ]
      },
      "asin": {
        "profile": "tensor_method_noinput",
        "not_available": [
          {
            "data_types": [
              "bool",
              "uint8",
              "int8",
              "int16",
              "int32",
              "int64",
              "float16"
            ],
            "lte_version": "1.7.0"
          },
          { "data_types": ["bfloat16"], "lte_version": "1.5.1" }
        ]
      },
      "atan_": {
        "profile": "tensor_method_noinput",
        "not_available": [
          {
            "data_types": [
              "bool",
              "uint8",
              "int8",
              "int16",
              "int32",
              "int64",
              "float16"
            ],
            "lte_version": "1.7.0"
          },
          { "data_types": ["bfloat16"], "lte_version": "1.5.1" }
        ]
      },
      "atan": {
        "profile": "tensor_method_noinput",
        "not_available": [
          {
            "data_types": [
              "bool",
              "uint8",
              "int8",
              "int16",
              "int32",
              "int64",
              "float16"
            ],
            "lte_version": "1.7.0"
          },
          { "data_types": ["bfloat16"], "lte_version": "1.5.1" }
        ]
      },
      "atan2_": {
        "profile": "tensor_method_input",
        "not_available": [
          { "inputs": [false, true, 0, 1], "lte_version": "1.7.0" },
          {
            "data_types": [
              "bool",
              "uint8",
              "int8",
              "int16",
              "int32",
              "int64",
              "bfloat16",
              "float16"
            ],
            "lte_version": "1.7.0"
          }
        ]
      },
      "atan2": {
        "profile": "tensor_method_input",
        "not_available": [
          { "inputs": [false, true, 0, 1], "lte_version": "1.7.0" },
          {
            "data_types": [
              "bool",
              "uint8",
              "int8",
              "int16",
              "int32",
              "int64",
              "bfloat16",
              "float16"
            ],
            "lte_version": "1.7.0"
          }
        ]
      },
      "bitwise_not_": {
        "profile": "tensor_method_noinput",
        "not_available": [
          {
            "data_types": ["bfloat16", "float16", "float32", "float64"],
            "lte_version": "1.7.0"
          }
        ]
      },
      "bitwise_not": {
        "profile": "tensor_method_noinput",
        "not_available": [
          {
            "data_types": ["bfloat16", "float16", "float32", "float64"],
            "lte_version": "1.7.0"
          }
        ]
      },
      "bitwise_xor_": {
        "profile": "default",
        "data_types": ["common"],
        "not_available": [
          { "data_types": ["bool"], "inputs": [0, 1], "lte_version": "1.7.0" },
          {
            "data_types": ["float16", "float32", "float64", "bfloat16"],
            "lte_version": "1.7.0"
          }
        ]
      },
      "bitwise_xor": {
        "profile": "default",
        "data_types": ["common"],
        "not_available": [
          { "data_types": ["bool"], "inputs": [0, 1], "lte_version": "1.7.0" },
          {
            "data_types": ["float16", "float32", "float64", "bfloat16"],
            "lte_version": "1.7.0"
          }
        ]
      },
      "ceil_": {
        "profile": "tensor_method_noinput",
        "not_available": [
          {
            "data_types": ["bool", "uint8", "int8", "int16", "int32", "int64"],
            "lte_version": "1.7.0"
          },
          { "data_types": ["float16"], "lte_version": "1.7.0" },
          { "data_types": ["bfloat16"], "lte_version": "1.5.1" }
        ]
      },
      "ceil": {
        "profile": "tensor_method_noinput",
        "not_available": [
          {
            "data_types": ["bool", "uint8", "int8", "int16", "int32", "int64"],
            "lte_version": "1.7.0"
          },
          { "data_types": ["float16"], "lte_version": "1.7.0" },
          { "data_types": ["bfloat16"], "lte_version": "1.5.1" }
        ]
      },
      "char": {
        "profile": "tensor_method_noinput"
      },
      "clone": {
        "profile": "tensor_method_noinput"
      },
      "copy_": {
        "profile": "default",
        "data_types": ["common"],
        "not_available": [{ "inputs": [false, true, 0, 1] }]
      },
      "cos_": {
        "profile": "tensor_method_noinput",
        "not_available": [
          {
            "data_types": ["bool", "uint8", "int8", "int16", "int32", "int64"],
            "lte_version": "1.7.0"
          },
          { "data_types": ["float16"], "lte_version": "1.7.0" },
          { "data_types": ["bfloat16"], "lte_version": "1.5.1" }
        ]
      },
      "cos": {
        "profile": "tensor_method_noinput",
        "not_available": [
          {
            "data_types": ["bool", "uint8", "int8", "int16", "int32", "int64"],
            "lte_version": "1.7.0"
          },
          { "data_types": ["float16"], "lte_version": "1.7.0" },
          { "data_types": ["bfloat16"], "lte_version": "1.5.1" }
        ]
      },
      "cosh_": {
        "profile": "tensor_method_noinput",
        "not_available": [
          {
            "data_types": ["bool", "uint8", "int8", "int16", "int32", "int64"],
            "lte_version": "1.7.0"
          },
          { "data_types": ["bfloat16", "float16"], "lte_version": "1.7.0" }
        ]
      },
      "cosh": {
        "profile": "tensor_method_noinput",
        "not_available": [
          {
            "data_types": ["bool", "uint8", "int8", "int16", "int32", "int64"],
            "lte_version": "1.7.0"
          },
          { "data_types": ["bfloat16", "float16"], "lte_version": "1.7.0" }
        ]
      },
      "cpu": {
        "profile": "tensor_method_noinput"
      },
      "data": {
        "profile": "tensor_property_noinput"
      },
      "diag": {
        "profile": "default",
        "data_types": ["common"],
        "not_available": [
          { "inputs": ["self", false, true, [0], [1]], "lte_version": "1.7.0" },
          {
            "data_types": ["bool", "bfloat16", "float16"],
            "lte_version": "1.7.0"
          }
        ]
      },
      "diagonal": {
        "profile": "default",
        "data_types": ["common"],
        "tensors": ["tensor2"],
        "inputs": [0, 1]
      },
      "dot": {
        "profile": "default",
        "data_types": ["common"],
        "tensors": ["tensor1"],
        "not_available": [
          { "inputs": [false, true, 0, 1, [0], [1]], "lte_version": "1.7.0" },
          { "data_types": ["bool", "bfloat16"], "lte_version": "1.7.0" },
          { "data_types": ["float16"], "lte_version": "1.5.1" }
        ]
      },
      "double": {
        "profile": "tensor_method_noinput"
      },
      "erf_": {
        "profile": "tensor_method_noinput",
        "not_available": [
          {
            "data_types": ["bool", "uint8", "int8", "int16", "int32", "int64"],
            "lte_version": "1.7.0"
          },
          { "data_types": ["float16"], "lte_version": "1.7.0" },
          { "data_types": ["bfloat16"], "lte_version": "1.5.1" }
        ]
      },
      "erf": {
        "profile": "tensor_method_noinput",
        "not_available": [
          {
            "data_types": ["bool", "uint8", "int8", "int16", "int32", "int64"],
            "lte_version": "1.7.0"
          },
          { "data_types": ["float16"], "lte_version": "1.7.0" },
          { "data_types": ["bfloat16"], "lte_version": "1.5.1" }
        ]
      },
      "erfc_": {
        "profile": "tensor_method_noinput",
        "not_available": [
          {
            "data_types": ["bool", "uint8", "int8", "int16", "int32", "int64"],
            "lte_version": "1.7.0"
          },
          { "data_types": ["float16"], "lte_version": "1.7.0" },
          { "data_types": ["bfloat16"], "lte_version": "1.5.1" }
        ]
      },
      "erfc": {
        "profile": "tensor_method_noinput",
        "not_available": [
          {
            "data_types": ["bool", "uint8", "int8", "int16", "int32", "int64"],
            "lte_version": "1.7.0"
          },
          { "data_types": ["float16"], "lte_version": "1.7.0" },
          { "data_types": ["bfloat16"], "lte_version": "1.5.1" }
        ]
      },
      "erfinv_": {
        "profile": "tensor_method_noinput",
        "not_available": [
          {
            "data_types": ["bool", "uint8", "int8", "int16", "int32", "int64"],
            "lte_version": "1.7.0"
          },
          { "data_types": ["float16"], "lte_version": "1.7.0" },
          { "data_types": ["bfloat16"], "lte_version": "1.5.1" }
        ]
      },
      "erfinv": {
        "profile": "tensor_method_noinput",
        "not_available": [
          {
            "data_types": ["bool", "uint8", "int8", "int16", "int32", "int64"],
            "lte_version": "1.7.0"
          },
          { "data_types": ["float16"], "lte_version": "1.7.0" },
          { "data_types": ["bfloat16"], "lte_version": "1.5.1" }
        ]
      },
      "exp_": {
        "profile": "tensor_method_noinput",
        "not_available": [
          {
            "data_types": ["bool", "uint8", "int8", "int16", "int32", "int64"],
            "lte_version": "1.7.0"
          },
          { "data_types": ["float16"], "lte_version": "1.7.0" },
          { "data_types": ["bfloat16"], "lte_version": "1.5.1" }
        ]
      },
      "exp": {
        "profile": "tensor_method_noinput",
        "not_available": [
          {
            "data_types": ["bool", "uint8", "int8", "int16", "int32", "int64"],
            "lte_version": "1.7.0"
          },
          { "data_types": ["float16"], "lte_version": "1.7.0" },
          { "data_types": ["bfloat16"], "lte_version": "1.5.1" }
        ]
      },
      "expm1_": {
        "profile": "tensor_method_noinput",
        "not_available": [
          {
            "data_types": ["bool", "uint8", "int8", "int16", "int32", "int64"],
            "lte_version": "1.7.0"
          },
          { "data_types": ["float16"], "lte_version": "1.7.0" },
          { "data_types": ["bfloat16"], "lte_version": "1.5.1" }
        ]
      },
      "expm1": {
        "profile": "tensor_method_noinput",
        "not_available": [
          {
            "data_types": ["bool", "uint8", "int8", "int16", "int32", "int64"],
            "lte_version": "1.7.0"
          },
          { "data_types": ["float16"], "lte_version": "1.7.0" },
          { "data_types": ["bfloat16"], "lte_version": "1.5.1" }
        ]
      },
      "flatten": {
        "profile": "default",
        "data_types": ["common"],
        "tensors": ["tensor2"],
        "inputs": [0, 1]
      },
      "float": {
        "profile": "tensor_method_noinput"
      },
      "floor_": {
        "profile": "tensor_method_noinput",
        "not_available": [
          {
            "data_types": ["bool", "uint8", "int8", "int16", "int32", "int64"],
            "lte_version": "1.7.0"
          },
          { "data_types": ["float16"], "lte_version": "1.7.0" },
          { "data_types": ["bfloat16"], "lte_version": "1.5.1" }
        ]
      },
      "floor": {
        "profile": "tensor_method_noinput",
        "not_available": [
          {
            "data_types": ["bool", "uint8", "int8", "int16", "int32", "int64"],
            "lte_version": "1.7.0"
          },
          { "data_types": ["float16"], "lte_version": "1.7.0" },
          { "data_types": ["bfloat16"], "lte_version": "1.5.1" }
        ]
      },
      "frac_": {
        "profile": "tensor_method_noinput",
        "not_available": [
          {
            "data_types": ["bool", "uint8", "int8", "int16", "int32", "int64"],
            "lte_version": "1.7.0"
          },
          { "data_types": ["bfloat16", "float16"], "lte_version": "1.5.1" }
        ]
      },
      "frac": {
        "profile": "tensor_method_noinput",
        "not_available": [
          {
            "data_types": ["bool", "uint8", "int8", "int16", "int32", "int64"],
            "lte_version": "1.7.0"
          },
          { "data_types": ["bfloat16", "float16"], "lte_version": "1.5.1" }
        ]
      },
      "ger": {
        "profile": "default",
        "tensors": ["tensor1"],
        "inputs": ["self"],
        "not_available": [
          { "data_types": ["bool", "float16"], "lte_version": "1.6.0" }
        ]
      },
      "ge_": {
        "profile": "default",
        "not_available": [{ "data_types": ["float16"], "lte_version": "1.5.1" }]
      },
      "ge": {
        "profile": "default",
        "not_available": [{ "data_types": ["float16"], "lte_version": "1.5.1" }]
      },
      "gt_": {
        "profile": "default",
        "not_available": [{ "data_types": ["float16"], "lte_version": "1.5.1" }]
      },
      "gt": {
        "profile": "default",
        "not_available": [{ "data_types": ["float16"], "lte_version": "1.5.1" }]
      },
      "le_": {
        "profile": "default",
        "not_available": [{ "data_types": ["float16"], "lte_version": "1.5.1" }]
      },
      "le": {
        "profile": "default",
        "not_available": [{ "data_types": ["float16"], "lte_version": "1.5.1" }]
      },
      "half": {
        "profile": "tensor_method_noinput"
      },
      "int": {
        "profile": "tensor_method_noinput"
      },
      "is_cuda": {
        "profile": "tensor_property_noinput",
        "return_type": "syft.lib.python.Bool"
      },
      "is_floating_point": {
        "profile": "tensor_method_noinput",
        "return_type": "syft.lib.python.Bool"
      },
      "is_leaf": {
        "profile": "tensor_property_noinput",
        "return_type": "syft.lib.python.Bool"
      },
      "is_mkldnn": {
        "profile": "tensor_property_noinput",
        "return_type": "syft.lib.python.Bool"
      },
      "is_quantized": {
        "profile": "tensor_property_noinput",
        "return_type": "syft.lib.python.Bool"
      },
      "is_sparse": {
        "profile": "tensor_property_noinput",
        "return_type": "syft.lib.python.Bool"
      },
      "lgamma_": {
        "profile": "tensor_method_noinput",
        "not_available": [
          {
            "data_types": ["bool", "uint8", "int8", "int16", "int32", "int64"],
            "lte_version": "1.7.0"
          },
          { "data_types": ["float16"], "lte_version": "1.7.0" },
          { "data_types": ["bfloat16"], "lte_version": "1.5.1" }
        ]
      },
      "lgamma": {
        "profile": "tensor_method_noinput",
        "not_available": [
          {
            "data_types": ["bool", "uint8", "int8", "int16", "int32", "int64"],
            "lte_version": "1.7.0"
          },
          { "data_types": ["float16"], "lte_version": "1.7.0" },
          { "data_types": ["bfloat16"], "lte_version": "1.5.1" }
        ]
      },
      "log_": {
        "profile": "tensor_method_noinput",
        "not_available": [
          {
            "data_types": ["bool", "uint8", "int8", "int16", "int32", "int64"],
            "lte_version": "1.7.0"
          },
          { "data_types": ["float16"], "lte_version": "1.7.0" },
          { "data_types": ["bfloat16"], "lte_version": "1.5.1" }
        ]
      },
      "log": {
        "profile": "tensor_method_noinput",
        "not_available": [
          {
            "data_types": ["bool", "uint8", "int8", "int16", "int32", "int64"],
            "lte_version": "1.7.0"
          },
          { "data_types": ["float16"], "lte_version": "1.7.0" },
          { "data_types": ["bfloat16"], "lte_version": "1.5.1" }
        ]
      },
      "log10_": {
        "profile": "tensor_method_noinput",
        "not_available": [
          {
            "data_types": ["bool", "uint8", "int8", "int16", "int32", "int64"],
            "lte_version": "1.7.0"
          },
          { "data_types": ["float16"], "lte_version": "1.7.0" },
          { "data_types": ["bfloat16"], "lte_version": "1.5.1" }
        ]
      },
      "log10": {
        "profile": "tensor_method_noinput",
        "not_available": [
          {
            "data_types": ["bool", "uint8", "int8", "int16", "int32", "int64"],
            "lte_version": "1.7.0"
          },
          { "data_types": ["float16"], "lte_version": "1.7.0" },
          { "data_types": ["bfloat16"], "lte_version": "1.5.1" }
        ]
      },
      "log1p_": {
        "profile": "tensor_method_noinput",
        "not_available": [
          {
            "data_types": ["bool", "uint8", "int8", "int16", "int32", "int64"],
            "lte_version": "1.7.0"
          },
          { "data_types": ["float16"], "lte_version": "1.7.0" },
          { "data_types": ["bfloat16"], "lte_version": "1.5.1" }
        ]
      },
      "log1p": {
        "profile": "tensor_method_noinput",
        "not_available": [
          {
            "data_types": ["bool", "uint8", "int8", "int16", "int32", "int64"],
            "lte_version": "1.7.0"
          },
          { "data_types": ["float16"], "lte_version": "1.7.0" },
          { "data_types": ["bfloat16"], "lte_version": "1.5.1" }
        ]
      },
      "log2_": {
        "profile": "tensor_method_noinput",
        "not_available": [
          {
            "data_types": ["bool", "uint8", "int8", "int16", "int32", "int64"],
            "lte_version": "1.7.0"
          },
          { "data_types": ["float16"], "lte_version": "1.7.0" },
          { "data_types": ["bfloat16"], "lte_version": "1.5.1" }
        ]
      },
      "log2": {
        "profile": "tensor_method_noinput",
        "not_available": [
          {
            "data_types": ["bool", "uint8", "int8", "int16", "int32", "int64"],
            "lte_version": "1.7.0"
          },
          { "data_types": ["float16"], "lte_version": "1.7.0" },
          { "data_types": ["bfloat16"], "lte_version": "1.5.1" }
        ]
      },
      "logical_not_": {
        "profile": "tensor_method_noinput",
        "not_available": [
          { "data_types": ["bfloat16"], "lte_version": "1.6.0" }
        ]
      },
      "logical_not": {
        "profile": "tensor_method_noinput",
        "not_available": [
          { "data_types": ["bfloat16"], "lte_version": "1.6.0" }
        ]
      },
      "logical_xor_": {
        "profile": "default",
        "inputs": ["self", [0], [1]]
      },
      "logical_xor": {
        "profile": "default",
        "inputs": ["self", [0], [1]]
      },
      "long": {
        "profile": "tensor_method_noinput"
      },
      "lt_": {
        "profile": "default",
        "not_available": [{ "data_types": ["float16"], "lte_version": "1.6.0" }]
      },
      "lt": {
        "profile": "default",
        "not_available": [{ "data_types": ["float16"], "lte_version": "1.6.0" }]
      },
      "matmul": {
        "profile": "default",
        "data_types": ["common"],
        "inputs": ["self"],
        "not_available": [
          {
            "data_types": ["bool", "bfloat16", "float16"],
            "lte_version": "1.7.0"
          }
        ]
      },
      "mm": {
        "profile": "default",
        "tensors": ["tensor2"],
        "inputs": ["self"],
        "not_available": [
          { "data_types": ["bool", "float16"], "lte_version": "1.6.0" },
          { "data_types": ["bool"], "lte_version": "1.7.0" }
        ]
      },
      "mul_": {
        "profile": "default",
        "not_available": [
          { "data_types": ["bool"], "lte_version": "1.7.0" },
          { "data_types": ["float16"], "lte_version": "1.5.1" }
        ]
      },
      "mul": {
        "profile": "default",
        "not_available": [
          { "data_types": ["bool"], "lte_version": "1.6.0" },
          { "data_types": ["float16"], "lte_version": "1.5.1" }
        ]
      },
      "ndim": {
        "profile": "tensor_property_noinput",
        "return_type": "syft.lib.python.Int"
      },
      "ne": {
        "profile": "default",
        "not_available": [{ "data_types": ["float16"], "lte_version": "1.5.1" }]
      },
      "ne_": {
        "profile": "default",
        "not_available": [{ "data_types": ["float16"], "lte_version": "1.5.1" }]
      },
      "neg_": {
        "profile": "tensor_method_noinput",
        "not_available": [
          { "data_types": ["bool"] },
          { "data_types": ["bfloat16", "float16"], "lte_version": "1.5.1" }
        ]
      },
      "neg": {
        "profile": "tensor_method_noinput",
        "not_available": [
          { "data_types": ["bool"] },
          { "data_types": ["bfloat16", "float16"], "lte_version": "1.5.1" }
        ]
      },
      "nonzero": {
        "profile": "tensor_method_noinput"
      },
      "norm": {
        "profile": "default",
        "inputs": [null, 0, 1, 1.1],
        "not_available": [
          {
            "data_types": ["bool", "uint8", "int8", "int16", "int32", "int64"],
            "lte_version": "1.7.0"
          },
          { "data_types": ["bfloat16"], "lte_version": "1.7.0" },
          { "data_types": ["float16"], "lte_version": "1.5.1" }
        ]
      },
      "orgqr": {
        "profile": "default",
        "tensors": ["tensor2"],
        "inputs": ["self"],
        "not_available": [
          {
            "data_types": ["bool", "uint8", "int8", "int16", "int32", "int64"],
            "lte_version": "1.7.0"
          },
          { "data_types": ["float16", "bfloat16"], "lte_version": "1.7.0" }
        ]
      },
      "output_nr": {
        "profile": "tensor_property_noinput",
        "return_type": "syft.lib.python.Int"
      },
      "pinverse": {
        "profile": "default",
        "tensors": ["tensor2"],
        "inputs": [null, 0, 1, false, true],
        "not_available": [
          {
            "data_types": ["bool", "uint8", "int8", "int16", "int32", "int64"],
            "lte_version": "1.7.0"
          },
          { "data_types": ["float16", "bfloat16"], "lte_version": "1.7.0" }
        ]
      },
      "pow_": {
        "profile": "default",
        "not_available": [
          { "data_types": ["bool"] },
          {
            "data_types": ["bfloat16", "float16"],
            "lte_version": "1.7.0"
          }
        ]
      },
      "pow": {
        "profile": "default",
        "not_available": [
          { "data_types": ["bool"] },
          {
            "data_types": ["bfloat16", "float16"],
            "lte_version": "1.7.0"
          }
        ]
      },
      "prod": {
        "profile": "default",
        "tensors": ["tensor2"],
        "inputs": [null, 0, 1],
        "not_available": [
          { "data_types": ["bfloat16", "float16"], "lte_version": "1.7.0" }
        ]
      },
      "reciprocal_": {
        "profile": "tensor_method_noinput",
        "not_available": [
          {
            "data_types": ["bool", "uint8", "int8", "int16", "int32", "int64"],
            "lte_version": "1.7.0"
          },
          { "data_types": ["bfloat16", "float16"], "lte_version": "1.5.1" }
        ]
      },
      "reciprocal": {
        "profile": "tensor_method_noinput",
        "not_available": [
          {
            "data_types": ["bool", "uint8", "int8", "int16", "int32", "int64"],
            "lte_version": "1.7.0"
          },
          { "data_types": ["bfloat16", "float16"], "lte_version": "1.5.1" }
        ]
      },
      "relu_": {
        "profile": "tensor_method_noinput",
        "not_available": [
          {
            "data_types": ["bool", "float16", "bfloat16"],
            "lte_version": "1.7.0"
          }
        ]
      },
      "relu": {
        "profile": "tensor_method_noinput",
        "not_available": [
          {
            "data_types": ["bool", "float16", "bfloat16"],
            "lte_version": "1.7.0"
          }
        ]
      },
      "requires_grad_": {
        "profile": "default",
        "inputs": [null, true, false],
        "not_available": [
          {
            "data_types": ["bool", "uint8", "int8", "int16", "int32", "int64"],
            "lte_version": "1.7.0"
          },
          { "data_types": ["float16"], "lte_version": "1.5.1" }
        ]
      },
      "requires_grad": {
        "profile": "tensor_property_noinput",
        "return_type": "syft.lib.python.Bool"
      },
      "reshape_as": {
        "profile": "default",
        "inputs": ["self"]
      },
      "resize_as_": {
        "profile": "default",
        "inputs": ["self"]
      },
      "resize_as": {
        "profile": "default",
        "inputs": ["self"]
      },
      "rot90": {
        "profile": "default",
        "tensors": ["tensor2"],
        "inputs": [null, 0, 1],
        "not_available": [{ "data_types": ["bfloat16", "float16"] }]
      },
      "round_": {
        "profile": "tensor_method_noinput",
        "not_available": [
          {
            "data_types": ["bool", "uint8", "int8", "int16", "int32", "int64"],
            "lte_version": "1.7.0"
          },
          { "data_types": ["float16"], "lte_version": "1.7.0" },
          { "data_types": ["bfloat16"], "lte_version": "1.5.1" }
        ]
      },
      "round": {
        "profile": "tensor_method_noinput",
        "not_available": [
          {
            "data_types": ["bool", "uint8", "int8", "int16", "int32", "int64"],
            "lte_version": "1.7.0"
          },
          { "data_types": ["float16"], "lte_version": "1.7.0" },
          { "data_types": ["bfloat16"], "lte_version": "1.5.1" }
        ]
      },
      "rsqrt_": {
        "profile": "tensor_method_noinput",
        "not_available": [
          {
            "data_types": ["bool", "uint8", "int8", "int16", "int32", "int64"],
            "lte_version": "1.7.0"
          },
          {
            "data_types": ["float16", "bfloat16"],
            "lte_version": "1.7.0"
          }
        ]
      },
      "rsqrt": {
        "profile": "tensor_method_noinput",
        "not_available": [
          {
            "data_types": ["bool", "uint8", "int8", "int16", "int32", "int64"],
            "lte_version": "1.7.0"
          },
          {
            "data_types": ["float16", "bfloat16"],
            "lte_version": "1.7.0"
          }
        ]
      },
      "shape": {
        "profile": "tensor_property_noinput"
      },
      "short": {
        "profile": "tensor_method_noinput"
      },
      "sigmoid_": {
        "profile": "tensor_method_noinput",
        "not_available": [
          {
            "data_types": ["bool", "uint8", "int8", "int16", "int32", "int64"],
            "lte_version": "1.7.0"
          },
          { "data_types": ["float16"], "lte_version": "1.7.0" },
          { "data_types": ["bfloat16"], "lte_version": "1.5.1" }
        ]
      },
      "sigmoid": {
        "profile": "tensor_method_noinput",
        "not_available": [
          {
            "data_types": ["bool", "uint8", "int8", "int16", "int32", "int64"],
            "lte_version": "1.7.0"
          },
          { "data_types": ["float16"], "lte_version": "1.7.0" },
          { "data_types": ["bfloat16"], "lte_version": "1.5.1" }
        ]
      },
      "sign_": {
        "profile": "tensor_method_noinput",
        "not_available": [
          { "data_types": ["bfloat16"], "lte_version": "1.5.1" }
        ]
      },
      "sign": {
        "profile": "tensor_method_noinput",
        "not_available": [
          { "data_types": ["bfloat16"], "lte_version": "1.5.1" }
        ]
      },
      "sin_": {
        "profile": "tensor_method_noinput",
        "not_available": [
          {
            "data_types": ["bool", "uint8", "int8", "int16", "int32", "int64"],
            "lte_version": "1.7.0"
          },
          { "data_types": ["float16"], "lte_version": "1.7.0" },
          { "data_types": ["bfloat16"], "lte_version": "1.5.1" }
        ]
      },
      "sin": {
        "profile": "tensor_method_noinput",
        "not_available": [
          {
            "data_types": ["bool", "uint8", "int8", "int16", "int32", "int64"],
            "lte_version": "1.7.0"
          },
          { "data_types": ["float16"], "lte_version": "1.7.0" },
          { "data_types": ["bfloat16"], "lte_version": "1.5.1" }
        ]
      },
      "sinh_": {
        "profile": "tensor_method_noinput",
        "not_available": [
          {
            "data_types": ["bool", "uint8", "int8", "int16", "int32", "int64"],
            "lte_version": "1.7.0"
          },
          {
            "data_types": ["float16", "bfloat16"],
            "lte_version": "1.7.0"
          }
        ]
      },
      "sinh": {
        "profile": "tensor_method_noinput",
        "not_available": [
          {
            "data_types": ["bool", "uint8", "int8", "int16", "int32", "int64"],
            "lte_version": "1.7.0"
          },
          {
            "data_types": ["float16", "bfloat16"],
            "lte_version": "1.7.0"
          }
        ]
      },
      "sqrt_": {
        "profile": "tensor_method_noinput",
        "not_available": [
          {
            "data_types": ["bool", "uint8", "int8", "int16", "int32", "int64"],
            "lte_version": "1.7.0"
          },
          { "data_types": ["float16"], "lte_version": "1.7.0" },
          { "data_types": ["bfloat16"], "lte_version": "1.5.1" }
        ]
      },
      "sqrt": {
        "profile": "tensor_method_noinput",
        "not_available": [
          {
            "data_types": ["bool", "uint8", "int8", "int16", "int32", "int64"],
            "lte_version": "1.7.0"
          },
          { "data_types": ["float16"], "lte_version": "1.7.0" },
          { "data_types": ["bfloat16"], "lte_version": "1.5.1" }
        ]
      },
      "squeeze_": {
        "profile": "default",
        "tensors": ["tensor2"],
        "inputs": [null, 0, 1]
      },
      "squeeze": {
        "profile": "default",
        "tensors": ["tensor2"],
        "inputs": [null, 0, 1]
      },
      "std": {
        "profile": "default",
        "tensors": ["tensor2"],
        "inputs": [null, 0, 1, true, false],
        "data_types": ["float"],
        "not_available": [
          {
            "data_types": ["bfloat16"],
            "lte_version": "1.7.0"
          },
          { "data_types": ["float16"], "lte_version": "1.5.1" },
          { "data_types": ["float16"], "gte_version": "1.7.0" }
        ]
      },
      "sub_": {
        "profile": "default",
        "inputs": ["self", 0, 1],
        "not_available": [
          { "data_types": ["bool"], "lte_version": "1.7.0" },
          { "data_types": ["float16"], "lte_version": "1.5.1" }
        ]
      },
      "sub": {
        "profile": "default",
        "inputs": ["self", 0, 1],
        "not_available": [
          { "data_types": ["bool"], "lte_version": "1.7.0" },
          { "data_types": ["float16"], "lte_version": "1.5.1" }
        ]
      },
      "sum": {
        "profile": "default",
        "tensors": ["tensor2"],
        "inputs": [null, 0, 1],
        "not_available": [{ "data_types": ["float16"], "lte_version": "1.5.1" }]
      },
      "t_": {
        "profile": "tensor_method_noinput"
      },
      "t": {
        "profile": "tensor_method_noinput"
      },
      "tan_": {
        "profile": "tensor_method_noinput",
        "not_available": [
          {
            "data_types": ["bool", "uint8", "int8", "int16", "int32", "int64"],
            "lte_version": "1.7.0"
          },
          { "data_types": ["float16"], "lte_version": "1.7.0" },
          { "data_types": ["bfloat16"], "lte_version": "1.5.1" }
        ]
      },
      "tan": {
        "profile": "tensor_method_noinput",
        "not_available": [
          {
            "data_types": ["bool", "uint8", "int8", "int16", "int32", "int64"],
            "lte_version": "1.7.0"
          },
          { "data_types": ["float16"], "lte_version": "1.7.0" },
          { "data_types": ["bfloat16"], "lte_version": "1.5.1" }
        ]
      },
      "tanh_": {
        "profile": "tensor_method_noinput",
        "not_available": [
          {
            "data_types": ["bool", "uint8", "int8", "int16", "int32", "int64"],
            "lte_version": "1.7.0"
          },
          { "data_types": ["float16"], "lte_version": "1.7.0" },
          { "data_types": ["bfloat16"], "lte_version": "1.5.1" }
        ]
      },
      "tanh": {
        "profile": "tensor_method_noinput",
        "not_available": [
          {
            "data_types": ["bool", "uint8", "int8", "int16", "int32", "int64"],
            "lte_version": "1.7.0"
          },
          { "data_types": ["float16"], "lte_version": "1.7.0" },
          { "data_types": ["bfloat16"], "lte_version": "1.5.1" }
        ]
      },
      "to": {
        "profile": "default",
        "inputs": [null]
      },
      "trace": {
        "profile": "tensor_method_noinput",
        "tensors": ["tensor2"],
        "not_available": [
          {
            "data_types": ["bool", "float16", "bfloat16"],
            "lte_version": "1.7.0"
          }
        ]
      },
      "tril_": {
        "profile": "default",
        "tensors": ["tensor2"],
        "inputs": [null, 0, 1],
        "not_available": [
          {
            "data_types": ["bfloat16"],
            "lte_version": "1.7.0"
          }
        ]
      },
      "tril": {
        "profile": "default",
        "tensors": ["tensor2"],
        "inputs": [null, 0, 1],
        "not_available": [
          {
            "data_types": ["bfloat16"],
            "lte_version": "1.7.0"
          }
        ]
      },
      "triu_": {
        "profile": "default",
        "tensors": ["tensor2"],
        "inputs": [null, 0, 1],
        "not_available": [
          {
            "data_types": ["bfloat16"],
            "lte_version": "1.7.0"
          }
        ]
      },
      "triu": {
        "profile": "default",
        "tensors": ["tensor2"],
        "inputs": [null, 0, 1],
        "not_available": [
          {
            "data_types": ["bfloat16"],
            "lte_version": "1.7.0"
          }
        ]
      },
      "trunc_": {
        "profile": "tensor_method_noinput",
        "not_available": [
          {
            "data_types": ["bool", "uint8", "int8", "int16", "int32", "int64"],
            "lte_version": "1.7.0"
          },
          { "data_types": ["float16"], "lte_version": "1.7.0" },
          { "data_types": ["bfloat16"], "lte_version": "1.5.1" }
        ]
      },
      "trunc": {
        "profile": "tensor_method_noinput",
        "not_available": [
          {
            "data_types": ["bool", "uint8", "int8", "int16", "int32", "int64"],
            "lte_version": "1.7.0"
          },
          { "data_types": ["float16"], "lte_version": "1.7.0" },
          { "data_types": ["bfloat16"], "lte_version": "1.5.1" }
        ]
      },
      "unique": {
        "profile": "default",
        "inputs": [null, false, true],
        "not_available": [
          {
            "data_types": ["bfloat16", "float16"],
            "lte_version": "1.7.0"
          }
        ]
      },
      "unsqueeze_": {
        "profile": "default",
        "inputs": [0, 1]
      },
      "unsqueeze": {
        "profile": "default",
        "inputs": [0, 1]
      },
      "var": {
        "profile": "default",
        "inputs": [null, 0, false, true],
        "not_available": [
          {
            "data_types": ["bool", "uint8", "int8", "int16", "int32", "int64"],
            "lte_version": "1.7.0"
          },
          {
            "data_types": ["bfloat16"],
            "lte_version": "1.7.0"
          },
          { "data_types": ["float16"], "lte_version": "1.5.1" },
          { "data_types": ["float16"], "gte_version": "1.7.0" }
        ]
      },
      "view_as": {
        "profile": "default",
        "inputs": ["self"]
      },
      "view": {
        "profile": "default",
        "tensors": ["tensor1"],
        "inputs": [6]
      },
      "zero_": {
        "profile": "tensor_method_noinput"
      },
      "backward": {
        "profile": "default",
        "inputs": ["self"],
        "return_type": "syft.lib.python._SyNone",
        "not_available": [
          {
            "data_types": ["bool", "uint8", "int8", "int16", "int32", "int64"],
            "lte_version": "1.7.0"
          }
        ]
      },
      "item": {
        "profile": "tensor_method_noinput",
        "tensors": ["tensor1_1element"],
        "skip": [{ "lte_version": "1.7.0", "reason": "untested" }]
      },
      "__getitem__": {
        "profile": "default",
        "inputs": [false, true, 0, 1]
      },
      "_version": {
        "profile": "tensor_property_noinput",
        "return_type": "syft.lib.python.Int"
      },

      "all": {
        "profile": "tensor_method_noinput",
        "not_available": [
          {
            "data_types": [
              "int8",
              "int16",
              "int32",
              "int64",
              "bfloat16",
              "float16",
              "float32",
              "float64"
            ],
            "lte_version": "1.7.0",
            "reason": "only_bool"
          }
        ]
      },
      "allclose": {
        "profile": "default",
        "inputs": ["self"],
        "not_available": [
          {
            "data_types": ["bool", "bfloat16"],
            "lte_version": "1.7.0",
            "reason": "only_bool"
          },
          {
            "data_types": ["float16"],
            "lte_version": "1.5.1",
            "reason": "no_cpu"
          }
        ],
        "return_type": "syft.lib.python.Bool"
      },
      "any": {
        "profile": "tensor_method_noinput",
        "not_available": [
          {
            "data_types": [
              "int8",
              "int16",
              "int32",
              "int64",
              "bfloat16",
              "float16",
              "float32",
              "float64"
            ],
            "lte_version": "1.7.0",
            "reason": "only_bool"
          }
        ]
      },
      "argmin": {
        "profile": "default",
        "inputs": [null, -1, 0],
        "not_available": [
          {
            "data_types": ["bool", "bfloat16", "float16"],
            "gte_version": "1.7.0",
            "lte_version": "1.7.0",
            "reason": "no_cpu"
          },
          {
            "data_types": ["bool", "bfloat16"],
            "lte_version": "1.6.0",
            "reason": "no_cpu"
          },
          {
            "data_types": ["float16"],
            "lte_version": "1.5.1",
            "reason": "no_cpu"
          }
        ]
      },
      "argsort": {
        "profile": "default",
        "inputs": [null, -1, 0],
        "not_available": [
          {
            "data_types": ["bfloat16", "float16"],
            "lte_version": "1.7.0",
            "reason": "no_cpu"
          },
          {
            "data_types": ["bool"],
            "lte_version": "1.6.0",
            "reason": "no_cpu"
          }
        ]
      },
      "bernoulli": {
        "profile": "default",
        "inputs": [0, 1, false, true],
        "not_available": [
          {
            "data_types": ["bfloat16", "float16"],
            "lte_version": "1.7.0",
            "reason": "no_cpu"
          }
        ]
      },
      "bernoulli_": {
        "profile": "default",
        "inputs": [0, 1, false, true],
        "not_available": [
          {
            "data_types": ["bfloat16", "float16"],
            "lte_version": "1.7.0",
            "reason": "no_cpu"
          }
        ]
      },
      "bfloat16": {
        "profile": "tensor_method_noinput"
      },
      "bincount": {
        "profile": "tensor_method_noinput",
        "tensors": ["tensor1_positive"],
        "not_available": [
          {
            "data_types": ["bool", "bfloat16", "float16", "float32", "float64"],
            "lte_version": "1.7.0",
            "reason": "no_cpu"
          }
        ]
      },
      "binary": {
        "profile": "default",
        "not_available": [
          {
            "gte_version": "1.7.0",
            "reason": "deprecated"
          }
        ]
      },
      "describe": {
        "profile": "default",
        "not_available": [
          {
            "gte_version": "1.7.0",
            "reason": "deprecated"
          }
        ]
      },
      "chunk": {
        "profile": "default",
        "inputs": [1, 2],
        "return_type": "syft.lib.python.List"
      },
      "absolute": {
        "profile": "tensor_method_noinput",
        "not_available": [
          {
            "data_types": ["bool"],
            "glte_version": "1.7.0",
            "reason": "no_cpu"
          },
          { "lte_version": "1.5.1", "reason": "not_available" }
        ]
      },
      "absolute_": {
        "profile": "tensor_method_noinput",
        "not_available": [
          {
            "data_types": ["bool"],
            "lte_version": "1.7.0",
            "reason": "no_cpu"
          },
          { "lte_version": "1.5.1", "reason": "not_available" }
        ]
      },
      "acosh": {
        "profile": "tensor_method_noinput",
        "not_available": [
          {
            "data_types": [
              "bool",
              "bfloat16",
              "float16",
              "uint8",
              "int8",
              "int16",
              "int32",
              "int64"
            ],
            "lte_version": "1.7.0",
            "reason": "no_cpu"
          },
          { "lte_version": "1.5.1", "reason": "not_available" }
        ]
      },
      "acosh_": {
        "profile": "tensor_method_noinput",
        "not_available": [
          {
            "data_types": [
              "bool",
              "bfloat16",
              "float16",
              "uint8",
              "int8",
              "int16",
              "int32",
              "int64"
            ],
            "lte_version": "1.7.0",
            "reason": "no_cpu"
          },
          { "lte_version": "1.5.1", "reason": "not_available" }
        ]
      },
      "asinh": {
        "profile": "tensor_method_noinput",
        "not_available": [
          {
            "data_types": [
              "bool",
              "bfloat16",
              "float16",
              "uint8",
              "int8",
              "int16",
              "int32",
              "int64"
            ],
            "lte_version": "1.7.0",
            "reason": "no_cpu"
          },
          { "lte_version": "1.5.1", "reason": "not_available" }
        ]
      },
      "asinh_": {
        "profile": "tensor_method_noinput",
        "not_available": [
          {
            "data_types": [
              "bool",
              "bfloat16",
              "float16",
              "uint8",
              "int8",
              "int16",
              "int32",
              "int64"
            ],
            "lte_version": "1.7.0",
            "reason": "no_cpu"
          },
          { "lte_version": "1.5.1", "reason": "not_available" }
        ]
      },
      "atanh": {
        "profile": "tensor_method_noinput",
        "not_available": [
          {
            "data_types": [
              "bool",
              "bfloat16",
              "float16",
              "uint8",
              "int8",
              "int16",
              "int32",
              "int64"
            ],
            "lte_version": "1.7.0",
            "reason": "no_cpu"
          },
          { "lte_version": "1.5.1", "reason": "not_available" }
        ]
      },
      "atanh_": {
        "profile": "tensor_method_noinput",
        "not_available": [
          {
            "data_types": [
              "bool",
              "bfloat16",
              "float16",
              "uint8",
              "int8",
              "int16",
              "int32",
              "int64"
            ],
            "lte_version": "1.7.0",
            "reason": "no_cpu"
          },
          { "lte_version": "1.5.1", "reason": "not_available" }
        ]
      },
      "cholesky_solve": {
        "profile": "default",
        "tensors": ["tensor2"],
        "inputs": ["self"],
        "not_available": [
          {
            "data_types": [
              "bool",
              "bfloat16",
              "float16",
              "uint8",
              "int8",
              "int16",
              "int32",
              "int64"
            ],
            "lte_version": "1.7.0",
            "reason": "no_cpu"
          }
        ]
      },
      "deg2rad": {
        "profile": "tensor_method_noinput",
        "not_available": [
          {
            "data_types": [
              "bool",
              "bfloat16",
              "float16",
              "uint8",
              "int8",
              "int16",
              "int32",
              "int64"
            ],
            "lte_version": "1.7.0",
            "reason": "no_cpu"
          },
          { "lte_version": "1.5.1", "reason": "not_available" }
        ]
      },
      "deg2rad_": {
        "profile": "tensor_method_noinput",
        "not_available": [
          {
            "data_types": [
              "bool",
              "bfloat16",
              "float16",
              "uint8",
              "int8",
              "int16",
              "int32",
              "int64"
            ],
            "lte_version": "1.7.0",
            "reason": "no_cpu"
          },
          { "lte_version": "1.5.1", "reason": "not_available" }
        ]
      },
      "fliplr": {
        "profile": "tensor_method_noinput",
        "tensors": ["tensor2"],
        "not_available": [
          {
            "data_types": ["bfloat16", "float16"],
            "lte_version": "1.7.0",
            "reason": "no_cpu"
          },
          { "lte_version": "1.5.1", "reason": "not_available" }
        ]
      },
      "flipud": {
        "profile": "tensor_method_noinput",
        "not_available": [
          {
            "data_types": ["bfloat16", "float16"],
            "lte_version": "1.7.0",
            "reason": "no_cpu"
          },
          { "lte_version": "1.5.1", "reason": "not_available" }
        ]
      },
      "isfinite": {
        "profile": "tensor_method_noinput",
        "not_available": [
          {
            "data_types": ["bfloat16"],
            "lte_version": "1.7.0",
            "reason": "no_cpu"
          },
          { "lte_version": "1.5.1", "reason": "not_available" }
        ]
      },
      "isinf": {
        "profile": "tensor_method_noinput",
        "not_available": [
          {
            "data_types": ["bfloat16"],
            "lte_version": "1.7.0",
            "reason": "no_cpu"
          },
          { "lte_version": "1.5.1", "reason": "not_available" }
        ]
      },
      "isnan": {
        "profile": "tensor_method_noinput",
        "not_available": [{ "lte_version": "1.5.1", "reason": "not_available" }]
      },
      "logaddexp": {
        "profile": "default",
        "inputs": ["self"],
        "not_available": [
          {
            "data_types": [
              "bool",
              "bfloat16",
              "float16",
              "uint8",
              "int8",
              "int16",
              "int32",
              "int64"
            ],
            "lte_version": "1.7.0",
            "reason": "no_cpu"
          },
          { "lte_version": "1.5.1", "reason": "not_available" }
        ]
      },
      "logaddexp2": {
        "profile": "default",
        "inputs": ["self"],
        "not_available": [
          {
            "data_types": [
              "bool",
              "bfloat16",
              "float16",
              "uint8",
              "int8",
              "int16",
              "int32",
              "int64"
            ],
            "lte_version": "1.7.0",
            "reason": "no_cpu"
          },
          { "lte_version": "1.5.1", "reason": "not_available" }
        ]
      },
      "logcumsumexp": {
        "profile": "default",
        "inputs": [0],
        "not_available": [
          {
            "data_types": [
              "bool",
              "bfloat16",
              "float16",
              "uint8",
              "int8",
              "int16",
              "int32",
              "int64"
            ],
            "lte_version": "1.7.0",
            "reason": "no_cpu"
          },
          { "lte_version": "1.5.1", "reason": "not_available" }
        ]
      },
      "rad2deg": {
        "profile": "tensor_method_noinput",
        "not_available": [
          {
            "data_types": ["bool", "uint8", "int8", "int16", "int32", "int64"],
            "lte_version": "1.7.0",
            "reason": "no_cpu"
          },
          { "lte_version": "1.5.1", "reason": "not_available" }
        ]
      },
      "rad2deg_": {
        "profile": "tensor_method_noinput",
        "not_available": [
          {
            "data_types": ["bool", "uint8", "int8", "int16", "int32", "int64"],
            "lte_version": "1.7.0",
            "reason": "no_cpu"
          },
          { "lte_version": "1.5.1", "reason": "not_available" }
        ]
      },
      "bmm": {
        "profile": "default",
        "tensors": ["tensor3"],
        "inputs": ["self"],
        "not_available": [
          {
            "data_types": ["bool", "bfloat16", "float16"],
            "lte_version": "1.7.0",
            "reason": "no_cpu"
          }
        ]
      },
      "bool": {
        "profile": "tensor_method_noinput"
      },
      "byte": {
        "profile": "tensor_method_noinput"
      },
      "cauchy_": {
        "profile": "default",
        "inputs": [null, false, true, 0, 1],
        "not_available": [
          {
            "data_types": ["bool", "uint8", "int8", "int16", "int32", "int64"],
            "lte_version": "1.7.0",
            "reason": "no_cpu"
          },
          {
            "data_types": ["bfloat16", "float16"],
            "lte_version": "1.5.1",
            "reason": "no_cpu"
          }
        ],
        "deterministic": false
      },
      "new": {
        "profile": "default",
        "inputs": [0, 1, [0], [1], [false], [true], "self"],
        "deterministic": false
      },
      "cholesky_inverse": {
        "profile": "default",
        "inputs": [null, false, true],
        "tensors": ["tensor2"],
        "not_available": [
          {
            "data_types": [
              "bool",
              "bfloat16",
              "float16",
              "uint8",
              "int8",
              "int16",
              "int32",
              "int64"
            ],
            "lte_version": "1.7.0"
          }
        ]
      },
      "cholesky": {
        "profile": "default",
        "inputs": [null],
        "tensors": ["cholesky"],
        "not_available": [
          {
            "data_types": [
              "bool",
              "bfloat16",
              "float16",
              "uint8",
              "int8",
              "int16",
              "int32",
              "int64"
            ],
            "lte_version": "1.7.0",
            "reason": "no_cpu"
          }
        ]
      },
      "coalesce": {
        "profile": "tensor_method_noinput",
        "not_available": [
          {
            "data_types": [
              "bool",
              "bfloat16",
              "float16",
              "float32",
              "float64",
              "uint8",
              "int8",
              "int16",
              "int32",
              "int64"
            ],
            "lte_version": "1.7.0",
            "reason": "no_cpu"
          }
        ]
      },
      "conj": {
        "profile": "tensor_method_noinput",
        "not_available": [
          {
            "data_types": ["bool"],
            "lte_version": "1.6.0",
            "reason": "no_cpu"
          },
          {
            "data_types": ["bfloat16", "float16"],
            "lte_version": "1.5.1",
            "reason": "no_cpu"
          }
        ]
      },
      "contiguous": {
        "profile": "tensor_method_noinput"
      },
      "cross": {
        "profile": "default",
        "inputs": ["self"],
        "tensors": ["tensor_cube"],
        "not_available": [
          {
            "data_types": ["bool", "bfloat16", "float16"],
            "lte_version": "1.7.0",
            "reason": "no_cpu"
          }
        ]
      },
      "cuda": {
        "profile": "default",
        "inputs": [null, 0],
        "not_available": [
          {
            "lte_version": "1.7.0",
            "reason": "no_cpu"
          }
        ]
      },
      "cumprod": {
        "profile": "default",
        "inputs": [0],
        "not_available": [
          {
            "data_types": ["bfloat16", "float16"],
            "lte_version": "1.7.0",
            "reason": "no_cpu"
          }
        ]
      },
      "cumsum": {
        "profile": "default",
        "inputs": [0],
        "not_available": [
          {
            "data_types": ["bfloat16", "float16"],
            "lte_version": "1.7.0",
            "reason": "no_cpu"
          }
        ]
      },
      "data_ptr": {
        "profile": "tensor_method_noinput",
        "return_type": "syft.lib.python.Int",
        "deterministic": false
      },
      "dense_dim": {
        "profile": "tensor_method_noinput",
        "not_available": [
          {
            "data_types": [
              "bool",
              "bfloat16",
              "float16",
              "float32",
              "float64",
              "uint8",
              "int8",
              "int16",
              "int32",
              "int64"
            ],
            "lte_version": "1.7.0",
            "reason": "no_cpu"
          }
        ]
      },
      "dequantize": {
        "profile": "tensor_method_noinput",
        "not_available": [
          {
            "data_types": [
              "bool",
              "bfloat16",
              "float16",
              "float32",
              "float64",
              "uint8",
              "int8",
              "int16",
              "int32",
              "int64"
            ],
            "lte_version": "1.7.0",
            "reason": "no_cpu"
          }
        ]
      },
      "det": {
        "profile": "tensor_method_noinput",
        "tensors": ["tensor2"],
        "not_available": [
          {
            "data_types": [
              "bool",
              "bfloat16",
              "float16",
              "uint8",
              "int8",
              "int16",
              "int32",
              "int64"
            ],
            "lte_version": "1.7.0",
            "reason": "no_cpu"
          }
        ]
      },
      "detach": {
        "profile": "tensor_method_noinput"
      },
      "diag_embed": {
        "profile": "default",
        "inputs": [null, 0, 1]
      },
      "diagflat": {
        "profile": "default",
        "inputs": [null, 0, 1],
        "not_available": [
          {
            "data_types": ["bool", "bfloat16", "float16"],
            "lte_version": "1.7.0",
            "reason": "no_cpu"
          }
        ]
      },
      "digamma": {
        "profile": "tensor_method_noinput",
        "not_available": [
          {
            "data_types": [
              "bool",
              "bfloat16",
              "float16",
              "uint8",
              "int8",
              "int16",
              "int32",
              "int64"
            ],
            "lte_version": "1.7.0",
            "reason": "no_cpu"
          }
        ]
      },
      "digamma_": {
        "profile": "tensor_method_noinput",
        "not_available": [
          {
            "data_types": [
              "bool",
              "bfloat16",
              "float16",
              "uint8",
              "int8",
              "int16",
              "int32",
              "int64"
            ],
            "lte_version": "1.7.0",
            "reason": "no_cpu"
          }
        ]
      },
      "dim": {
        "profile": "tensor_method_noinput",
        "return_type": "syft.lib.python.Int"
      },
      "dist": {
        "profile": "default",
        "inputs": ["self"],
        "not_available": [
          {
            "data_types": [
              "bool",
              "bfloat16",
              "uint8",
              "int8",
              "int16",
              "int32",
              "int64"
            ],
            "lte_version": "1.7.0",
            "reason": "no_cpu"
          },
          {
            "data_types": ["float16"],
            "gte_version": "1.7.0",
            "lte_version": "1.7.0",
            "reason": "no_cpu"
          },
          {
            "data_types": ["float16"],
            "lte_version": "1.5.1",
            "reason": "no_cpu"
          }
        ]
      },
      "element_size": {
        "profile": "tensor_method_noinput",
        "return_type": "syft.lib.python.Int"
      },
      "equal": {
        "profile": "default",
        "inputs": ["self"],
        "return_type": "syft.lib.python.Bool",
        "not_available": [
          {
            "data_types": ["float16"],
            "lte_version": "1.5.1",
            "reason": "no_cpu"
          }
        ]
      },
      "expand_as": {
        "profile": "default",
        "inputs": ["self"]
      },
      "exponential_": {
        "profile": "default",
        "inputs": [null, 0, 1, false, true],
        "not_available": [
          {
            "data_types": ["bool", "uint8", "int8", "int16", "int32", "int64"],
            "lte_version": "1.7.0",
            "reason": "no_cpu"
          },
          {
            "data_types": ["bfloat16", "float16"],
            "lte_version": "1.5.1",
            "reason": "no_cpu"
          }
        ],
        "deterministic": false
      },
      "fft": {
        "profile": "default",
        "inputs": [1],
        "tensors": ["tensor2"],
        "not_available": [
          {
            "data_types": [
              "bool",
              "uint8",
              "int8",
              "int16",
              "int32",
              "int64",
              "bfloat16",
              "float16"
            ],
            "lte_version": "1.7.0",
            "reason": "no_cpu"
          }
        ]
      },
      "fill_": {
        "profile": "default",
        "inputs": [false, true, 0, 1]
      },
      "fill_diagonal_": {
        "profile": "default",
        "inputs": [false, true, 0, 1],
        "tensors": ["tensor2"]
      },
      "flip": {
        "profile": "default",
        "inputs": [0, 1],
        "tensors": ["tensor2"],
        "not_available": [
          {
            "data_types": ["bfloat16", "float16"],
            "lte_version": "1.7.0",
            "reason": "no_cpu"
          }
        ]
      },
      "fmod": {
        "profile": "default",
        "tensors": ["tensor1_nonzero", "tensor2_nonzero_rounded"],
        "inputs": ["all_nonzero"],
        "not_available": [
          {
            "data_types": ["bfloat16", "bool"],
            "lte_version": "1.7.0",
            "reason": "no_cpu"
          },
          {
            "data_types": ["float16"],
            "lte_version": "1.5.1",
            "reason": "no_cpu"
          }
        ]
      },
      "fmod_": {
        "profile": "default",
        "tensors": ["tensor1_nonzero", "tensor2_nonzero_rounded"],
        "inputs": ["all_nonzero"],
        "not_available": [
          {
            "data_types": ["bfloat16", "bool"],
            "lte_version": "1.7.0",
            "reason": "no_cpu"
          },
          {
            "data_types": ["float16"],
            "lte_version": "1.5.1",
            "reason": "no_cpu"
          }
        ]
      },
      "get_device": {
        "profile": "tensor_method_noinput",
        "return_type": "syft.lib.python.Int"
      },
      "hardshrink": {
        "profile": "default",
        "inputs": [null, 0, 1, false, true],
        "not_available": [
          {
            "data_types": [
              "bool",
              "uint8",
              "int8",
              "int16",
              "int32",
              "int64",
              "bfloat16",
              "float16"
            ],
            "lte_version": "1.7.0",
            "reason": "no_cpu"
          }
        ]
      },
      "histc": {
        "profile": "default",
        "inputs": [null, 1],
        "not_available": [
          {
            "data_types": [
              "bool",
              "uint8",
              "int8",
              "int16",
              "int32",
              "int64",
              "bfloat16",
              "float16"
            ],
            "lte_version": "1.7.0",
            "reason": "no_cpu"
          }
        ]
      },
      "ifft": {
        "profile": "default",
        "inputs": [1],
        "tensors": ["tensor2"],
        "not_available": [
          {
            "data_types": [
              "bool",
              "uint8",
              "int8",
              "int16",
              "int32",
              "int64",
              "bfloat16",
              "float16"
            ],
            "lte_version": "1.7.0",
            "reason": "no_cpu"
          }
        ]
      },
      "indices": {
        "profile": "tensor_method_noinput",
        "not_available": [
          {
            "data_types": [
              "bool",
              "uint8",
              "int8",
              "int16",
              "int32",
              "int64",
              "bfloat16",
              "float16",
              "float32",
              "float64"
            ],
            "lte_version": "1.7.0",
            "reason": "no_cpu"
          }
        ]
      },
      "int_repr": {
        "profile": "tensor_method_noinput",
        "skip": [
          {
            "data_types": [
              "bool",
              "uint8",
              "int8",
              "int16",
              "int32",
              "int64",
              "bfloat16",
              "float16",
              "float32",
              "float64"
            ],
            "lte_version": "1.7.0",
            "reason": "input_quant"
          }
        ]
      },
      "inverse": {
        "profile": "tensor_method_noinput",
        "tensors": ["tensor2"],
        "skip": [
          {
            "data_types": [
              "bool",
              "uint8",
              "int8",
              "int16",
              "int32",
              "int64",
              "bfloat16",
              "float16"
            ],
            "lte_version": "1.7.0",
            "reason": "input_quant"
          }
        ]
      },
      "irfft": {
        "profile": "default",
        "inputs": [1],
        "tensors": ["tensor2"],
        "skip": [
          {
            "data_types": [
              "bool",
              "uint8",
              "int8",
              "int16",
              "int32",
              "int64",
              "bfloat16",
              "float16"
            ],
            "lte_version": "1.7.0",
            "reason": "input_quant"
          }
        ]
      },
      "is_complex": {
        "profile": "tensor_method_noinput",
        "return_type": "syft.lib.python.Bool"
      },
      "is_contiguous": {
        "profile": "tensor_method_noinput",
        "return_type": "syft.lib.python.Bool"
      },
      "is_distributed": {
        "profile": "tensor_method_noinput",
        "return_type": "syft.lib.python.Bool"
      },
      "is_pinned": {
        "profile": "tensor_method_noinput",
        "return_type": "syft.lib.python.Bool"
      },
      "is_coalesced": {
        "profile": "tensor_method_noinput",
        "return_type": "syft.lib.python.Bool",
        "not_available": [
          {
            "data_types": [
              "bool",
              "uint8",
              "int8",
              "int16",
              "int32",
              "int64",
              "bfloat16",
              "float16",
              "float32",
              "float64"
            ],
            "lte_version": "1.7.0",
            "reason": "input_sparse"
          }
        ]
      },
      "is_nonzero": {
        "profile": "tensor_method_noinput",
        "tensors": ["tensor_scalar"],
        "return_type": "syft.lib.python.Bool"
      },
      "is_same_size": {
        "profile": "default",
        "inputs": ["self"],
        "return_type": "syft.lib.python.Bool"
      },
      "is_set_to": {
        "profile": "default",
        "inputs": ["self"],
        "return_type": "syft.lib.python.Bool"
      },
      "is_shared": {
        "profile": "tensor_method_noinput",
        "return_type": "syft.lib.python.Bool"
      },
      "is_signed": {
        "profile": "tensor_method_noinput",
        "return_type": "syft.lib.python.Bool"
      },
      "isclose": {
        "profile": "default",
        "inputs": ["self"],
        "not_available": [
          {
            "data_types": ["bool", "bfloat16"],
            "lte_version": "1.7.0",
            "reason": "no_cpu"
          },
          {
            "data_types": ["float16"],
            "lte_version": "1.5.1",
            "reason": "no_cpu"
          }
        ]
      },
      "log_normal_": {
        "profile": "default",
        "inputs": [null, 0, 1, false, true],
        "not_available": [
          {
            "data_types": ["bool", "uint8", "int8", "int16", "int32", "int64"],
            "lte_version": "1.7.0",
            "reason": "no_cpu"
          },
          {
            "data_types": ["bfloat16", "float16"],
            "lte_version": "1.5.1",
            "reason": "no_cpu"
          }
        ],
        "deterministic": false
      },
      "log_softmax": {
        "profile": "default",
        "inputs": [0],
        "not_available": [
          {
            "data_types": [
              "bool",
              "uint8",
              "int8",
              "int16",
              "int32",
              "int64",
              "float16"
            ],
            "lte_version": "1.7.0",
            "reason": "no_cpu"
          }
        ]
      },
      "logdet": {
        "profile": "tensor_method_noinput",
        "tensors": ["tensor2"],
        "not_available": [
          {
            "data_types": [
              "bool",
              "uint8",
              "int8",
              "int16",
              "int32",
              "int64",
              "float16",
              "bfloat16"
            ],
            "lte_version": "1.7.0",
            "reason": "no_cpu"
          }
        ]
      },
      "logsumexp": {
        "profile": "default",
        "inputs": [0],
        "not_available": [
          {
            "data_types": [
              "bool",
              "uint8",
              "int8",
              "int16",
              "int32",
              "int64",
              "float16",
              "bfloat16"
            ],
            "lte_version": "1.7.0",
            "reason": "no_cpu"
          }
        ]
      },
      "lu": {
        "profile": "default",
        "inputs": [null, true],
        "tensors": ["tensor2"],
        "return_type": "syft.lib.python.List",
        "not_available": [
          {
            "data_types": [
              "bool",
              "uint8",
              "int8",
              "int16",
              "int32",
              "int64",
              "float16",
              "bfloat16"
            ],
            "lte_version": "1.7.0",
            "reason": "no_cpu"
          }
        ]
      },
      "matrix_power": {
        "profile": "default",
        "inputs": [0, 1],
        "tensors": ["tensor2"],
        "not_available": [
          {
            "data_types": [
              "bool",
              "uint8",
              "int8",
              "int16",
              "int32",
              "int64",
              "bfloat16"
            ],
            "lte_version": "1.7.0",
            "reason": "no_cpu"
          }
        ]
      },
      "mvlgamma": {
        "profile": "default",
        "inputs": [1],
        "tensors": ["tensor_scalar"],
        "not_available": [
          {
            "data_types": [
              "bool",
              "uint8",
              "int8",
              "int16",
              "int32",
              "int64",
              "bfloat16",
              "float16"
            ],
            "lte_version": "1.7.0",
            "reason": "no_cpu"
          }
        ]
      },
      "mvlgamma_": {
        "profile": "default",
        "inputs": [1],
        "tensors": ["tensor_scalar"],
        "not_available": [
          {
            "data_types": [
              "bool",
              "uint8",
              "int8",
              "int16",
              "int32",
              "int64",
              "bfloat16",
              "float16"
            ],
            "lte_version": "1.7.0",
            "reason": "no_cpu"
          }
        ]
      },
      "ndimension": {
        "profile": "tensor_method_noinput",
        "return_type": "syft.lib.python.Int"
      },
      "nelement": {
        "profile": "tensor_method_noinput",
        "return_type": "syft.lib.python.Int"
      },
      "new_empty": {
        "profile": "default",
        "inputs": [0],
        "deterministic": false
      },
      "new_ones": {
        "profile": "default",
        "inputs": [0]
      },
      "new_zeros": {
        "profile": "default",
        "inputs": [0]
      },
      "normal_": {
        "profile": "default",
        "inputs": [null, 0, 1],
        "deterministic": false,
        "not_available": [
          {
            "data_types": [
              "bool",
              "uint8",
              "int8",
              "int16",
              "int32",
              "int64",
              "bfloat16"
            ],
            "lte_version": "1.7.0",
            "reason": "no_cpu"
          },
          {
            "data_types": ["float16"],
            "lte_version": "1.5.1",
            "reason": "no_cpu"
          }
        ]
      },
      "numel": {
        "profile": "tensor_method_noinput",
        "return_type": "syft.lib.python.Int"
      },
      "permute": {
        "profile": "default",
        "tensors": ["tensor_scalar"],
        "inputs": [0]
      },
      "pin_memory": {
        "profile": "tensor_method_noinput",
        "not_available": [
          {
            "data_types": [
              "bool",
              "uint8",
              "int8",
              "int16",
              "int32",
              "int64",
              "bfloat16",
              "float16",
              "float32",
              "float64"
            ],
            "lte_version": "1.7.0",
            "reason": "no_cpu"
          }
        ]
      },
      "polygamma": {
        "profile": "default",
        "inputs": [0],
        "not_available": [
          {
            "data_types": [
              "bool",
              "uint8",
              "int8",
              "int16",
              "int32",
              "int64",
              "bfloat16",
              "float16"
            ],
            "lte_version": "1.7.0",
            "reason": "no_cpu"
          }
        ]
      },
      "polygamma_": {
        "profile": "default",
        "inputs": [0],
        "not_available": [
          {
            "data_types": [
              "bool",
              "uint8",
              "int8",
              "int16",
              "int32",
              "int64",
              "bfloat16",
              "float16"
            ],
            "lte_version": "1.7.0",
            "reason": "no_cpu"
          }
        ]
      },
      "prelu": {
        "profile": "default",
        "inputs": ["self"],
        "tensors": ["tensor_scalar"],
        "not_available": [
          {
            "data_types": [
              "bool",
              "uint8",
              "int8",
              "int16",
              "int32",
              "int64",
              "bfloat16",
              "float16"
            ],
            "lte_version": "1.7.0",
            "reason": "no_cpu"
          }
        ]
      },
      "q_per_channel_axis": {
        "profile": "tensor_method_noinput",
        "return_type": "syft.lib.python.Int",
        "skip": [
          {
            "data_types": [
              "bool",
              "uint8",
              "int8",
              "int16",
              "int32",
              "int64",
              "bfloat16",
              "float16",
              "float32",
              "float64"
            ],
            "lte_version": "1.7.0",
            "reason": "input_quant"
          }
        ]
      },
      "q_per_channel_scales": {
        "profile": "tensor_method_noinput",
        "skip": [
          {
            "data_types": [
              "bool",
              "uint8",
              "int8",
              "int16",
              "int32",
              "int64",
              "bfloat16",
              "float16",
              "float32",
              "float64"
            ],
            "lte_version": "1.7.0",
            "reason": "input_quant"
          }
        ]
      },
      "q_per_channel_zero_points": {
        "profile": "tensor_method_noinput",
        "skip": [
          {
            "data_types": [
              "bool",
              "uint8",
              "int8",
              "int16",
              "int32",
              "int64",
              "bfloat16",
              "float16",
              "float32",
              "float64"
            ],
            "lte_version": "1.7.0",
            "reason": "input_quant"
          }
        ]
      },
      "q_scale": {
        "profile": "tensor_method_noinput",
        "return_type": "syft.lib.python.Float",
        "skip": [
          {
            "data_types": [
              "bool",
              "uint8",
              "int8",
              "int16",
              "int32",
              "int64",
              "bfloat16",
              "float16",
              "float32",
              "float64"
            ],
            "lte_version": "1.7.0",
            "reason": "input_quant"
          }
        ]
      },
      "q_zero_point": {
        "profile": "tensor_method_noinput",
        "return_type": "syft.lib.python.Int",
        "skip": [
          {
            "data_types": [
              "bool",
              "uint8",
              "int8",
              "int16",
              "int32",
              "int64",
              "bfloat16",
              "float16",
              "float32",
              "float64"
            ],
            "lte_version": "1.7.0",
            "reason": "input_quant"
          }
        ]
      },
      "random_": {
        "profile": "default",
        "inputs": [null],
        "deterministic": false
      },
      "repeat_interleave": {
        "profile": "default",
        "inputs": [1],
        "not_available": [
          {
            "data_types": ["bfloat16", "float16"],
            "lte_version": "1.7.0",
            "reason": "no_cpu"
          }
        ]
      },
      "repeat": {
        "profile": "default",
        "inputs": [1],
        "tensors": ["tensor_scalar"]
      },
      "reshape": {
        "profile": "default",
        "inputs": [1],
        "tensors": ["tensor_scalar"]
      },
      "resize": {
        "profile": "default",
        "inputs": [1],
        "tensors": ["tensor_scalar"]
      },
      "resize_": {
        "profile": "default",
        "inputs": [1],
        "tensors": ["tensor_scalar"]
      },
      "retain_grad": {
        "profile": "tensor_method_noinput",
        "tensors": ["tensor_scalar"],
        "return_type": "syft.lib.python._SyNone",
        "not_available": [
          {
            "data_types": ["bool", "uint8", "int8", "int16", "int32", "int64"],
            "lte_version": "1.7.0",
            "reason": "no_cpu"
          }
        ]
      },
      "rfft": {
        "profile": "default",
        "inputs": [1],
        "not_available": [
          {
            "data_types": [
              "bool",
              "uint8",
              "int8",
              "int16",
              "int32",
              "int64",
              "bfloat16",
              "float16"
            ],
            "lte_version": "1.7.0",
            "reason": "no_cpu"
          }
        ]
      },
      "roll": {
        "profile": "default",
        "inputs": [1]
      },
      "__hash__": {
        "profile": "tensor_method_noinput",
        "deterministic": false,
        "return_type": "syft.lib.python.Int"
      },
      "set_": {
        "profile": "default",
        "inputs": ["self"]
      },
      "softmax": {
        "profile": "default",
        "inputs": [0],
        "not_available": [
          {
            "data_types": [
              "bool",
              "uint8",
              "int8",
              "int16",
              "int32",
              "int64",
              "bfloat16",
              "float16"
            ],
            "lte_version": "1.7.0",
            "reason": "no_cpu"
          }
        ]
      },
      "split": {
        "profile": "default",
        "inputs": [1],
        "tensor": ["tensor_scalar"],
        "return_type": "syft.lib.python.List"
      },
      "sum_to_size": {
        "profile": "default",
        "inputs": [1],
        "not_available": [
          {
            "data_types": ["float16"],
            "lte_version": "1.5.1",
            "reason": "no_cpu"
          }
        ]
      },
      "tolist": {
        "profile": "tensor_method_noinput",
        "return_type": "syft.lib.python.List"
      },
      "type_as": {
        "profile": "default",
        "inputs": ["self"]
      },
      "type": {
        "profile": "tensor_method_noinput",
        "return_type": "syft.lib.python.String"
      },
      "unbind": {
        "profile": "default",
        "return_type": "syft.lib.python.List",
        "inputs": [null, 0]
      },
<<<<<<< HEAD
      "narrow": {
        "profile": "default",
        "skip": [{ "lte_version": "1.7.0", "reason": "no_test" }]
=======
      "__complex__": {
        "profile": "tensor_method_noinput",
        "tensors": ["tensor_scalar"],
        "return_type": "syft.lib.python.Complex",
        "not_available": [
          {
            "lte_version": "1.6.0",
            "reason": "added_feature"
          }
        ]
      },
      "amax": {
        "profile": "default",
        "inputs": [null],
        "not_available": [
          {
            "lte_version": "1.6.0",
            "reason": "added_feature"
          },
          {
            "lte_version": "1.7.0",
            "gte_version": "1.7.0",
            "data_types": ["bfloat16"],
            "reason": "no_cpu"
          }
        ]
      },
      "amin": {
        "profile": "default",
        "inputs": [null],
        "not_available": [
          {
            "lte_version": "1.6.0",
            "reason": "added_feature"
          },
          {
            "lte_version": "1.7.0",
            "gte_version": "1.7.0",
            "data_types": ["bfloat16"],
            "reason": "no_cpu"
          }
        ]
      },
      "arccos": {
        "profile": "tensor_method_noinput",
        "not_available": [
          {
            "lte_version": "1.6.0",
            "reason": "added_feature"
          },
          {
            "data_types": [
              "bool",
              "uint8",
              "int8",
              "int16",
              "int32",
              "int64",
              "float16"
            ],
            "lte_version": "1.7.0",
            "reason": "no_cpu"
          }
        ]
      },
      "arccos_": {
        "profile": "tensor_method_noinput",
        "not_available": [
          {
            "lte_version": "1.6.0",
            "reason": "added_feature"
          },
          {
            "data_types": [
              "bool",
              "uint8",
              "int8",
              "int16",
              "int32",
              "int64",
              "float16"
            ],
            "lte_version": "1.7.0",
            "reason": "no_cpu"
          }
        ]
      },
      "arccosh": {
        "profile": "tensor_method_noinput",
        "not_available": [
          {
            "lte_version": "1.6.0",
            "reason": "added_feature"
          },
          {
            "data_types": [
              "bool",
              "uint8",
              "int8",
              "int16",
              "int32",
              "int64",
              "float16",
              "bfloat16"
            ],
            "lte_version": "1.7.0",
            "reason": "no_cpu"
          }
        ]
      },
      "arccosh_": {
        "profile": "tensor_method_noinput",
        "not_available": [
          {
            "lte_version": "1.6.0",
            "reason": "added_feature"
          },
          {
            "data_types": [
              "bool",
              "uint8",
              "int8",
              "int16",
              "int32",
              "int64",
              "float16",
              "bfloat16"
            ],
            "lte_version": "1.7.0",
            "reason": "no_cpu"
          }
        ]
      },
      "arcsin": {
        "profile": "tensor_method_noinput",
        "not_available": [
          {
            "lte_version": "1.6.0",
            "reason": "added_feature"
          },
          {
            "data_types": [
              "bool",
              "uint8",
              "int8",
              "int16",
              "int32",
              "int64",
              "float16"
            ],
            "lte_version": "1.7.0",
            "reason": "no_cpu"
          }
        ]
      },
      "arcsin_": {
        "profile": "tensor_method_noinput",
        "not_available": [
          {
            "lte_version": "1.6.0",
            "reason": "added_feature"
          },
          {
            "data_types": [
              "bool",
              "uint8",
              "int8",
              "int16",
              "int32",
              "int64",
              "float16"
            ],
            "lte_version": "1.7.0",
            "reason": "no_cpu"
          }
        ]
      },
      "arcsinh": {
        "profile": "tensor_method_noinput",
        "not_available": [
          {
            "lte_version": "1.6.0",
            "reason": "added_feature"
          },
          {
            "data_types": [
              "bool",
              "uint8",
              "int8",
              "int16",
              "int32",
              "int64",
              "float16",
              "bfloat16"
            ],
            "lte_version": "1.7.0",
            "reason": "no_cpu"
          }
        ]
      },
      "arcsinh_": {
        "profile": "tensor_method_noinput",
        "not_available": [
          {
            "lte_version": "1.6.0",
            "reason": "added_feature"
          },
          {
            "data_types": [
              "bool",
              "uint8",
              "int8",
              "int16",
              "int32",
              "int64",
              "float16",
              "bfloat16"
            ],
            "lte_version": "1.7.0",
            "reason": "no_cpu"
          }
        ]
      },
      "arctan": {
        "profile": "tensor_method_noinput",
        "not_available": [
          {
            "lte_version": "1.6.0",
            "reason": "added_feature"
          },
          {
            "data_types": [
              "bool",
              "uint8",
              "int8",
              "int16",
              "int32",
              "int64",
              "float16"
            ],
            "lte_version": "1.7.0",
            "reason": "no_cpu"
          }
        ]
      },
      "arctan_": {
        "profile": "tensor_method_noinput",
        "not_available": [
          {
            "lte_version": "1.6.0",
            "reason": "added_feature"
          },
          {
            "data_types": [
              "bool",
              "uint8",
              "int8",
              "int16",
              "int32",
              "int64",
              "float16"
            ],
            "lte_version": "1.7.0",
            "reason": "no_cpu"
          }
        ]
      },
      "arctanh": {
        "profile": "tensor_method_noinput",
        "not_available": [
          {
            "lte_version": "1.6.0",
            "reason": "added_feature"
          },
          {
            "data_types": [
              "bool",
              "uint8",
              "int8",
              "int16",
              "int32",
              "int64",
              "float16",
              "bfloat16"
            ],
            "lte_version": "1.7.0",
            "reason": "no_cpu"
          }
        ]
      },
      "arctanh_": {
        "profile": "tensor_method_noinput",
        "not_available": [
          {
            "lte_version": "1.6.0",
            "reason": "added_feature"
          },
          {
            "data_types": [
              "bool",
              "uint8",
              "int8",
              "int16",
              "int32",
              "int64",
              "float16",
              "bfloat16"
            ],
            "lte_version": "1.7.0",
            "reason": "no_cpu"
          }
        ]
      },
      "clip": {
        "profile": "default",
        "inputs": [1],
        "not_available": [
          {
            "lte_version": "1.6.0",
            "reason": "added_feature"
          },
          {
            "data_types": ["bool", "float16"],
            "lte_version": "1.7.0",
            "reason": "no_cpu"
          }
        ]
      },
      "clip_": {
        "profile": "default",
        "inputs": [1],
        "not_available": [
          {
            "lte_version": "1.6.0",
            "reason": "added_feature"
          },
          {
            "data_types": ["bool", "float16"],
            "lte_version": "1.7.0",
            "reason": "no_cpu"
          }
        ]
      },
      "count_nonzero": {
        "profile": "default",
        "inputs": [null, 0],
        "not_available": [
          {
            "lte_version": "1.6.0",
            "reason": "added_feature"
          }
        ]
      },
      "divide": {
        "profile": "default",
        "not_available": [
          {
            "lte_version": "1.6.0",
            "reason": "added_feature"
          }
        ]
      },
      "divide_": {
        "profile": "default",
        "not_available": [
          {
            "lte_version": "1.6.0",
            "reason": "added_feature"
          },
          {
            "data_types": ["bool", "uint8", "int8", "int16", "int32", "int64"],
            "lte_version": "1.7.0",
            "reason": "no_conversion"
          }
        ]
      },
      "exp2": {
        "profile": "tensor_method_noinput",
        "not_available": [
          {
            "lte_version": "1.6.0",
            "reason": "added_feature"
          },
          {
            "data_types": [
              "bool",
              "uint8",
              "int8",
              "int16",
              "int32",
              "int64",
              "bfloat16"
            ],
            "lte_version": "1.7.0",
            "reason": "no_cpu"
          }
        ]
      },
      "exp2_": {
        "profile": "tensor_method_noinput",
        "not_available": [
          {
            "lte_version": "1.6.0",
            "reason": "added_feature"
          },
          {
            "data_types": [
              "bool",
              "uint8",
              "int8",
              "int16",
              "int32",
              "int64",
              "bfloat16"
            ],
            "lte_version": "1.7.0",
            "reason": "no_cpu"
          }
        ]
      },
      "fix": {
        "profile": "tensor_method_noinput",
        "not_available": [
          {
            "lte_version": "1.6.0",
            "reason": "added_feature"
          },
          {
            "data_types": [
              "bool",
              "uint8",
              "int8",
              "int16",
              "int32",
              "int64",
              "float16"
            ],
            "lte_version": "1.7.0",
            "reason": "no_cpu"
          }
        ]
      },
      "fix_": {
        "profile": "tensor_method_noinput",
        "not_available": [
          {
            "lte_version": "1.6.0",
            "reason": "added_feature"
          },
          {
            "data_types": [
              "bool",
              "uint8",
              "int8",
              "int16",
              "int32",
              "int64",
              "float16"
            ],
            "lte_version": "1.7.0",
            "reason": "no_cpu"
          }
        ]
      },
      "gcd": {
        "profile": "default",
        "inputs": ["self"],
        "not_available": [
          {
            "lte_version": "1.6.0",
            "reason": "added_feature"
          },
          {
            "data_types": ["bool", "float16", "bfloat16", "float32", "float64"],
            "lte_version": "1.7.0",
            "reason": "no_cpu"
          }
        ]
      },
      "gcd_": {
        "profile": "default",
        "inputs": ["self"],
        "not_available": [
          {
            "lte_version": "1.6.0",
            "reason": "added_feature"
          },
          {
            "data_types": ["bool", "float16", "bfloat16", "float32", "float64"],
            "lte_version": "1.7.0",
            "reason": "no_cpu"
          }
        ]
      },
      "greater": {
        "profile": "default",
        "inputs": ["self"],
        "not_available": [
          {
            "lte_version": "1.6.0",
            "reason": "added_feature"
          }
        ]
      },
      "greater_": {
        "profile": "default",
        "inputs": ["self"],
        "not_available": [
          {
            "lte_version": "1.6.0",
            "reason": "added_feature"
          }
        ]
      },
      "greater_equal": {
        "profile": "default",
        "inputs": ["self"],
        "not_available": [
          {
            "lte_version": "1.6.0",
            "reason": "added_feature"
          }
        ]
      },
      "greater_equal_": {
        "profile": "default",
        "inputs": ["self"],
        "not_available": [
          {
            "lte_version": "1.6.0",
            "reason": "added_feature"
          }
        ]
      },
      "heaviside": {
        "profile": "default",
        "inputs": ["self"],
        "not_available": [
          {
            "lte_version": "1.6.0",
            "reason": "added_feature"
          }
        ]
      },
      "heaviside_": {
        "profile": "default",
        "inputs": ["self"],
        "not_available": [
          {
            "lte_version": "1.6.0",
            "reason": "added_feature"
          }
        ]
      },
      "hypot": {
        "profile": "default",
        "inputs": ["self"],
        "not_available": [
          {
            "lte_version": "1.6.0",
            "reason": "added_feature"
          },
          {
            "data_types": [
              "bool",
              "float16",
              "uint8",
              "int8",
              "int16",
              "int32",
              "int64"
            ],
            "lte_version": "1.7.0",
            "reason": "no_cpu"
          }
        ]
      },
      "hypot_": {
        "profile": "default",
        "inputs": ["self"],
        "not_available": [
          {
            "lte_version": "1.6.0",
            "reason": "added_feature"
          },
          {
            "data_types": [
              "bool",
              "float16",
              "uint8",
              "int8",
              "int16",
              "int32",
              "int64"
            ],
            "lte_version": "1.7.0",
            "reason": "no_cpu"
          }
        ]
      },
      "i0": {
        "profile": "tensor_method_noinput",
        "not_available": [
          {
            "lte_version": "1.6.0",
            "reason": "added_feature"
          },
          {
            "data_types": [
              "bool",
              "uint8",
              "int8",
              "int16",
              "int32",
              "int64",
              "float16"
            ],
            "lte_version": "1.7.0",
            "reason": "no_cpu"
          }
        ]
      },
      "i0_": {
        "profile": "tensor_method_noinput",
        "not_available": [
          {
            "lte_version": "1.6.0",
            "reason": "added_feature"
          },
          {
            "data_types": [
              "bool",
              "uint8",
              "int8",
              "int16",
              "int32",
              "int64",
              "float16"
            ],
            "lte_version": "1.7.0",
            "reason": "no_cpu"
          }
        ]
      },
      "isneginf": {
        "profile": "tensor_method_noinput",
        "not_available": [
          {
            "lte_version": "1.6.0",
            "reason": "added_feature"
          }
        ]
      },
      "isposinf": {
        "profile": "tensor_method_noinput",
        "not_available": [
          {
            "lte_version": "1.6.0",
            "reason": "added_feature"
          }
        ]
      },
      "isreal": {
        "profile": "tensor_method_noinput",
        "not_available": [
          {
            "lte_version": "1.6.0",
            "reason": "added_feature"
          }
        ]
      },
      "lcm": {
        "profile": "default",
        "inputs": ["self"],
        "not_available": [
          {
            "lte_version": "1.6.0",
            "reason": "added_feature"
          },
          {
            "data_types": ["bool", "float16", "bfloat16", "float32", "float64"],
            "lte_version": "1.7.0",
            "reason": "no_cpu"
          }
        ]
      },
      "lcm_": {
        "profile": "default",
        "inputs": ["self"],
        "not_available": [
          {
            "lte_version": "1.6.0",
            "reason": "added_feature"
          },
          {
            "data_types": ["bool", "float16", "bfloat16", "float32", "float64"],
            "lte_version": "1.7.0",
            "reason": "no_cpu"
          }
        ]
      },
      "less": {
        "profile": "default",
        "inputs": ["self"],
        "not_available": [
          {
            "lte_version": "1.6.0",
            "reason": "added_feature"
          }
        ]
      },
      "less_": {
        "profile": "default",
        "inputs": ["self"],
        "not_available": [
          {
            "lte_version": "1.6.0",
            "reason": "added_feature"
          }
        ]
      },
      "less_equal": {
        "profile": "default",
        "inputs": ["self"],
        "not_available": [
          {
            "lte_version": "1.6.0",
            "reason": "added_feature"
          }
        ]
      },
      "less_equal_": {
        "profile": "default",
        "inputs": ["self"],
        "not_available": [
          {
            "lte_version": "1.6.0",
            "reason": "added_feature"
          }
        ]
      },
      "logit": {
        "profile": "default",
        "inputs": [null, 1],
        "not_available": [
          {
            "lte_version": "1.6.0",
            "reason": "added_feature"
          },
          {
            "data_types": [
              "bool",
              "float16",
              "uint8",
              "int8",
              "int16",
              "int32",
              "int64"
            ],
            "lte_version": "1.7.0",
            "reason": "no_cpu"
          }
        ]
      },
      "logit_": {
        "profile": "default",
        "inputs": [null, 1],
        "not_available": [
          {
            "lte_version": "1.6.0",
            "reason": "added_feature"
          },
          {
            "data_types": [
              "bool",
              "float16",
              "uint8",
              "int8",
              "int16",
              "int32",
              "int64"
            ],
            "lte_version": "1.7.0",
            "reason": "no_cpu"
          }
        ]
      },
      "maximum": {
        "profile": "default",
        "inputs": ["self"],
        "not_available": [
          {
            "lte_version": "1.6.0",
            "reason": "added_feature"
          }
        ]
      },
      "minimum": {
        "profile": "default",
        "inputs": ["self"],
        "not_available": [
          {
            "lte_version": "1.6.0",
            "reason": "added_feature"
          }
        ]
      },
      "matrix_exp": {
        "profile": "default",
        "inputs": [null],
        "tensors": ["tensor_cube"],
        "not_available": [
          {
            "lte_version": "1.6.0",
            "reason": "added_feature"
          },
          {
            "data_types": [
              "bool",
              "float16",
              "bfloat16",
              "uint8",
              "int8",
              "int16",
              "int32",
              "int64"
            ],
            "lte_version": "1.7.0",
            "reason": "no_cpu"
          }
        ]
      },
      "multiply": {
        "profile": "default",
        "not_available": [
          {
            "lte_version": "1.6.0",
            "reason": "added_feature"
          },
          {
            "data_types": ["bool"],
            "lte_version": "1.7.0",
            "reason": "no_cpu"
          }
        ]
      },
      "multiply_": {
        "profile": "default",
        "not_available": [
          {
            "lte_version": "1.6.0",
            "reason": "added_feature"
          },
          {
            "data_types": ["bool"],
            "lte_version": "1.7.0",
            "reason": "no_cpu"
          }
        ]
      },
      "nanquantile": {
        "profile": "default",
        "inputs": [0, 1],
        "not_available": [
          {
            "lte_version": "1.6.0",
            "reason": "added_feature"
          },
          {
            "data_types": [
              "bool",
              "float16",
              "bfloat16",
              "uint8",
              "int8",
              "int16",
              "int32",
              "int64"
            ],
            "lte_version": "1.7.0",
            "reason": "no_cpu"
          }
        ]
      },
      "nansum": {
        "profile": "default",
        "inputs": [null, 0],
        "not_available": [
          {
            "lte_version": "1.6.0",
            "reason": "added_feature"
          },
          {
            "data_types": ["bfloat16"],
            "lte_version": "1.7.0",
            "reason": "no_cpu"
          }
        ]
      },
      "negative": {
        "profile": "tensor_method_noinput",
        "not_available": [
          {
            "lte_version": "1.6.0",
            "reason": "added_feature"
          },
          {
            "data_types": ["bool"],
            "lte_version": "1.7.0",
            "reason": "no_cpu"
          }
        ]
      },
      "negative_": {
        "profile": "tensor_method_noinput",
        "not_available": [
          {
            "lte_version": "1.6.0",
            "reason": "added_feature"
          },
          {
            "data_types": ["bool"],
            "lte_version": "1.7.0",
            "reason": "no_cpu"
          }
        ]
      },
      "nextafter": {
        "profile": "default",
        "inputs": ["self"],
        "not_available": [
          {
            "lte_version": "1.6.0",
            "reason": "added_feature"
          },
          {
            "data_types": [
              "bool",
              "float16",
              "bfloat16",
              "uint8",
              "int8",
              "int16",
              "int32",
              "int64"
            ],
            "lte_version": "1.7.0",
            "reason": "no_cpu"
          }
        ]
      },
      "nextafter_": {
        "profile": "default",
        "inputs": ["self"],
        "not_available": [
          {
            "lte_version": "1.6.0",
            "reason": "added_feature"
          },
          {
            "data_types": [
              "bool",
              "float16",
              "bfloat16",
              "uint8",
              "int8",
              "int16",
              "int32",
              "int64"
            ],
            "lte_version": "1.7.0",
            "reason": "no_cpu"
          }
        ]
      },
      "outer": {
        "profile": "default",
        "inputs": ["self"],
        "tensors": ["tensor1"],
        "not_available": [
          {
            "lte_version": "1.6.0",
            "reason": "added_feature"
          }
        ]
      },
      "quantile": {
        "profile": "default",
        "inputs": [0, 1],
        "not_available": [
          {
            "lte_version": "1.6.0",
            "reason": "added_feature"
          },
          {
            "data_types": [
              "bool",
              "float16",
              "bfloat16",
              "uint8",
              "int8",
              "int16",
              "int32",
              "int64"
            ],
            "lte_version": "1.7.0",
            "reason": "no_cpu"
          }
        ]
      },
      "sgn": {
        "profile": "tensor_method_noinput",
        "not_available": [
          {
            "lte_version": "1.6.0",
            "reason": "added_feature"
          }
        ]
      },
      "sgn_": {
        "profile": "tensor_method_noinput",
        "not_available": [
          {
            "lte_version": "1.6.0",
            "reason": "added_feature"
          }
        ]
      },
      "signbit": {
        "profile": "tensor_method_noinput",
        "not_available": [
          {
            "lte_version": "1.6.0",
            "reason": "added_feature"
          }
        ]
      },
      "subtract": {
        "profile": "default",
        "inputs": ["self"],
        "not_available": [
          {
            "lte_version": "1.6.0",
            "reason": "added_feature"
          },
          {
            "data_types": ["bool"],
            "lte_version": "1.7.0",
            "reason": "no_cpu"
          }
        ]
      },
      "subtract_": {
        "profile": "default",
        "inputs": ["self"],
        "not_available": [
          {
            "lte_version": "1.6.0",
            "reason": "added_feature"
          },
          {
            "data_types": ["bool"],
            "lte_version": "1.7.0",
            "reason": "no_cpu"
          }
        ]
      },
      "unsafe_chunk": {
        "profile": "default",
        "return_type": "syft.lib.python.List",
        "inputs": [1],
        "not_available": [
          {
            "lte_version": "1.6.0",
            "reason": "added_feature"
          }
        ]
      },
      "unsafe_split": {
        "profile": "default",
        "return_type": "syft.lib.python.List",
        "inputs": [1],
        "not_available": [
          {
            "lte_version": "1.6.0",
            "reason": "added_feature"
          }
        ]
      },
      "vdot": {
        "profile": "default",
        "inputs": ["self"],
        "tensors": ["tensor1"],
        "not_available": [
          {
            "lte_version": "1.6.0",
            "reason": "added_feature"
          },
          {
            "data_types": ["bool", "bfloat16"],
            "lte_version": "1.7.0",
            "reason": "no_cpu"
          }
        ]
      },
      "cummax": {
        "profile": "default",
        "inputs": [0],
        "return_type": "syft.lib.python.ValuesIndices",
        "not_available": [
          {
            "lte_version": "1.7.0",
            "data_types": ["bfloat16", "float16"],
            "reason": "no_cpu"
          }
        ]
      },
      "cummin": {
        "profile": "default",
        "inputs": [0],
        "return_type": "syft.lib.python.ValuesIndices",
        "not_available": [
          {
            "lte_version": "1.7.0",
            "data_types": ["bfloat16", "float16"],
            "reason": "no_cpu"
          }
        ]
      },
      "eig": {
        "profile": "default",
        "inputs": [null, false, true],
        "tensors": ["tensor2"],
        "return_type": "syft.lib.python.ValuesIndices",
        "not_available": [
          {
            "data_types": [
              "bool",
              "bfloat16",
              "float16",
              "uint8",
              "int8",
              "int16",
              "int32",
              "int64"
            ],
            "lte_version": "1.7.0",
            "reason": "no_cpu"
          }
        ]
      },
      "kthvalue": {
        "profile": "default",
        "inputs": [1],
        "tensors": ["tensor1"],
        "return_type": "syft.lib.python.ValuesIndices",
        "not_available": [
          {
            "data_types": ["bool", "bfloat16", "float16"],
            "lte_version": "1.7.0",
            "reason": "no_cpu"
          }
        ]
      },
      "lstsq": {
        "profile": "default",
        "inputs": ["self"],
        "tensors": ["lstsq_a"],
        "return_type": "syft.lib.python.ValuesIndices",
        "not_available": [
          {
            "data_types": [
              "bool",
              "bfloat16",
              "float16",
              "uint8",
              "int8",
              "int16",
              "int32",
              "int64"
            ],
            "lte_version": "1.7.0",
            "reason": "no_cpu"
          }
        ]
      },
      "slogdet": {
        "profile": "tensor_method_noinput",
        "tensors": ["tensor2"],
        "return_type": "syft.lib.python.ValuesIndices",
        "not_available": [
          {
            "data_types": [
              "bool",
              "bfloat16",
              "float16",
              "uint8",
              "int8",
              "int16",
              "int32",
              "int64"
            ],
            "lte_version": "1.7.0",
            "reason": "no_cpu"
          }
        ]
      },
      "qr": {
        "profile": "tensor_method_noinput",
        "tensors": ["tensor2"],
        "return_type": "syft.lib.python.ValuesIndices",
        "not_available": [
          {
            "data_types": [
              "bool",
              "bfloat16",
              "float16",
              "uint8",
              "int8",
              "int16",
              "int32",
              "int64"
            ],
            "lte_version": "1.7.0",
            "reason": "no_cpu"
          }
        ]
      },
      "mode": {
        "profile": "tensor_method_noinput",
        "tensors": ["tensor2"],
        "return_type": "syft.lib.python.ValuesIndices",
        "not_available": [
          {
            "data_types": ["bool", "bfloat16", "float16"],
            "lte_version": "1.7.0",
            "reason": "no_cpu"
          }
        ]
      },
      "solve": {
        "profile": "default",
        "tensors": ["tensor_cube"],
        "inputs": ["self"],
        "return_type": "syft.lib.python.ValuesIndices",
        "not_available": [
          {
            "data_types": [
              "bool",
              "bfloat16",
              "float16",
              "uint8",
              "int8",
              "int16",
              "int32",
              "int64"
            ],
            "lte_version": "1.7.0",
            "reason": "no_cpu"
          }
        ]
      },
      "sort": {
        "profile": "default",
        "tensors": ["tensor_cube"],
        "inputs": [null],
        "return_type": "syft.lib.python.ValuesIndices",
        "not_available": [
          {
            "data_types": ["float16"],
            "lte_version": "1.5.1",
            "reason": "no_cpu"
          },
          {
            "data_types": ["bool"],
            "lte_version": "1.6.0",
            "reason": "no_cpu"
          },
          {
            "data_types": ["bfloat16"],
            "lte_version": "1.7.0",
            "reason": "no_cpu"
          }
        ]
      },
      "symeig": {
        "profile": "default",
        "tensors": ["tensor_cube"],
        "inputs": [null],
        "return_type": "syft.lib.python.ValuesIndices",
        "not_available": [
          {
            "data_types": [
              "bool",
              "bfloat16",
              "float16",
              "uint8",
              "int8",
              "int16",
              "int32",
              "int64"
            ],
            "lte_version": "1.7.0",
            "reason": "no_cpu"
          }
        ]
      },
      "topk": {
        "profile": "default",
        "tensors": ["tensor1"],
        "inputs": [1],
        "return_type": "syft.lib.python.ValuesIndices",
        "not_available": [
          {
            "data_types": ["bool", "bfloat16", "float16"],
            "lte_version": "1.7.0",
            "reason": "no_cpu"
          }
        ]
      },
      "triangular_solve": {
        "profile": "default",
        "tensors": ["tensor2"],
        "inputs": ["self"],
        "return_type": "syft.lib.python.ValuesIndices",
        "not_available": [
          {
            "data_types": [
              "bool",
              "bfloat16",
              "float16",
              "uint8",
              "int8",
              "int16",
              "int32",
              "int64"
            ],
            "lte_version": "1.7.0",
            "reason": "no_cpu"
          }
        ]
      },
      "svd": {
        "profile": "default",
        "tensors": ["tensor2"],
        "inputs": [null],
        "return_type": "syft.lib.python.ValuesIndices",
        "not_available": [
          {
            "data_types": [
              "bool",
              "bfloat16",
              "float16",
              "uint8",
              "int8",
              "int16",
              "int32",
              "int64"
            ],
            "lte_version": "1.7.0",
            "reason": "no_cpu"
          }
        ]
      },
      "addbmm": {
        "profile": "default",
        "tensors": ["tensor_m"],
        "inputs": [{ "batch1": "tensor_batch1", "batch2": "tensor_batch2" }],
        "not_available": [
          {
            "data_types": ["bool", "bfloat16", "float16"],
            "lte_version": "1.7.0",
            "reason": "no_cpu"
          }
        ]
      },
      "addbmm_": {
        "profile": "default",
        "tensors": ["tensor_m"],
        "inputs": [{ "batch1": "tensor_batch1", "batch2": "tensor_batch2" }],
        "not_available": [
          {
            "data_types": ["bool", "bfloat16", "float16"],
            "lte_version": "1.7.0",
            "reason": "no_cpu"
          }
        ]
      },
      "clamp": {
        "profile": "default",
        "inputs": [0],
        "not_available": [
          {
            "data_types": ["bool", "bfloat16", "float16"],
            "lte_version": "1.7.0",
            "reason": "no_cpu"
          }
        ]
      },
      "clamp_": {
        "profile": "default",
        "inputs": [0],
        "not_available": [
          {
            "data_types": ["bool", "bfloat16", "float16"],
            "lte_version": "1.7.0",
            "reason": "no_cpu"
          }
        ]
      },
      "clamp_max": {
        "profile": "default",
        "inputs": [0],
        "not_available": [
          {
            "data_types": ["bool", "bfloat16", "float16"],
            "lte_version": "1.7.0",
            "reason": "no_cpu"
          }
        ]
      },
      "clamp_max_": {
        "profile": "default",
        "inputs": [0],
        "not_available": [
          {
            "data_types": ["bool", "bfloat16", "float16"],
            "lte_version": "1.7.0",
            "reason": "no_cpu"
          }
        ]
      },
      "clamp_min": {
        "profile": "default",
        "inputs": [0],
        "not_available": [
          {
            "data_types": ["bool", "bfloat16", "float16"],
            "lte_version": "1.7.0",
            "reason": "no_cpu"
          }
        ]
      },
      "clamp_min_": {
        "profile": "default",
        "inputs": [0],
        "not_available": [
          {
            "data_types": ["bool", "bfloat16", "float16"],
            "lte_version": "1.7.0",
            "reason": "no_cpu"
          }
        ]
      },
      "mean": {
        "profile": "default",
        "inputs": [0],
        "not_available": [
          {
            "data_types": ["bool", "uint8", "int8", "int16", "int32", "int64"],
            "lte_version": "1.7.0",
            "reason": "no_cpu"
          },
          {
            "data_types": ["float16"],
            "lte_version": "1.5.1",
            "reason": "no_cpu"
          }
        ]
      },
      "baddbmm": {
        "profile": "default",
        "tensors": ["tensor_m"],
        "inputs": [{ "batch1": "tensor_batch1", "batch2": "tensor_batch2" }],
        "not_available": [
          {
            "data_types": ["bool", "bfloat16", "float16"],
            "lte_version": "1.7.0",
            "reason": "no_cpu"
          }
        ]
      },
      "baddbmm_": {
        "profile": "default",
        "tensors": ["tensor_m1"],
        "inputs": [{ "batch1": "tensor_batch1", "batch2": "tensor_batch2" }],
        "not_available": [
          {
            "data_types": ["bool", "bfloat16", "float16"],
            "lte_version": "1.7.0",
            "reason": "no_cpu"
          }
        ]
      },
      "addcdiv": {
        "profile": "default",
        "tensors": ["addcdiv"],
        "inputs": [{ "tensor1": "addcdiv_t1", "tensor2": "addcdiv_t2" }],
        "not_available": [
          {
            "data_types": [
              "bool",
              "bfloat16",
              "float16",
              "uint8",
              "int8",
              "int16",
              "int32",
              "int64"
            ],
            "lte_version": "1.7.0",
            "reason": "no_cpu"
          }
        ]
      },
      "addcdiv_": {
        "profile": "default",
        "tensors": ["addcdiv_"],
        "inputs": [{ "tensor1": "addcdiv_t1", "tensor2": "addcdiv_t2" }],
        "not_available": [
          {
            "data_types": [
              "bool",
              "bfloat16",
              "float16",
              "uint8",
              "int8",
              "int16",
              "int32",
              "int64"
            ],
            "lte_version": "1.7.0",
            "reason": "no_cpu"
          }
        ]
      },
      "addcmul": {
        "profile": "default",
        "tensors": ["addcdiv_"],
        "inputs": [{ "tensor1": "addcdiv_t1", "tensor2": "addcdiv_t2" }],
        "not_available": [
          {
            "data_types": ["bool", "bfloat16", "float16"],
            "lte_version": "1.7.0",
            "reason": "no_cpu"
          }
        ]
      },
      "addcmul_": {
        "profile": "default",
        "tensors": ["addcdiv_"],
        "inputs": [{ "tensor1": "addcdiv_t1", "tensor2": "addcdiv_t2" }],
        "not_available": [
          {
            "data_types": ["bool", "bfloat16", "float16"],
            "lte_version": "1.7.0",
            "reason": "no_cpu"
          }
        ]
      },
      "addmm": {
        "profile": "default",
        "tensors": ["addcdiv"],
        "inputs": [{ "mat1": "addmm_t1", "mat2": "addmm_t2" }],
        "not_available": [
          {
            "data_types": ["bool"],
            "lte_version": "1.7.0",
            "reason": "no_cpu"
          },
          {
            "data_types": ["float16"],
            "lte_version": "1.6.0",
            "reason": "no_cpu"
          }
        ]
      },
      "addmm_": {
        "profile": "default",
        "tensors": ["addmm_"],
        "inputs": [{ "mat1": "addmm_t1", "mat2": "addmm_t2" }],
        "not_available": [
          {
            "data_types": ["bool"],
            "lte_version": "1.7.0",
            "reason": "no_cpu"
          },
          {
            "data_types": ["float16"],
            "lte_version": "1.6.0",
            "reason": "no_cpu"
          }
        ]
      },
      "addmv": {
        "profile": "default",
        "tensors": ["addmv"],
        "inputs": [{ "mat": "addmv_t1", "vec": "addmv_t2" }],
        "not_available": [
          {
            "data_types": ["bool", "float16"],
            "lte_version": "1.7.0",
            "reason": "no_cpu"
          }
        ]
      },
      "addmv_": {
        "profile": "default",
        "tensors": ["addmv"],
        "inputs": [{ "mat": "addmv_t1", "vec": "addmv_t2" }],
        "not_available": [
          {
            "data_types": ["bool", "float16"],
            "lte_version": "1.7.0",
            "reason": "no_cpu"
          }
        ]
      },
      "addr": {
        "profile": "default",
        "tensors": ["addr"],
        "inputs": [{ "vec1": "addr_t1", "vec2": "addr_t2" }],
        "not_available": [
          {
            "data_types": ["float16", "bool"],
            "lte_version": "1.6.0",
            "reason": "no_cpu"
          }
        ]
      },
      "addr_": {
        "profile": "default",
        "tensors": ["addr"],
        "inputs": [{ "vec1": "addr_t1", "vec2": "addr_t2" }],
        "not_available": [
          {
            "data_types": ["bool"],
            "lte_version": "1.7.0",
            "reason": "no_cpu"
          },
          {
            "data_types": ["float16"],
            "lte_version": "1.6.0",
            "reason": "no_cpu"
          }
        ]
      },
      "split_with_sizes": {
        "profile": "default",
        "tensors": ["addr"],
        "return_type": "syft.lib.python.List",
        "inputs": [{ "LIST_split_sizes": [0, 1, 2] }]
      },
      "stft": {
        "profile": "default",
        "tensors": ["tensor1"],
        "inputs": [{ "n_fft": 1, "hop_length": 1 }],
        "not_available": [
          {
            "data_types": [
              "bool",
              "bfloat16",
              "float16",
              "uint8",
              "int8",
              "int16",
              "int32",
              "int64"
            ],
            "lte_version": "1.7.0",
            "reason": "no_cpu"
          }
        ]
      },
      "transpose": {
        "profile": "default",
        "tensors": ["tensor1"],
        "inputs": [{ "dim0": 0, "dim1": 0 }]
      },
      "transpose_": {
        "profile": "default",
        "tensors": ["tensor1"],
        "inputs": [{ "dim0": 0, "dim1": 0 }]
      },
      "unfold": {
        "profile": "default",
        "tensors": ["unfold"],
        "inputs": [{ "dimension": 0, "size": 2, "step": 1 }]
      },
      "renorm": {
        "profile": "default",
        "tensors": ["tensor2"],
        "inputs": [{ "p": 1, "dim": 0, "maxnorm": 1 }],
        "not_available": [
          {
            "data_types": [
              "bool",
              "bfloat16",
              "float16",
              "uint8",
              "int8",
              "int16",
              "int32",
              "int64"
            ],
            "lte_version": "1.7.0",
            "reason": "no_cpu"
          }
        ]
      },
      "renorm_": {
        "profile": "default",
        "tensors": ["tensor2"],
        "inputs": [{ "p": 1, "dim": 0, "maxnorm": 1 }],
        "not_available": [
          {
            "data_types": [
              "bool",
              "bfloat16",
              "float16",
              "uint8",
              "int8",
              "int16",
              "int32",
              "int64"
            ],
            "lte_version": "1.7.0",
            "reason": "no_cpu"
          }
        ]
      },
      "scatter": {
        "profile": "default",
        "tensors": ["scatter"],
        "inputs": [
          { "dim": 0, "index_DTYPE_int64": "scatter_t1", "src": "scatter_t2" }
        ],
        "not_available": [
          {
            "data_types": ["bfloat16"],
            "lte_version": "1.7.0",
            "reason": "no_cpu"
          }
        ]
      },
      "scatter_": {
        "profile": "default",
        "tensors": ["scatter"],
        "inputs": [
          { "dim": 0, "index_DTYPE_int64": "scatter_t1", "src": "scatter_t2" }
        ],
        "not_available": [
          {
            "data_types": ["bfloat16"],
            "lte_version": "1.7.0",
            "reason": "no_cpu"
          }
        ]
      },
      "scatter_add": {
        "profile": "default",
        "tensors": ["scatter"],
        "inputs": [
          { "dim": 0, "index_DTYPE_int64": "scatter_t1", "src": "scatter_t2" }
        ],
        "not_available": [
          {
            "data_types": ["bfloat16"],
            "lte_version": "1.7.0",
            "reason": "no_cpu"
          }
        ]
      },
      "scatter_add_": {
        "profile": "default",
        "tensors": ["scatter"],
        "inputs": [
          { "dim": 0, "index_DTYPE_int64": "scatter_t1", "src": "scatter_t2" }
        ],
        "not_available": [
          {
            "data_types": ["bfloat16"],
            "lte_version": "1.7.0",
            "reason": "no_cpu"
          }
        ]
      },
      "select": {
        "profile": "default",
        "tensors": ["tensor1"],
        "inputs": [{ "dim": 0, "index": 0 }]
      },
      "multinomial": {
        "profile": "default",
        "tensors": ["tensor1_positive"],
        "inputs": [{ "num_samples": 1 }],
        "deterministic": false,
        "not_available": [
          {
            "data_types": [
              "bool",
              "bfloat16",
              "uint8",
              "int8",
              "int16",
              "int32",
              "int64"
            ],
            "lte_version": "1.7.0",
            "reason": "no_cpu"
          }
        ]
      },
      "narrow_copy": {
        "profile": "default",
        "tensors": ["tensor1"],
        "inputs": [{ "dim": 0, "start": 0, "length": 0 }]
      },
      "narrow": {
        "profile": "default",
        "tensors": ["tensor1"],
        "inputs": [{ "dim": 0, "start": 0, "length": 0 }]
      },
      "new_full": {
        "profile": "default",
        "tensors": ["tensor1"],
        "inputs": [{ "LIST_size": [1, 1], "fill_value": 0 }]
      },
      "ormqr": {
        "profile": "default",
        "tensors": ["tensor2"],
        "inputs": [{ "input2": "tensor2", "input3": "tensor2" }],
        "not_available": [
          {
            "data_types": [
              "bool",
              "float16",
              "bfloat16",
              "uint8",
              "int8",
              "int16",
              "int32",
              "int64"
            ],
            "lte_version": "1.7.0",
            "reason": "no_cpu"
          }
        ]
      },
      "put_": {
        "profile": "default",
        "tensors": ["tensor1_1element"],
        "inputs": [{ "index_DTYPE_int64": [0], "source": "tensor1_1element" }],
        "not_available": [
          {
            "data_types": ["float16", "bfloat16"],
            "lte_version": "1.7.0",
            "reason": "no_cpu"
          }
        ]
      },
      "masked_fill": {
        "profile": "default",
        "tensors": ["tensor1_1element"],
        "inputs": [{ "mask_DTYPE_bool": "tensor1_1element", "value": 0 }],
        "not_available": [
          {
            "data_types": ["float16", "bfloat16"],
            "lte_version": "1.7.0",
            "reason": "no_cpu"
          }
        ]
      },
      "masked_fill_": {
        "profile": "default",
        "tensors": ["tensor1_1element_1"],
        "inputs": [{ "mask_DTYPE_bool": "tensor1_1element", "value": 0 }],
        "not_available": [
          {
            "data_types": ["float16", "bfloat16"],
            "lte_version": "1.7.0",
            "reason": "no_cpu"
          }
        ]
      },
      "masked_scatter": {
        "profile": "default",
        "tensors": ["tensor1_1element"],
        "inputs": [
          {
            "mask_DTYPE_bool": "tensor1_1element",
            "source": "tensor1_1element"
          }
        ],
        "not_available": [
          {
            "data_types": ["float16"],
            "lte_version": "1.7.0",
            "reason": "no_cpu"
          }
        ]
      },
      "masked_scatter_": {
        "profile": "default",
        "tensors": ["tensor1_1element_1"],
        "inputs": [
          {
            "mask_DTYPE_bool": "tensor1_1element",
            "source": "tensor1_1element"
          }
        ],
        "not_available": [
          {
            "data_types": ["float16"],
            "lte_version": "1.7.0",
            "reason": "no_cpu"
          }
        ]
      },
      "as_strided": {
        "profile": "default",
        "tensors": ["tensor1_1element_1"],
        "inputs": [
          {
            "LIST_size": [0],
            "LIST_stride": [0]
          }
        ]
      },
      "as_strided_": {
        "profile": "default",
        "tensors": ["tensor1_1element_1"],
        "inputs": [
          {
            "LIST_size": [0],
            "LIST_stride": [0]
          }
        ]
      },
      "gather": {
        "profile": "default",
        "tensors": ["tensor1_1element"],
        "inputs": [
          {
            "dim": 0,
            "index_DTYPE_int64": "tensor0_1element_1"
          }
        ],
        "not_available": [
          {
            "data_types": ["bfloat16"],
            "lte_version": "1.7.0",
            "reason": "no_cpu"
          }
        ]
      },
      "index_copy": {
        "profile": "default",
        "tensors": ["index_copy"],
        "inputs": [
          {
            "dim": 1,
            "index_DTYPE_int64": "index_copy_t1",
            "source": "index_copy_t2"
          }
        ],
        "not_available": [
          {
            "data_types": ["float16", "bfloat16"],
            "lte_version": "1.7.0",
            "reason": "no_cpu"
          }
        ]
      },
      "index_copy_": {
        "profile": "default",
        "tensors": ["index_copy"],
        "inputs": [
          {
            "dim": 1,
            "index_DTYPE_int64": "index_copy_t1",
            "source": "index_copy_t2"
          }
        ],
        "not_available": [
          {
            "data_types": ["float16", "bfloat16"],
            "lte_version": "1.7.0",
            "reason": "no_cpu"
          }
        ]
      },
      "lerp": {
        "profile": "default",
        "tensors": ["index_copy"],
        "inputs": [
          {
            "end": "index_copy_t1",
            "weight": 0
          }
        ],
        "not_available": [
          {
            "data_types": [
              "bool",
              "float16",
              "bfloat16",
              "uint8",
              "int8",
              "int16",
              "int32",
              "int64"
            ],
            "lte_version": "1.7.0",
            "reason": "no_cpu"
          }
        ]
      },
      "lerp_": {
        "profile": "default",
        "tensors": ["index_copy"],
        "inputs": [
          {
            "end": "index_copy_t1",
            "weight": 0
          }
        ],
        "not_available": [
          {
            "data_types": [
              "bool",
              "float16",
              "bfloat16",
              "uint8",
              "int8",
              "int16",
              "int32",
              "int64"
            ],
            "lte_version": "1.7.0",
            "reason": "no_cpu"
          }
        ]
      },
      "lu_solve": {
        "profile": "default",
        "tensors": ["lu_solve"],
        "inputs": [
          {
            "LU_data": "lu_solve_t1",
            "LU_pivots_DTYPE_int32": "lu_solve_t2"
          }
        ],
        "not_available": [
          {
            "data_types": [
              "bool",
              "float16",
              "bfloat16",
              "uint8",
              "int8",
              "int16",
              "int32",
              "int64"
            ],
            "lte_version": "1.7.0",
            "reason": "no_cpu"
          }
        ]
      },
      "index_add": {
        "profile": "default",
        "tensors": ["index_copy"],
        "inputs": [
          {
            "dim": 1,
            "index_DTYPE_int64": "index_copy_t1",
            "source": "index_copy_t2"
          }
        ],
        "not_available": [
          {
            "data_types": ["float16"],
            "lte_version": "1.5.1",
            "reason": "no_cpu"
          }
        ]
      },
      "index_add_": {
        "profile": "default",
        "tensors": ["index_copy"],
        "inputs": [
          {
            "dim": 1,
            "index_DTYPE_int64": "index_copy_t1",
            "source": "index_copy_t2"
          }
        ],
        "not_available": [
          {
            "data_types": ["float16"],
            "lte_version": "1.5.1",
            "reason": "no_cpu"
          }
        ]
      },
      "expand": {
        "profile": "default",
        "tensors": ["tensor1_1element"],
        "inputs": [
          {
            "LIST_size": [0, 1]
          }
        ]
      },
      "movedim": {
        "profile": "default",
        "tensors": ["tensor1_1element"],
        "inputs": [
          {
            "source": 0,
            "destination": 0
          }
        ],
        "not_available": [
          {
            "lte_version": "1.6.0",
            "reason": "added_feature"
          }
        ]
      },
      "geqrf": {
        "profile": "default",
        "tensors": ["cholesky"],
        "inputs": [null],
        "not_available": [
          {
            "data_types": [
              "bool",
              "float16",
              "bfloat16",
              "uint8",
              "int8",
              "int16",
              "int32",
              "int64"
            ],
            "lte_version": "1.7.0",
            "reason": "no_cpu"
          }
        ]
      },
      "index_fill": {
        "profile": "default",
        "tensors": ["cholesky"],
        "inputs": [{ "dim": 0, "0d_index_DTYPE_int64": [0], "value": 0 }],
        "not_available": [
          {
            "data_types": [
              "bool",
              "float16",
              "bfloat16",
              "uint8",
              "int8",
              "int16",
              "int32",
              "int64"
            ],
            "lte_version": "1.7.0",
            "reason": "no_cpu"
          }
        ]
      },
      "index_fill_": {
        "profile": "default",
        "tensors": ["cholesky"],
        "inputs": [{ "dim": 0, "0d_index_DTYPE_int64": [0], "value": 0 }],
        "not_available": [
          {
            "data_types": [
              "bool",
              "float16",
              "bfloat16",
              "uint8",
              "int8",
              "int16",
              "int32",
              "int64"
            ],
            "lte_version": "1.7.0",
            "reason": "no_cpu"
          }
        ]
      },
      "index_put": {
        "profile": "default",
        "tensors": ["cholesky"],
        "inputs": [
          { "LIST_TENSOR_indices_DTYPE_int64": [[0]], "values": [0.0] }
        ]
      },
      "index_put_": {
        "profile": "default",
        "tensors": ["cholesky"],
        "inputs": [
          { "LIST_TENSOR_indices_DTYPE_int64": [[0]], "values": [0.0] }
        ]
      },
      "geometric_": {
        "profile": "default",
        "tensors": ["cholesky"],
        "inputs": [0.1],
        "deterministic": false,
        "not_available": [
          {
            "data_types": [
              "bool",
              "float16",
              "bfloat16",
              "uint8",
              "int8",
              "int16",
              "int32",
              "int64"
            ],
            "lte_version": "1.7.0",
            "reason": "no_cpu"
          }
        ]
      },
      "__setitem__": {
        "profile": "default",
        "inputs": [{ "ALL_TUPLE_ARGS_key": 0, "value": 0 }],
        "return_type": "syft.lib.python._SyNone"
      },
      "take": {
        "profile": "default",
        "inputs": [{ "index_DTYPE_int64": [0] }],
        "not_available": [
          {
            "data_types": ["float16", "bfloat16"],
            "lte_version": "1.7.0",
            "reason": "no_cpu"
          }
        ]
      },
      "uniform_": {
        "profile": "default",
        "inputs": [null],
        "deterministic": false,
        "not_available": [
          {
            "data_types": ["bool", "uint8", "int8", "int16", "int32", "int64"],
            "lte_version": "1.7.0",
            "reason": "no_cpu"
          },
          {
            "data_types": ["float16", "bfloat16"],
            "lte_version": "1.5.1",
            "reason": "no_cpu"
          }
        ]
      },
      "unique_consecutive": {
        "profile": "default",
        "inputs": [null],
        "not_available": [
          {
            "data_types": ["float16", "bfloat16"],
            "lte_version": "1.7.0",
            "reason": "no_cpu"
          }
        ]
      },
      "unsafe_split_with_sizes": {
        "profile": "default",
        "return_type": "syft.lib.python.List",
        "tensors": ["tensor1_1element"],
        "inputs": [{ "LIST_split_sizes": [1] }],
        "not_available": [
          {
            "lte_version": "1.7.0",
            "reason": "added_feature"
          }
        ]
      },
      "device": {
        "profile": "tensor_property_noinput",
        "return_type": "torch.device",
        "skip": [{ "lte_version": "1.7.0", "reason": "untested" }]
      },
      "detach_": {
        "profile": "default",
        "inputs": [null],
        "not_available": [
          {
            "data_types": ["bool", "uint8", "int8", "int16", "int32", "int64"],
            "lte_version": "1.7.0",
            "reason": "no_cpu"
          }
        ],
        "skip": [
          { "lte_version": "1.7.0", "reason": "DistributedDataParallel error" }
        ]
      },
      "index_select": {
        "profile": "default",
        "inputs": [{ "dim": 0, "index_DTYPE_int64": [0] }],
        "not_available": [
          {
            "data_types": ["bfloat16", "float16"],
            "lte_version": "1.7.0",
            "reason": "no_cpu"
          }
        ]
      },
      "grad": {
        "profile": "tensor_property_noinput",
        "skip": [
          {
            "lte_version": "1.7.0",
            "reason": "untested"
          }
        ]
      },
      "masked_select": {
        "profile": "default",
        "inputs": [{ "mask_DTYPE_bool": [0] }],
        "not_available": [
          {
            "data_types": ["float16"],
            "lte_version": "1.6.0",
            "reason": "no_cpu"
          }
        ]
      },
      "mv": {
        "profile": "default",
        "tensors": ["mv"],
        "inputs": ["mv_t1"],
        "not_available": [
          {
            "data_types": ["bool", "float16"],
            "lte_version": "1.7.0",
            "reason": "no_cpu"
          }
        ]
      },
      "stride": {
        "profile": "default",
        "inputs": [null],
        "return_type": "syft.lib.python.List"
      },
      "istft": {
        "profile": "default",
        "tensors": ["istft"],
        "inputs": [{ "n_fft": 2, "hop_length": 2 }],
        "not_available": [
          {
            "data_types": [
              "bool",
              "float16",
              "bfloat16",
              "uint8",
              "int8",
              "int16",
              "int32",
              "int64"
            ],
            "lte_version": "1.7.0",
            "reason": "no_cpu"
          },
          {
            "lte_version": "1.5.1",
            "reason": "added_feature"
          }
        ]
>>>>>>> b7a52b51
      }
    }
  }
}<|MERGE_RESOLUTION|>--- conflicted
+++ resolved
@@ -3842,11 +3842,6 @@
         "return_type": "syft.lib.python.List",
         "inputs": [null, 0]
       },
-<<<<<<< HEAD
-      "narrow": {
-        "profile": "default",
-        "skip": [{ "lte_version": "1.7.0", "reason": "no_test" }]
-=======
       "__complex__": {
         "profile": "tensor_method_noinput",
         "tensors": ["tensor_scalar"],
@@ -6224,7 +6219,6 @@
             "reason": "added_feature"
           }
         ]
->>>>>>> b7a52b51
       }
     }
   }
