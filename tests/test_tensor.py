--- conflicted
+++ resolved
@@ -706,13 +706,13 @@
         self.assertTrue(np.array_equal(t2.data.shape, t3.data.shape))
 
 
-<<<<<<< HEAD
 class meanTests(unittest.TestCase):
     def testMean(self):
         t1 = TensorBase(np.arange(8).reshape(2, 2, 2))
         t2 = t1.mean(1, True)
         self.assertTrue(np.array_equal(t2.data, np.array([[[1., 2.]], [[5., 6.]]])))
-=======
+
+
 class notEqualTests(unittest.TestCase):
     def testNe(self):
         t1 = TensorBase([1, 2, 3, 4])
@@ -724,7 +724,6 @@
         t2 = TensorBase([1., 2., 3., 5.])
         t1.ne_(t2)
         self.assertTrue(syft.equal(t1, TensorBase([1, 1, 1, 0])))
->>>>>>> a9eb64e1
 
 
 if __name__ == "__main__":
