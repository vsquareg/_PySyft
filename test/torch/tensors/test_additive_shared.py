import copy
import pytest

import torch
import torch.nn as nn
import torch.nn.functional as F

import syft
from syft.frameworks.torch.tensors.interpreters.additive_shared import AdditiveSharingTensor


def test_wrap(workers):
    """
    Test the .on() wrap functionality for AdditiveSharingTensor
    """

    x_tensor = torch.Tensor([1, 2, 3])
    x = AdditiveSharingTensor().on(x_tensor)
    assert isinstance(x, torch.Tensor)
    assert isinstance(x.child, AdditiveSharingTensor)
    assert isinstance(x.child.child, torch.Tensor)


def test___str__(workers):
    bob, alice, james = (workers["bob"], workers["alice"], workers["james"])
    x_sh = torch.tensor([[3, 4]]).share(alice, bob, crypto_provider=james)
    assert isinstance(x_sh.__str__(), str)


def test_share_get(workers):

    t = torch.tensor([1, 2, 3])
    x = t.share(workers["bob"], workers["alice"], workers["james"])

    x = x.get()

    assert (x == t).all()


def test___bool__(workers):
    bob, alice, james = (workers["bob"], workers["alice"], workers["james"])
    x_sh = torch.tensor([[3, 4]]).share(alice, bob, crypto_provider=james)

    with pytest.raises(ValueError):
        if x_sh:  # pragma: no cover
            pass


def test_share_inplace_consistency(workers):
    """Verify that share_ produces the same output then share"""
    bob, alice, james = (workers["bob"], workers["alice"], workers["james"])
    x1 = torch.tensor([-1.0])
    x1.fix_precision_().share_(alice, bob, crypto_provider=james)

    x2 = torch.tensor([-1.0])
    x2_sh = x2.fix_precision().share(alice, bob, crypto_provider=james)

    assert (x1 == x2_sh).get().float_prec()


def test_clone(workers):
    bob, alice, james = (workers["bob"], workers["alice"], workers["james"])
    x = torch.tensor([1.2]).fix_precision().share(alice, bob, crypto_provider=james)
    original_props = (
        x.id,
        x.owner.id,
        x.child.id,
        x.child.owner.id,
        x.child.child.id,
        x.child.child.owner.id,
    )
    xc = x.clone()
    cloned_props = (
        xc.id,
        xc.owner.id,
        xc.child.id,
        xc.child.owner.id,
        xc.child.child.id,
        xc.child.child.owner.id,
    )
    assert original_props == cloned_props


def test_virtual_get(workers):
    t = torch.tensor([1, 2, 3])
    x = t.share(workers["bob"], workers["alice"], workers["james"])

    x = x.child.virtual_get()

    assert (x == t).all()


def test_non_client_registration(hook, workers):
    hook.local_worker.is_client_worker = False
    bob, alice, james = workers["bob"], workers["alice"], workers["james"]
    x = torch.tensor([-1.0])
    x_sh = x.fix_precision().share(alice, bob, crypto_provider=james)

    assert x_sh.id in hook.local_worker._objects
    assert (x_sh == hook.local_worker.get_obj(x_sh.id)).get().float_prec()
    hook.local_worker.is_client_worker = True


def test_autograd_kwarg(workers):
    bob, alice, james = (workers["bob"], workers["alice"], workers["james"])

    t = torch.tensor([1, 2, 3])
    x = t.share(alice, bob, crypto_provider=james, requires_grad=True)

    assert isinstance(x.child, syft.AutogradTensor)


def test_send_get(workers):
    # For int dtype
    bob, alice, james = (workers["bob"], workers["alice"], workers["james"])
    x_sh = torch.tensor([[3, 4]]).fix_prec(dtype="int").share(alice, bob, crypto_provider=james)

    alice_t_id = x_sh.child.child.child["alice"].id_at_location
    assert alice_t_id in alice._objects

    ptr_x = x_sh.send(james)
    ptr_x_id_at_location = ptr_x.id_at_location
    assert ptr_x_id_at_location in james._objects
    assert alice_t_id in alice._objects

    x_sh_back = ptr_x.get()
    assert ptr_x_id_at_location not in james._objects
    assert alice_t_id in alice._objects

    x = x_sh_back.get()
    assert alice_t_id not in alice._objects

    # For long dtype
    bob, alice, james = (workers["bob"], workers["alice"], workers["james"])
    x_sh = torch.tensor([[3, 4]]).fix_prec().share(alice, bob, crypto_provider=james)

    alice_t_id = x_sh.child.child.child["alice"].id_at_location
    assert alice_t_id in alice._objects

    ptr_x = x_sh.send(james)
    ptr_x_id_at_location = ptr_x.id_at_location
    assert ptr_x_id_at_location in james._objects
    assert alice_t_id in alice._objects

    x_sh_back = ptr_x.get()
    assert ptr_x_id_at_location not in james._objects
    assert alice_t_id in alice._objects

    x = x_sh_back.get()
    assert alice_t_id not in alice._objects


def test_add(workers):
    bob, alice, james = (workers["bob"], workers["alice"], workers["james"])

    # 2 workers
    t = torch.tensor([1, 2, 3])
    x = torch.tensor([1, 2, 3]).share(bob, alice)

    y = (x + x).get()

    # 3 workers
    assert (y == (t + t)).all()

    t = torch.tensor([1, 2, 3])
    x = torch.tensor([1, 2, 3]).share(bob, alice, james)

    y = (x + x).get()

    # negative numbers
    assert (y == (t + t)).all()

    t = torch.tensor([1, -2, 3])
    x = torch.tensor([1, -2, 3]).share(bob, alice, james)

    y = (x + x).get()

    assert (y == (t + t)).all()

    # with fixed precisions
    t = torch.tensor([1.0, -2, 3])
    x = torch.tensor([1.0, -2, 3]).fix_prec().share(bob, alice, james)

    y = (x + x).get().float_prec()

    assert (y == (t + t)).all()

    # with FPT>torch.tensor
    t = torch.tensor([1.0, -2.0, 3.0])
    x = t.fix_prec().share(bob, alice, crypto_provider=james)
    y = t.fix_prec()

    z = (x + y).get().float_prec()

    assert (z == (t + t)).all()

    z = (y + x).get().float_prec()

    assert (z == (t + t)).all()

    # with constant integer
    t = torch.tensor([1.0, -2.0, 3.0])
    x = t.fix_prec().share(alice, bob, crypto_provider=james)
    c = 4

    z = (x + c).get().float_prec()
    assert (z == (t + c)).all()

    z = (c + x).get().float_prec()
    assert (z == (c + t)).all()

    # with constant float
    t = torch.tensor([1.0, -2.0, 3.0])
    x = t.fix_prec().share(alice, bob, crypto_provider=james)
    c = 4.2

    z = (x + c).get().float_prec()
    assert ((z - (t + c)) < 10e-3).all()

    z = (c + x).get().float_prec()
    assert ((z - (c + t)) < 10e-3).all()

    # with dtype int
    t = torch.tensor([1.0, -2.0, 3.0])
    x = t.fix_prec(dtype="int").share(alice, bob, crypto_provider=james)
    y = x + x
    assert (y.get().float_prec() == torch.tensor([2.0, -4.0, 6.0])).all()


def test_sub(workers):
    bob, alice, james = (workers["bob"], workers["alice"], workers["james"])

    # 3 workers
    t = torch.tensor([1, 2, 3])
    x = torch.tensor([1, 2, 3]).share(bob, alice, james)

    y = (x - x).get()

    assert (y == (t - t)).all()

    # negative numbers
    t = torch.tensor([1, -2, 3])
    x = torch.tensor([1, -2, 3]).share(bob, alice, james)

    y = (x - x).get()

    assert (y == (t - t)).all()

    # with fixed precision
    t = torch.tensor([1.0, -2, 3])
    x = torch.tensor([1.0, -2, 3]).fix_prec().share(bob, alice, james)

    y = (x - x).get().float_prec()

    assert (y == (t - t)).all()

    # with FPT>torch.tensor
    t = torch.tensor([1.0, -2.0, 3.0])
    u = torch.tensor([4.0, 3.0, 2.0])
    x = t.fix_prec().share(bob, alice, crypto_provider=james)
    y = u.fix_prec()

    z = (x - y).get().float_prec()

    assert (z == (t - u)).all()

    z = (y - x).get().float_prec()

    assert (z == (u - t)).all()

    # with constant integer
    t = torch.tensor([1.0, -2.0, 3.0])
    x = t.fix_prec().share(alice, bob, crypto_provider=james)
    c = 4

    z = (x - c).get().float_prec()
    assert (z == (t - c)).all()

    z = (c - x).get().float_prec()
    assert (z == (c - t)).all()

    # with constant float
    t = torch.tensor([1.0, -2.0, 3.0])
    x = t.fix_prec().share(alice, bob, crypto_provider=james)
    c = 4.2

    z = (x - c).get().float_prec()
    assert ((z - (t - c)) < 10e-3).all()

    z = (c - x).get().float_prec()
    assert ((z - (c - t)) < 10e-3).all()

    # with dtype int
    t = torch.tensor([1.0, -2.0, 3.0])
    u = torch.tensor([4.0, 3.0, 2.0])
    x = t.fix_prec(dtype="int").share(alice, bob, crypto_provider=james)
    y = u.fix_prec(dtype="int").share(alice, bob, crypto_provider=james)
    z = y - x
    assert (z.get().float_prec() == torch.tensor([3.0, 5.0, -1.0])).all()


def test_mul(workers):
    torch.manual_seed(121)  # Truncation might not always work so we set the random seed
    bob, alice, james, charlie = (
        workers["bob"],
        workers["alice"],
        workers["james"],
        workers["charlie"],
    )

    # 2 workers
    t = torch.tensor([1, 2, 3, 4])
    x = t.share(bob, alice, crypto_provider=james)
    y = x * x
    assert (y.get() == (t * t)).all()

    # 3 workers
    t = torch.tensor([1, 2, 3, 4])
    x = t.share(bob, alice, charlie, crypto_provider=james)
    y = x * x
    assert (y.get() == (t * t)).all()

    # with fixed precision
    x = torch.tensor([1, -2, -3, 4.0]).fix_prec().share(bob, alice, crypto_provider=james)
    y = torch.tensor([-1, 2, -3, 4.0]).fix_prec().share(bob, alice, crypto_provider=james)
    y = (x * y).get().float_prec()

    assert (y == torch.tensor([-1, -4, 9, 16.0])).all()

    # with non-default fixed precision
    t = torch.tensor([1, 2, 3, 4.0])
    x = t.fix_prec(precision_fractional=2).share(bob, alice, crypto_provider=james)
    y = (x * x).get().float_prec()

    assert (y == (t * t)).all()

    # with FPT>torch.tensor
    t = torch.tensor([1.0, -2.0, 3.0])
    x = t.fix_prec().share(bob, alice, crypto_provider=james)
    y = t.fix_prec()

    z = (x * y).get().float_prec()

    assert (z == (t * t)).all()

    # with dtype int
    x = (
        torch.tensor([1, -2, -3, 4.0])
        .fix_prec(dtype="int")
        .share(bob, alice, crypto_provider=james)
    )
    y = (
        torch.tensor([-1, 2, -3, 4.0])
        .fix_prec(dtype="int")
        .share(bob, alice, crypto_provider=james)
    )
    z = x * y
    assert (z.get().float_prec() == torch.tensor([-1, -4, 9, 16.0])).all()


def test_public_mul(workers):
    bob, alice, james, charlie = (
        workers["bob"],
        workers["alice"],
        workers["james"],
        workers["charlie"],
    )

    t = torch.tensor([-3.1, 1.0])
    x = t.fix_prec().share(alice, bob, crypto_provider=james)
    y = 1
    z = (x * y).get().float_prec()
    assert (z == (t * y)).all()

    # 3 workers
    t = torch.tensor([-3.1, 1.0])
    x = t.fix_prec().share(alice, bob, charlie, crypto_provider=james)
    y = 1
    z = (x * y).get().float_prec()
    assert (z == (t * y)).all()

    t = torch.tensor([-3.1, 1.0])
    x = t.fix_prec().share(alice, bob, crypto_provider=james)
    y = 0
    z = (x * y).get().float_prec()
    assert (z == (t * y)).all()

    t_x = torch.tensor([-3.1, 1])
    t_y = torch.tensor([1.0])
    x = t_x.fix_prec().share(alice, bob, crypto_provider=james)
    y = t_y.fix_prec()
    z = x * y
    z = z.get().float_prec()
    assert (z == t_x * t_y).all()

    t_x = torch.tensor([-3.1, 1])
    t_y = torch.tensor([0.0])
    x = t_x.fix_prec().share(alice, bob, crypto_provider=james)
    y = t_y.fix_prec()
    z = x * y
    z = z.get().float_prec()
    assert (z == t_x * t_y).all()

    t_x = torch.tensor([-3.1, 1])
    t_y = torch.tensor([0.0, 2.1])
    x = t_x.fix_prec().share(alice, bob, crypto_provider=james)
    y = t_y.fix_prec()
    z = x * y
    z = z.get().float_prec()
    assert (z == t_x * t_y).all()

    # with dtype int
    t_x = torch.tensor([-3.1, 1])
    t_y = torch.tensor([0.0, 2.1])
    x = t_x.fix_prec(dtype="int").share(alice, bob, crypto_provider=james)
    y = t_y.fix_prec(dtype="int")
    z = x * y
    z = z.get().float_prec()
    assert (z == t_x * t_y).all()


def test_div(workers):
    bob, alice, james = (workers["bob"], workers["alice"], workers["james"])

    # With scalar
    t = torch.tensor([[9.0, 12.0], [3.3, 0.0]])
    x = t.fix_prec(dtype="long").share(bob, alice, crypto_provider=james)
    y = (x / 3).get().float_prec()

    assert (y == torch.tensor([[3.0, 4.0], [1.1, 0.0]])).all()

    # With another encrypted tensor of same shape
    t1 = torch.tensor([[25, 9], [10, 30]])
    t2 = torch.tensor([[5, 12], [2, 7]])
    x1 = t1.fix_prec(dtype="long").share(bob, alice, crypto_provider=james)
    x2 = t2.fix_prec(dtype="long").share(bob, alice, crypto_provider=james)

    y = (x1 / x2).get().float_prec()
    assert (y == torch.tensor([[5.0, 0.75], [5.0, 4.285]])).all()

    # With another encrypted single value
    t1 = torch.tensor([[25.0, 9], [10, 30]])
    t2 = torch.tensor([5.0])
    x1 = t1.fix_prec(dtype="long").share(bob, alice, crypto_provider=james)
    x2 = t2.fix_prec(dtype="long").share(bob, alice, crypto_provider=james)

    y = (x1 / x2).get().float_prec()
    assert (y == torch.tensor([[5.0, 1.8], [2.0, 6.0]])).all()


def test_pow(workers):
    bob, alice, james = (workers["bob"], workers["alice"], workers["james"])

    m = torch.tensor([[1, 2], [3, 4.0]])
    x = m.fix_prec().share(bob, alice, crypto_provider=james)
    y = (x ** 3).get().float_prec()

    assert (y == (m ** 3)).all()


def test_operate_with_integer_constants(workers):
    bob, alice, james = (workers["bob"], workers["alice"], workers["james"])
    x = torch.tensor([2.0])
    x_sh = x.fix_precision().share(alice, bob, crypto_provider=james)

    r_sh = x_sh + 10
    assert r_sh.get().float_prec() == x + 10

    r_sh = x_sh - 7
    assert r_sh.get().float_prec() == x - 7

    r_sh = x_sh * 2
    assert r_sh.get().float_prec() == x * 2

    r_sh = x_sh / 2
    assert r_sh.get().float_prec() == x / 2


def test_stack(workers):
    bob, alice, james = (workers["bob"], workers["alice"], workers["james"])
    t = torch.tensor([1.3, 2])
    x = t.fix_prec().share(bob, alice, crypto_provider=james)
    res = torch.stack([x, x]).get().float_prec()

    expected = torch.tensor([[1.3000, 2.0000], [1.3000, 2.0000]])

    assert (res == expected).all()


def test_cat(workers):
    bob, alice, james = (workers["bob"], workers["alice"], workers["james"])
    t = torch.tensor([[1, 2, 3], [4, 5, 6]])
    x = t.share(bob, alice, crypto_provider=james)

    res0 = torch.cat([x, x], dim=0).get()
    res1 = torch.cat([x, x], dim=1).get()

    expected0 = torch.tensor([[1, 2, 3], [4, 5, 6], [1, 2, 3], [4, 5, 6]])
    expected1 = torch.tensor([[1, 2, 3, 1, 2, 3], [4, 5, 6, 4, 5, 6]])

    assert (res0 == expected0).all()
    assert (res1 == expected1).all()

    # Test when using more tensors
    res2 = torch.cat([x, x, x], dim=1).get()
    expected2 = torch.tensor([[1, 2, 3, 1, 2, 3, 1, 2, 3], [4, 5, 6, 4, 5, 6, 4, 5, 6]])

    assert (res2 == expected2).all()


def test_chunk(workers):
    bob, alice, james = (workers["bob"], workers["alice"], workers["james"])
    t = torch.tensor([[1, 2, 3, 4], [5, 6, 7, 8]])
    x = t.share(bob, alice, crypto_provider=james)

    res0 = torch.chunk(x, 2, dim=0)
    res1 = torch.chunk(x, 2, dim=1)

    expected0 = [torch.tensor([[1, 2, 3, 4]]), torch.tensor([[5, 6, 7, 8]])]
    expected1 = [torch.tensor([[1, 2], [5, 6]]), torch.tensor([[3, 4], [7, 8]])]

    assert all([(res0[i].get() == expected0[i]).all() for i in range(2)])
    assert all([(res1[i].get() == expected1[i]).all() for i in range(2)])


def test_roll(workers):
    bob, alice, james = (workers["bob"], workers["alice"], workers["james"])
    t = torch.tensor([[1, 2, 3], [4, 5, 6]])
    x = t.share(bob, alice, crypto_provider=james)

    res1 = torch.roll(x, 2)
    res2 = torch.roll(x, 2, dims=1)
    res3 = torch.roll(x, (1, 2), dims=(0, 1))

    assert (res1.get() == torch.roll(t, 2)).all()
    assert (res2.get() == torch.roll(t, 2, dims=1)).all()
    assert (res3.get() == torch.roll(t, (1, 2), dims=(0, 1))).all()

    # With MultiPointerTensor
    shifts = torch.tensor(1).send(alice, bob)
    res = torch.roll(x, shifts)

    shifts1 = torch.tensor(1).send(alice, bob)
    shifts2 = torch.tensor(2).send(alice, bob)
    res2 = torch.roll(x, (shifts1, shifts2), dims=(0, 1))

    assert (res.get() == torch.roll(t, 1)).all()
    assert (res2.get() == torch.roll(t, (1, 2), dims=(0, 1))).all()


def test_matmul(workers):
    torch.manual_seed(121)  # Truncation might not always work so we set the random seed
    bob, alice, james = (workers["bob"], workers["alice"], workers["james"])

    m = torch.tensor([[1, 2], [3, 4.0]])
    x = m.fix_prec().share(bob, alice, crypto_provider=james)
    y = (x @ x).get().float_prec()

    assert (y == (m @ m)).all()

    # with FPT>torch.tensor
    m = torch.tensor([[1, 2], [3, 4.0]])
    x = m.fix_prec().share(bob, alice, crypto_provider=james)
    y = m.fix_prec()

    z = (x @ y).get().float_prec()

    assert (z == (m @ m)).all()

    z = (y @ x).get().float_prec()

    assert (z == (m @ m)).all()


def test_mm(workers):
    torch.manual_seed(121)  # Truncation might not always work so we set the random seed
    bob, alice, james = (workers["bob"], workers["alice"], workers["james"])

    t = torch.tensor([[1, 2], [3, 4.0]])
    x = t.fix_prec().share(bob, alice, crypto_provider=james)

    # Using the method
    y = (x.mm(x)).get().float_prec()
    assert (y == (t.mm(t))).all()

    # Using the function
    y = (torch.mm(x, x)).get().float_prec()
    assert (y == (torch.mm(t, t))).all()

    # with FPT>torch.tensor
    t = torch.tensor([[1, 2], [3, 4.0]])
    x = t.fix_prec().share(bob, alice, crypto_provider=james)
    y = t.fix_prec()

    # Using the method
    z = (x.mm(y)).get().float_prec()
    assert (z == (t.mm(t))).all()

    # Using the function
    z = (torch.mm(x, y)).get().float_prec()
    assert (z == (torch.mm(t, t))).all()

    # Using the method
    z = (y.mm(x)).get().float_prec()
    assert (z == (t.mm(t))).all()

    # Using the function
    z = (torch.mm(y, x)).get().float_prec()
    assert (z == (torch.mm(t, t))).all()


def test_fixed_precision_and_sharing(workers):

    bob, alice = (workers["bob"], workers["alice"])

    t = torch.tensor([1, 2, 3, 4.0])
    x = t.fix_prec().share(bob, alice)
    out = x.get().float_prec()

    assert (out == t).all()

    x = t.fix_prec().share(bob, alice)

    y = x + x

    y = y.get().float_prec()
    assert (y == (t + t)).all()


def test_fixed_precision_and_sharing_on_pointer(workers):
    bob, alice, james = (workers["bob"], workers["alice"], workers["james"])

    t = torch.tensor([1, 2, 3, 4.0])
    ptr = t.send(james)

    x = ptr.fix_prec().share(bob, alice)

    y = x + x

    y = y.get().get().float_prec()
    assert (y == (t + t)).all()


def test_pointer_on_fixed_precision_and_sharing(workers):
    bob, alice, james = (workers["bob"], workers["alice"], workers["james"])

    t = torch.tensor([1, 2, 3, 4.0])

    x = t.fix_prec().share(bob, alice)
    x = x.send(james)

    y = x + x

    y = y.get().get().float_prec()
    assert (y == (t + t)).all()


def test_get_item(workers):
    alice, bob, james = workers["alice"], workers["bob"], workers["james"]
    x = torch.tensor([[3.1, 4.3]]).fix_prec().share(alice, bob, crypto_provider=james)
    idx = torch.tensor([0]).send(alice, bob)

    # Operate directly AST[MPT]
    assert x.child.child[:, idx.child].get() == torch.tensor([[3100]])

    # With usual wrappers and FPT
    x = torch.tensor([[3, 4]]).share(alice, bob, crypto_provider=james)
    idx = torch.tensor([0]).send(alice, bob)
    assert x[:, idx].get() == torch.tensor([[3]])


@pytest.mark.parametrize("protocol", ["snn", "fss"])
def test_eq(workers, protocol):
    me, alice, bob, crypto_provider = (
        workers["me"],
        workers["alice"],
        workers["bob"],
        workers["james"],
    )

    if protocol == "fss":
        me.crypto_store.provide_primitives(["fss_eq"], [alice, bob], n_instances=6)

    args = (alice, bob)
    kwargs = dict(protocol=protocol, crypto_provider=crypto_provider)

    x = torch.tensor([3.1]).fix_prec().share(*args, **kwargs)
    y = torch.tensor([3.1]).fix_prec().share(*args, **kwargs)

    assert (x == y).get().float_prec()

    x = torch.tensor([3.1]).fix_prec().share(*args, **kwargs)
    y = torch.tensor([2.1]).fix_prec().share(*args, **kwargs)

    assert not (x == y).get().float_prec()

    x = torch.tensor([-3.1]).fix_prec().share(*args, **kwargs)
    y = torch.tensor([-3.1]).fix_prec().share(*args, **kwargs)

    assert (x == y).get().float_prec()


@pytest.mark.parametrize("protocol", ["snn", "fss"])
def test_comp(workers, protocol):
    me, alice, bob, crypto_provider = (
        workers["me"],
        workers["alice"],
        workers["bob"],
        workers["james"],
    )
<<<<<<< HEAD

    if protocol == "fss":
        me.crypto_store.provide_primitives(["fss_eq", "fss_comp"], [alice, bob], n_instances=50)

    args = (alice, bob)
    kwargs = dict(protocol=protocol, crypto_provider=crypto_provider)

=======

    if protocol == "fss":
        me.crypto_store.provide_primitives(
            ["xor_add_couple", "fss_eq", "fss_comp"], [alice, bob], n_instances=50
        )

    args = (alice, bob)
    kwargs = dict(protocol=protocol, crypto_provider=crypto_provider)

>>>>>>> 63af4f2a
    x = torch.tensor([3.1]).fix_prec().share(*args, **kwargs)
    y = torch.tensor([3.1]).fix_prec().share(*args, **kwargs)

    assert (x >= y).get().float_prec()
    assert (x <= y).get().float_prec()
    assert not (x > y).get().float_prec()
    assert not (x < y).get().float_prec()

    x = torch.tensor([-3.1]).fix_prec().share(*args, **kwargs)
    y = torch.tensor([-3.1]).fix_prec().share(*args, **kwargs)

    assert (x >= y).get().float_prec()
    assert (x <= y).get().float_prec()
    assert not (x > y).get().float_prec()
    assert not (x < y).get().float_prec()

    x = torch.tensor([3.1]).fix_prec().share(*args, **kwargs)
    y = torch.tensor([2.1]).fix_prec().share(*args, **kwargs)

    assert (x >= y).get().float_prec()
    assert not (x <= y).get().float_prec()
    assert (x > y).get().float_prec()
    assert not (x < y).get().float_prec()

    t1 = torch.tensor([-2.1, 1.8])
    t2 = torch.tensor([-3.1, 0.3])
    x = t1.fix_prec().share(*args, **kwargs)
    y = t2.fix_prec().share(*args, **kwargs)

    assert ((x >= y).get().float_prec() == (t1 >= t2)).all()
    assert ((x <= y).get().float_prec() == (t1 <= t2)).all()
    assert ((x > y).get().float_prec() == (t1 > t2)).all()
    assert ((x < y).get().float_prec() == (t1 < t2)).all()

    t1 = torch.tensor([[-2.1, 1.8], [-1.1, -0.7]])
    t2 = torch.tensor([[-3.1, 0.3], [-1.1, 0.3]])
    x = t1.fix_prec().share(*args, **kwargs)
    y = t2.fix_prec().share(*args, **kwargs)
<<<<<<< HEAD

    assert ((x >= y).get().float_prec() == (t1 >= t2)).all()
    assert ((x <= y).get().float_prec() == (t1 <= t2)).all()
    assert ((x > y).get().float_prec() == (t1 > t2)).all()
    assert ((x < y).get().float_prec() == (t1 < t2)).all()

=======

    assert ((x >= y).get().float_prec() == (t1 >= t2)).all()
    assert ((x <= y).get().float_prec() == (t1 <= t2)).all()
    assert ((x > y).get().float_prec() == (t1 > t2)).all()
    assert ((x < y).get().float_prec() == (t1 < t2)).all()

>>>>>>> 63af4f2a

@pytest.mark.parametrize("protocol", ["snn", "fss"])
def test_max(workers, protocol):
    me, alice, bob, crypto_provider = (
        workers["me"],
        workers["alice"],
        workers["bob"],
        workers["james"],
    )

    if protocol == "fss":
<<<<<<< HEAD
        me.crypto_store.provide_primitives(["fss_eq", "fss_comp"], [alice, bob], n_instances=16)
=======
        me.crypto_store.provide_primitives(
            ["xor_add_couple", "fss_eq", "fss_comp"], [alice, bob], n_instances=16
        )
>>>>>>> 63af4f2a

    args = (alice, bob)
    kwargs = dict(protocol=protocol, crypto_provider=crypto_provider)

    t = torch.tensor([3, 1.0, 2])
    x = t.fix_prec().share(*args, **kwargs)
    max_value = x.max().get().float_prec()
    assert max_value == torch.tensor([3.0])

    t = torch.tensor([3, 4.0])
    x = t.fix_prec().share(*args, **kwargs)
    max_value = x.max().get().float_prec()
    assert max_value == torch.tensor([4.0])

    t = torch.tensor([3, 4.0, 5, 2])
    x = t.fix_prec().share(*args, **kwargs)
    max_value = x.max().get().float_prec()
    assert max_value == torch.tensor([5.0])


@pytest.mark.parametrize("protocol", ["snn", "fss"])
def test_argmax(workers, protocol):
    me, alice, bob, crypto_provider = (
        workers["me"],
        workers["alice"],
        workers["bob"],
        workers["james"],
    )

    if protocol == "fss":
<<<<<<< HEAD
        me.crypto_store.provide_primitives(["fss_eq", "fss_comp"], [alice, bob], n_instances=128)
=======
        me.crypto_store.provide_primitives(
            ["xor_add_couple", "fss_eq", "fss_comp"], [alice, bob], n_instances=32
        )
>>>>>>> 63af4f2a

    args = (alice, bob)
    kwargs = dict(protocol=protocol, crypto_provider=crypto_provider)

    t = torch.tensor([3, 1.0, 2])
    x = t.fix_prec().share(*args, **kwargs)
    idx = x.argmax().get().float_prec()
    assert idx == torch.tensor([0.0])

    t = torch.tensor([3, 4.0])
    x = t.fix_prec().share(*args, **kwargs)
    idx = x.argmax().get().float_prec()
    assert idx == torch.tensor([1.0])

    t = torch.tensor([3, 4.0, 5, 2])
    x = t.fix_prec().share(*args, **kwargs)
    idx = x.argmax().get().float_prec()
    assert idx == torch.tensor([2.0])

    # no dim
    t = torch.tensor([[1, 2.0, 4], [3, 9.0, 2.0]])
    x = t.fix_prec().share(*args, **kwargs)
    ids = x.argmax().get().float_prec()
    assert ids.long() == torch.argmax(t)

    # dim=1
    t = torch.tensor([[1, 2.0, 4], [3, 1.0, 2.0]])
    x = t.fix_prec().share(*args, **kwargs)
    ids = x.argmax(dim=1).get().float_prec()
    assert (ids.long() == torch.argmax(t, dim=1)).all()


def test_mod(workers):
    alice, bob, james = workers["alice"], workers["bob"], workers["james"]

    t = torch.tensor([21]).share(bob, alice, crypto_provider=james)
    assert t.child.mod(8).get() % 8 == torch.tensor([5])
    assert t.child.mod(-8).get() % -8 == torch.tensor([-3])

    t = torch.tensor([-21]).share(bob, alice, crypto_provider=james)
    assert t.child.mod(8).get() % 8 == torch.tensor([3])
    assert t.child.mod(-8).get() % -8 == torch.tensor([-5])

    assert (t.child % 8).get() % 8 == torch.tensor([3])


def test_torch_sum(workers):
    alice, bob, james = workers["alice"], workers["bob"], workers["james"]

    t = torch.tensor([[1, 2, 4], [8, 5, 6]])
    x = t.share(alice, bob, crypto_provider=james)

    s = torch.sum(x).get()
    s_dim = torch.sum(x, 0).get()
    s_dim2 = torch.sum(x, (0, 1)).get()
    s_keepdim = torch.sum(x, 1, keepdim=True).get()

    assert (s == torch.sum(t)).all()
    assert (s_dim == torch.sum(t, 0)).all()
    assert (s_dim2 == torch.sum(t, (0, 1))).all()
    assert (s_keepdim == torch.sum(t, 1, keepdim=True)).all()


def test_torch_mean(workers):
    torch.manual_seed(121)  # Truncation might not always work so we set the random seed
    alice, bob, james = workers["alice"], workers["bob"], workers["james"]
    base = 10
    prec_frac = 4

    t = torch.tensor([[1.0, 2.5], [8.0, 5.5]])
    x = t.fix_prec(base=base, precision_fractional=prec_frac).share(
        alice, bob, crypto_provider=james
    )

    s = torch.mean(x).get().float_prec()
    s_dim = torch.mean(x, 0).get().float_prec()
    s_dim2 = torch.mean(x, (0, 1)).get().float_prec()
    s_keepdim = torch.mean(x, 1, keepdim=True).get().float_prec()

    assert (s == torch.tensor(4.25)).all()
    assert (s_dim == torch.tensor([4.5, 4.0])).all()
    assert (s_dim2 == torch.tensor(4.25)).all()
    assert (s_keepdim == torch.tensor([[1.75], [6.75]])).all()


def test_torch_dot(workers):
    torch.manual_seed(121)  # Truncation might not always work so we set the random seed
    alice, bob, james = workers["alice"], workers["bob"], workers["james"]

    x = torch.tensor([1.0, 2.0, 3.0, 4.0, 5.0]).fix_prec().share(alice, bob, crypto_provider=james)
    y = torch.tensor([3.0, 3.0, 3.0, 3.0, 3.0]).fix_prec().share(alice, bob, crypto_provider=james)

    assert torch.dot(x, y).get().float_prec() == 45


def test_unbind(workers):
    alice, bob, james = workers["alice"], workers["bob"], workers["james"]

    x = torch.tensor([21, 17]).share(bob, alice, crypto_provider=james).child

    x0, x1 = torch.unbind(x)

    assert x0.get() == torch.tensor(21)
    assert x1.get() == torch.tensor(17)


def test_handle_func_command(workers):
    """
    Just to show that handle_func_command works
    Even if torch.abs should be hooked to return a correct value
    """
    alice, bob, james = workers["alice"], workers["bob"], workers["james"]

    t = torch.tensor([-21]).share(bob, alice, crypto_provider=james).child
    _ = torch.abs(t).get()


def test_init_with_no_crypto_provider(workers):
    alice, bob = workers["alice"], workers["bob"]

    x = torch.tensor([21, 17]).share(bob, alice).child

    assert x.crypto_provider.id == syft.hook.local_worker.id


def test_zero_refresh(workers):
    alice, bob, james = workers["alice"], workers["bob"], workers["james"]

    t = torch.tensor([2.2, -1.0])
    x = t.fix_prec().share(bob, alice, crypto_provider=james)

    x_sh = x.child.child
    assert (x_sh.zero().get() == torch.zeros(*t.shape).long()).all()

    x = t.fix_prec().share(bob, alice, crypto_provider=james)
    x_copy = t.fix_prec().share(bob, alice, crypto_provider=james)
    x_r = x.refresh()

    assert (x_r.get().float_prec() == x_copy.get().float_prec()).all()

    x = t.fix_prec().share(bob, alice, crypto_provider=james)
    x_r = x.refresh()

    assert ((x_r / 2).get().float_prec() == t / 2).all()


def test_correct_tag_and_description_after_send(workers):
    bob, alice, james, me = (workers["bob"], workers["alice"], workers["james"], workers["me"])

    x = torch.tensor([1, 2, 3]).share(alice, bob, james)
    x.tags = ["tag_additive_test1", "tag_additive_test2"]
    x.description = "description_additive_test"

    pointer_x = x.send(alice)

    assert me.request_search("tag_additive_test1", location=alice)
    assert me.request_search("tag_additive_test2", location=alice)


def test_dtype(workers):
    alice, bob, james, me = (workers["bob"], workers["alice"], workers["james"], workers["me"])
    # Without fix_prec
    x = torch.tensor([1, 2, 3]).share(alice, bob, james, dtype="long")
    assert (
        x.child.dtype == "long"
        and x.child.field == 2 ** 64
        and isinstance(
            x.child.child["alice"].location._objects[x.child.child["alice"].id_at_location],
            torch.LongTensor,
        )
        and (x.get() == torch.LongTensor([1, 2, 3])).all()
    )

    x = torch.tensor([4, 5, 6]).share(alice, bob, james, dtype="int")
    assert (
        x.child.dtype == "int"
        and x.child.field == 2 ** 32
        and isinstance(
            x.child.child["alice"].location._objects[x.child.child["alice"].id_at_location],
            torch.IntTensor,
        )
        and (x.get() == torch.IntTensor([4, 5, 6])).all()
    )

    # With dtype custom
    x = torch.tensor([1, 2, 3]).share(alice, bob, james, dtype="custom", field=67)
    assert (
        x.child.dtype == "custom"
        and x.child.field == 67
        and isinstance(
            x.child.child["alice"].location._objects[x.child.child["alice"].id_at_location],
            torch.IntTensor,
        )
        and (x.get() == torch.IntTensor([1, 2, 3])).all()
    )

    # With fix_prec
    x = torch.tensor([1.1, 2.2, 3.3]).fix_prec().share(alice, bob, james)
    assert (
        x.child.child.dtype == "long"
        and x.child.child.field == 2 ** 64
        and isinstance(
            x.child.child.child["alice"].location._objects[
                x.child.child.child["alice"].id_at_location
            ],
            torch.LongTensor,
        )
        and (x.get().float_prec() == torch.tensor([1.1, 2.2, 3.3])).all()
    )

    x = torch.tensor([4.1, 5.2, 6.3]).fix_prec(dtype="int").share(alice, bob, james)
    assert (
        x.child.child.dtype == "int"
        and x.child.child.field == 2 ** 32
        and isinstance(
            x.child.child.child["alice"].location._objects[
                x.child.child.child["alice"].id_at_location
            ],
            torch.IntTensor,
        )
        and (x.get().float_prec() == torch.tensor([4.1, 5.2, 6.3])).all()
    )


def test_garbage_collect_reconstruct(workers):
    bob, alice, james, me = (workers["bob"], workers["alice"], workers["james"], workers["me"])
    a = torch.ones(1, 5)
    a_sh = a.encrypt(workers=[alice, bob], crypto_provider=james)
    a_recon = a_sh.child.child.reconstruct()

    assert len(alice._objects) == 8
    assert len(bob._objects) == 8


def test_garbage_collect_move(workers):
    bob, alice, me = (workers["bob"], workers["alice"], workers["me"])
    a = torch.ones(1, 5).send(alice)
    b = a.copy().move(bob)

    assert len(alice._objects) == 7
    assert len(bob._objects) == 7


def test_garbage_collect_mul(workers):
    bob, alice, james, me = (workers["bob"], workers["alice"], workers["james"], workers["me"])
    a = torch.ones(1, 5)
    b = torch.ones(1, 5)

    a = a.encrypt(workers=[alice, bob], crypto_provider=james)
    b = b.encrypt(workers=[alice, bob], crypto_provider=james)

    for _ in range(3):
        c = a * b

    assert len(alice._objects) == 9
    assert len(bob._objects) == 9<|MERGE_RESOLUTION|>--- conflicted
+++ resolved
@@ -708,7 +708,6 @@
         workers["bob"],
         workers["james"],
     )
-<<<<<<< HEAD
 
     if protocol == "fss":
         me.crypto_store.provide_primitives(["fss_eq", "fss_comp"], [alice, bob], n_instances=50)
@@ -716,17 +715,6 @@
     args = (alice, bob)
     kwargs = dict(protocol=protocol, crypto_provider=crypto_provider)
 
-=======
-
-    if protocol == "fss":
-        me.crypto_store.provide_primitives(
-            ["xor_add_couple", "fss_eq", "fss_comp"], [alice, bob], n_instances=50
-        )
-
-    args = (alice, bob)
-    kwargs = dict(protocol=protocol, crypto_provider=crypto_provider)
-
->>>>>>> 63af4f2a
     x = torch.tensor([3.1]).fix_prec().share(*args, **kwargs)
     y = torch.tensor([3.1]).fix_prec().share(*args, **kwargs)
 
@@ -765,21 +753,13 @@
     t2 = torch.tensor([[-3.1, 0.3], [-1.1, 0.3]])
     x = t1.fix_prec().share(*args, **kwargs)
     y = t2.fix_prec().share(*args, **kwargs)
-<<<<<<< HEAD
+
 
     assert ((x >= y).get().float_prec() == (t1 >= t2)).all()
     assert ((x <= y).get().float_prec() == (t1 <= t2)).all()
     assert ((x > y).get().float_prec() == (t1 > t2)).all()
     assert ((x < y).get().float_prec() == (t1 < t2)).all()
 
-=======
-
-    assert ((x >= y).get().float_prec() == (t1 >= t2)).all()
-    assert ((x <= y).get().float_prec() == (t1 <= t2)).all()
-    assert ((x > y).get().float_prec() == (t1 > t2)).all()
-    assert ((x < y).get().float_prec() == (t1 < t2)).all()
-
->>>>>>> 63af4f2a
 
 @pytest.mark.parametrize("protocol", ["snn", "fss"])
 def test_max(workers, protocol):
@@ -791,13 +771,7 @@
     )
 
     if protocol == "fss":
-<<<<<<< HEAD
         me.crypto_store.provide_primitives(["fss_eq", "fss_comp"], [alice, bob], n_instances=16)
-=======
-        me.crypto_store.provide_primitives(
-            ["xor_add_couple", "fss_eq", "fss_comp"], [alice, bob], n_instances=16
-        )
->>>>>>> 63af4f2a
 
     args = (alice, bob)
     kwargs = dict(protocol=protocol, crypto_provider=crypto_provider)
@@ -828,13 +802,7 @@
     )
 
     if protocol == "fss":
-<<<<<<< HEAD
         me.crypto_store.provide_primitives(["fss_eq", "fss_comp"], [alice, bob], n_instances=128)
-=======
-        me.crypto_store.provide_primitives(
-            ["xor_add_couple", "fss_eq", "fss_comp"], [alice, bob], n_instances=32
-        )
->>>>>>> 63af4f2a
 
     args = (alice, bob)
     kwargs = dict(protocol=protocol, crypto_provider=crypto_provider)
