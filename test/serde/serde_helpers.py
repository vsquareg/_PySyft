from collections import OrderedDict
import pytest
import numpy
import torch
from functools import partial
import traceback
import io

import syft
from syft.serde import msgpack

# Make dict of type codes
CODE = OrderedDict()
for cls, simplifier in msgpack.serde.simplifiers.items():
    CODE[cls] = simplifier[0]
FORCED_CODE = OrderedDict()
for cls, simplifier in msgpack.serde.forced_full_simplifiers.items():
    FORCED_CODE[cls] = simplifier[0]

########################################################################
# Functions that return list of serde samples in the following format:
# [
#   {
#    "value": original_value,
#    "simplified": simplified_value,
#    "cmp_detailed": custom_detailed_values_comparison_function, # optional
#    "cmp_simplified": custom_simplified_values_comparison_function, # optional
#    "framework": None or torch, # optional, affects tensor serialization strategy
#    "forced": (bool), # optional, enables forced full simplification
#   },
#   ...
# ]
########################################################################

########################################################################
# Native types.
########################################################################

# None


def make_none(**kwargs):
    return [{"value": None}]


# Dict.
def make_dict(**kwargs):
    return [
        {
            "value": {1: "hello", 2: "world"},
            "simplified": (
                CODE[dict],
                (
                    (1, (CODE[str], (b"hello",))),  # [not simplified tuple]  # key  # value
                    (2, (CODE[str], (b"world",))),
                ),
            ),
        },
        {
            "value": {"hello": "world"},
            "simplified": (
                CODE[dict],
                (
                    (  # [not simplified tuple]
                        (CODE[str], (b"hello",)),  # key
                        (CODE[str], (b"world",)),  # value
                    ),
                ),
            ),
        },
        {"value": {}, "simplified": (CODE[dict], tuple())},
    ]


# List.
def make_list(**kwargs):
    return [
        {
            "value": ["hello", "world"],
            "simplified": (
                CODE[list],
                ((CODE[str], (b"hello",)), (CODE[str], (b"world",))),  # item
            ),
        },
        {"value": ["hello"], "simplified": (CODE[list], ((CODE[str], (b"hello",)),))},  # item
        {"value": [], "simplified": (CODE[list], tuple())},
        # Tests that forced full simplify should return just simplified object if it doesn't have full simplifier
        {
            "forced": True,
            "value": ["hello"],
            "simplified": (CODE[list], ((CODE[str], (b"hello",)),)),  # item
        },
    ]


# Tuple.
def make_tuple(**kwargs):
    return [
        {
            "value": ("hello", "world"),
            "simplified": (CODE[tuple], ((CODE[str], (b"hello",)), (CODE[str], (b"world",)))),
        },
        {"value": ("hello",), "simplified": (CODE[tuple], ((CODE[str], (b"hello",)),))},
        {"value": tuple(), "simplified": (CODE[tuple], tuple())},
    ]


# Set.
def make_set(**kwargs):
    def compare_simplified(actual, expected):
        """When set is simplified and converted to tuple, elements order in tuple is random
        We compare tuples as sets because the set order is undefined"""
        assert actual[0] == expected[0]
        assert set(actual[1]) == set(expected[1])
        return True

    return [
        {
            "value": {"hello", "world"},
            "simplified": (CODE[set], ((CODE[str], (b"world",)), (CODE[str], (b"hello",)))),
            "cmp_simplified": compare_simplified,
        },
        {"value": {"hello"}, "simplified": (CODE[set], ((CODE[str], (b"hello",)),))},
        {"value": set([]), "simplified": (CODE[set], tuple())},
    ]


# Slice.
def make_slice(**kwargs):
    return [
        {"value": slice(10, 20, 30), "simplified": (CODE[slice], (10, 20, 30))},
        {"value": slice(10, 20), "simplified": (CODE[slice], (10, 20, None))},
        {"value": slice(10), "simplified": (CODE[slice], (None, 10, None))},
    ]


# Range.
def make_range(**kwargs):
    return [
        {"value": range(1, 3, 4), "simplified": (CODE[range], (1, 3, 4))},
        {"value": range(1, 3), "simplified": (CODE[range], (1, 3, 1))},
    ]


# String.
def make_str(**kwargs):
    return [
        {"value": "a string", "simplified": (CODE[str], (b"a string",))},
        {"value": "", "simplified": (CODE[str], (b"",))},
    ]


# Int.
def make_int(**kwargs):
    return [
        {"value": 5, "simplified": 5},
        # Tests that forced full simplify should return just simplified object if it doesn't have full simplifier
        {"forced": True, "value": 5, "simplified": 5},
    ]


# Float.
def make_float(**kwargs):
    return [{"value": 5.1, "simplified": 5.1}]


# Ellipsis.
def make_ellipsis(**kwargs):
    return [{"value": ..., "simplified": (CODE[type(Ellipsis)], (b"",))}]


########################################################################
# Numpy.
########################################################################

# numpy.ndarray
def make_numpy_ndarray(**kwargs):
    np_array = numpy.random.random((2, 2))

    def compare(detailed, original):
        """Compare numpy arrays"""
        assert numpy.array_equal(detailed, original)
        return True

    return [
        {
            "value": np_array,
            "simplified": (
                CODE[type(np_array)],
                (
                    np_array.tobytes(),  # (bytes) serialized bin
                    (CODE[tuple], (2, 2)),  # (tuple) shape
                    (CODE[str], (b"float64",)),  # (str) dtype.name
                ),
            ),
            "cmp_detailed": compare,
        }
    ]


# numpy.float32, numpy.float64, numpy.int32, numpy.int64
def make_numpy_number(dtype, **kwargs):
    num = numpy.array([2.2], dtype=dtype)[0]
    return [
        {
            "value": num,
            "simplified": (
                CODE[dtype],
                (
                    num.tobytes(),  # (bytes)
                    (CODE[str], (num.dtype.name.encode("utf-8"),)),  # (str) dtype.name
                ),
            ),
        }
    ]


########################################################################
# PyTorch.
########################################################################

# Utility functions.


def compare_modules(detailed, original):
    """Compare ScriptModule instances"""
    input = torch.randn(10, 3)
    # NOTE: after serde TopLevelTracedModule or jit.ScriptFunction become
    # ScriptModule (that's what torch.jit.load returns in detail function)
    assert isinstance(detailed, torch.jit.ScriptModule)
    # Code changes after torch.jit.load(): function becomes `forward` method
    if type(original) != torch.jit.ScriptFunction:
        assert detailed.code == original.code
    # model outputs match
    assert detailed(input).equal(original(input))
    return True


def save_to_buffer(tensor) -> bin:
    """Serializes a pytorch tensor to binary"""
    binary_stream = io.BytesIO()
    torch.save(tensor, binary_stream)
    return binary_stream.getvalue()


# torch.device
def make_torch_device(**kwargs):
    torch_device = torch.device("cpu")
    return [
        {
            "value": torch_device,
            "simplified": (CODE[type(torch_device)], ((CODE[str], (b"cpu",)),)),  # (str) device
        }
    ]


# torch.dtype
def make_torch_dtype(**kwargs):
    torch_dtype = torch.int32
    return [
        {"value": torch_dtype, "simplified": (CODE[type(torch_dtype)], "int32")}  # (str) device
    ]


# torch.jit.ScriptModule
def make_torch_scriptmodule(**kwargs):
    class ScriptModule(torch.jit.ScriptModule):
        def __init__(self):
            super(ScriptModule, self).__init__()

        @torch.jit.script_method
        def forward(self, x):  # pragma: no cover
            return x + 2

    sm = ScriptModule()
    return [
        {
            "value": sm,
            "simplified": (
                CODE[torch.jit.ScriptModule],
                (sm.save_to_buffer(),),  # (bytes) serialized torchscript
            ),
            "cmp_detailed": compare_modules,
        }
    ]


# torch.jit.ScriptFunction
def make_torch_scriptfunction(**kwargs):
    @torch.jit.script
    def func(x):  # pragma: no cover
        return x + 2

    return [
        {
            "value": func,
            "simplified": (
                CODE[torch.jit.ScriptFunction],
                (func.save_to_buffer(),),  # (bytes) serialized torchscript
            ),
            "cmp_detailed": compare_modules,
        }
    ]


# torch.memory_format
def make_torch_memoryformat(**kwargs):
    memory_format = torch.preserve_format

    return [{"value": memory_format, "simplified": (CODE[torch.memory_format], 3)}]


# torch.jit.TopLevelTracedModule
# NOTE: if the model is created inside the function, it will be serialized differently depending on the context
class TopLevelTraceModel(torch.nn.Module):
    def __init__(self):
        super(TopLevelTraceModel, self).__init__()
        self.w1 = torch.nn.Parameter(torch.randn(3, 1), requires_grad=True)
        self.b1 = torch.nn.Parameter(torch.randn(1), requires_grad=True)

    def forward(self, x):
        x = x @ self.w1 + self.b1
        return x


topLevelTraceModel = TopLevelTraceModel()


def make_torch_topleveltracedmodule(**kwargs):
    tm = torch.jit.trace(topLevelTraceModel, torch.randn(10, 3))

    return [
        {
            "value": tm,
            "simplified": (
                CODE[torch.jit.TopLevelTracedModule],
                (tm.save_to_buffer(),),  # (bytes) serialized torchscript
            ),
            "cmp_detailed": compare_modules,
        }
    ]


# torch.nn.parameter.Parameter
def make_torch_parameter(**kwargs):
    param = torch.nn.Parameter(torch.randn(3, 3), requires_grad=True)

    def compare(detailed, original):
        assert type(detailed) == torch.nn.Parameter
        assert detailed.data.equal(original.data)
        assert detailed.id == original.id
        assert detailed.requires_grad == original.requires_grad
        return True

    return [
        {
            "value": param,
            "simplified": (
                CODE[torch.nn.Parameter],
                (
                    param.id,  # (int) id
                    msgpack.serde._simplify(
                        kwargs["workers"]["serde_worker"], param.data
                    ),  # (Tensor) data
                    param.requires_grad,  # (bool) requires_grad
                    None,
                ),
            ),
            "cmp_detailed": compare,
        }
    ]


# torch.Tensor
def make_torch_tensor(**kwargs):
    tensor = torch.randn(3, 3)
    tensor.tag("tag1")
    tensor.describe("desc")

    def compare(detailed, original):
        assert type(detailed) == torch.Tensor
        assert detailed.data.equal(original.data)
        assert detailed.id == original.id
        assert detailed.requires_grad == original.requires_grad
        assert detailed.tags == original.tags
        assert detailed.description == original.description
        return True

    return [
        # Default pytorch tensor serialization strategy
        {
            "value": tensor,
            "simplified": (
                CODE[torch.Tensor],
                (
                    tensor.id,  # (int) id
                    save_to_buffer(tensor),  # (bytes) serialized tensor
                    None,  # (AbstractTensor) chain
                    None,  # (AbstractTensor) grad_chain
                    (CODE[set], ((CODE[str], (b"tag1",)),)),  # (set of str) tags
                    (CODE[str], (b"desc",)),  # (str) description
                    (CODE[str], (b"torch",)),  # (str) framework
                    None,  # (int) origin
                    None,  # (int) id_at_origin
                ),
            ),
            "cmp_detailed": compare,
        },
        # "All" tensor serialization strategy
        {
            "framework": None,
            "value": tensor,
            "simplified": (
                CODE[torch.Tensor],
                (
                    tensor.id,  # (int) id
                    (
                        CODE[tuple],
                        (  # serialized tensor
                            (CODE[tuple], (3, 3)),  # tensor.shape
                            (CODE[str], (b"float32",)),  # tensor.dtype
                            (
                                CODE[list],
                                tuple(tensor.flatten().tolist()),
                            ),  # tensor contents as flat list
                        ),
                    ),
                    None,  # (AbstractTensor) chain
                    None,  # (AbstractTensor) grad_chain
                    (CODE[set], ((CODE[str], (b"tag1",)),)),  # (set of str) tags
                    (CODE[str], (b"desc",)),  # (str) description
                    (CODE[str], (b"all",)),  # (str) framework
                    None,  # (int) origin
                    None,  # (int) id_at_origin
                ),
            ),
            "cmp_detailed": compare,
        },
    ]


# torch.Size
def make_torch_size(**kwargs):
    return [
        {
            "value": torch.randn(3, 3).size(),
            "simplified": (CODE[torch.Size], (3, 3)),  # (int) *shape
        }
    ]


########################################################################
# PySyft.
########################################################################

# Utility functions


def compare_actions(detailed, original):
    """Compare 2 Actions"""
    assert len(detailed) == len(original)
    for original_op, detailed_op in zip(original, detailed):
        for original_arg, detailed_arg in zip(original_op.args, detailed_op.args):
            assert original_arg == detailed_arg
        for original_return, detailed_return in zip(original_op.return_ids, detailed_op.return_ids):
            assert original_return == detailed_return
        assert original_op.name == detailed_op.name
        assert original_op.kwargs == detailed_op.kwargs
    return True


def compare_placeholders_list(detailed, original):
    """Compare 2 lists of placeholders"""
    assert len(detailed) == len(original)
    for original_ph, detailed_ph in zip(original, detailed):
        assert detailed_ph.id == original_ph.id
        assert detailed_ph.tags == original_ph.tags
        assert detailed_ph.description == original_ph.description
        assert detailed_ph.expected_shape == original_ph.expected_shape
    return True


def compare_placeholders_dict(detailed, original):
    """Compare 2 dicts of placeholders"""
    assert len(detailed) == len(original)
    for key, detailed_ph in detailed.items():
        original_ph = original[key]
        assert detailed_ph.id == original_ph.id
        assert detailed_ph.tags == original_ph.tags
        assert detailed_ph.description == original_ph.description
        assert detailed_ph.expected_shape == original_ph.expected_shape
    return True


def compare_roles(detailed, original):
    """Compare 2 Roles"""
    assert detailed.id == original.id
    compare_actions(detailed.actions, original.actions)
    compare_placeholders_list(detailed.state.state_placeholders, original.state.state_placeholders)
    compare_placeholders_dict(detailed.placeholders, original.placeholders)
    assert detailed.input_placeholder_ids == original.input_placeholder_ids
    assert detailed.output_placeholder_ids == original.output_placeholder_ids
    return True


# AdditiveSharingTensor
def make_additivesharingtensor(**kwargs):
    workers = kwargs["workers"]
    alice, bob, james = workers["alice"], workers["bob"], workers["james"]
    tensor = torch.tensor([[3.1, 4.3]]).fix_prec().share(alice, bob, crypto_provider=james)
    ast = tensor.child.child

    def compare(detailed, original):
        assert (
            type(detailed)
            == syft.frameworks.torch.tensors.interpreters.additive_shared.AdditiveSharingTensor
        )
        assert detailed.id == original.id
        assert detailed.field == original.field
        assert detailed.child.keys() == original.child.keys()
        return True

    return [
        {
            "value": ast,
            "simplified": (
                CODE[
                    syft.frameworks.torch.tensors.interpreters.additive_shared.AdditiveSharingTensor
                ],
                (
                    ast.id,  # (int or str) id
                    (CODE[str], (str(ast.field).encode("utf-8"),))
                    if ast.field == 2 ** 64
                    else ast.field,  # (int or str) field
                    ast.dtype,  # (str) dtype
                    (CODE[str], (ast.crypto_provider.id.encode("utf-8"),)),  # (str) worker_id
                    msgpack.serde._simplify(
                        kwargs["workers"]["serde_worker"], ast.child
                    ),  # (dict of AbstractTensor) simplified chain
                    ast.get_garbage_collect_data(),
                ),
            ),
            "cmp_detailed": compare,
        }
    ]


# FixedPrecisionTensor
def make_fixedprecisiontensor(**kwargs):
    workers = kwargs["workers"]
    alice, bob, james = workers["alice"], workers["bob"], workers["james"]
    t = torch.tensor([[3.1, 4.3]])
    fpt_tensor = t.fix_prec(base=12, precision_fractional=5).share(
        alice, bob, crypto_provider=james
    )
    fpt = fpt_tensor.child
    fpt.tag("tag1")
    fpt.describe("desc")
    # AdditiveSharingTensor.simplify sets garbage_collect_data=False on child tensors during simplify
    # This changes tensors' internal state in chain and is required to pass the test
    msgpack.serde._simplify(kwargs["workers"]["serde_worker"], fpt)

    def compare(detailed, original):
        assert (
            type(detailed)
            == syft.frameworks.torch.tensors.interpreters.precision.FixedPrecisionTensor
        )
        assert detailed.id == original.id
        assert detailed.field == original.field
        assert detailed.base == original.base
        assert detailed.precision_fractional == original.precision_fractional
        assert detailed.kappa == original.kappa
        assert detailed.tags == original.tags
        assert detailed.description == original.description
        return True

    return [
        {
            "value": fpt,
            "simplified": (
                CODE[syft.frameworks.torch.tensors.interpreters.precision.FixedPrecisionTensor],
                (
                    fpt.id,  # (int or str) id
                    (CODE[str], (str(fpt.field).encode("utf-8"),))
                    if fpt.field == 2 ** 64
                    else fpt.field,  # (int or str) field
                    fpt.dtype,  # (str) dtype
                    12,  # (int) base
                    5,  # (int) precision_fractional
                    fpt.kappa,  # (int) kappa
                    (CODE[set], ((CODE[str], (b"tag1",)),)),  # (set of str) tags
                    (CODE[str], (b"desc",)),  # (str) description
                    msgpack.serde._simplify(
                        kwargs["workers"]["serde_worker"], fpt.child
                    ),  # (AbstractTensor) chain
                ),
            ),
            "cmp_detailed": compare,
        }
    ]


# LoggingTensor
def make_loggingtensor(**kwargs):
    t = torch.randn(3, 3)
    lt = syft.frameworks.torch.tensors.decorators.logging.LoggingTensor().on(t).child

    def compare(detailed, original):
        assert type(detailed) == syft.frameworks.torch.tensors.decorators.logging.LoggingTensor
        assert detailed.id == original.id
        assert detailed.child.equal(original.child)
        return True

    return [
        {
            "value": lt,
            "simplified": (
                CODE[syft.frameworks.torch.tensors.decorators.logging.LoggingTensor],
                (
                    lt.id,  # (int or str) id
                    msgpack.serde._simplify(
                        kwargs["workers"]["serde_worker"], lt.child
                    ),  # (AbstractTensor) chain
                ),
            ),
            "cmp_detailed": compare,
        }
    ]


# syft.execution.placeholder_id.PlaceholderId
def make_placeholder_id(**kwargs):
    p = syft.execution.placeholder.PlaceHolder()
    obj_id = p.id

    def compare(detailed, original):
        assert type(detailed) == syft.execution.placeholder_id.PlaceholderId
        assert detailed.value == original.value
        return True

    return [
        {
            "value": obj_id,
            "simplified": (CODE[syft.execution.placeholder_id.PlaceholderId], (obj_id.value,)),
            "cmp_detailed": compare,
        }
    ]


# syft.generic.pointers.multi_pointer.MultiPointerTensor
def make_multipointertensor(**kwargs):
    workers = kwargs["workers"]
    alice, bob = workers["alice"], workers["bob"]
    t = torch.randn(3, 3)
    mpt = t.send(alice, bob).child

    def compare(detailed, original):
        assert type(detailed) == syft.generic.pointers.multi_pointer.MultiPointerTensor
        assert detailed.id == original.id
        assert detailed.child.keys() == original.child.keys()
        return True

    return [
        {
            "value": mpt,
            "simplified": (
                CODE[syft.generic.pointers.multi_pointer.MultiPointerTensor],
                (
                    mpt.id,  # (int or str) id
                    msgpack.serde._simplify(kwargs["workers"]["serde_worker"], mpt.child),  # (dict)
                ),
            ),
            "cmp_detailed": compare,
        }
    ]


# syft.frameworks.torch.fl.dataset
def make_basedataset(**kwargs):
    workers = kwargs["workers"]
    alice, bob, james = workers["alice"], workers["bob"], workers["james"]
    dataset = syft.BaseDataset(torch.tensor([1, 2, 3, 4]), torch.tensor([5, 6, 7, 8]))
    dataset.tag("#tag1").describe("desc")

    def compare(detailed, original):
        assert type(detailed) == syft.BaseDataset
        assert (detailed.data == original.data).all()
        assert (detailed.targets == original.targets).all()
        assert detailed.id == original.id
        assert detailed.tags == original.tags
        assert detailed.description == original.description
        return True

    return [
        {
            "value": dataset,
            "simplified": (
                CODE[syft.frameworks.torch.fl.dataset.BaseDataset],
                (
                    msgpack.serde._simplify(kwargs["workers"]["serde_worker"], dataset.data),
                    msgpack.serde._simplify(kwargs["workers"]["serde_worker"], dataset.targets),
                    dataset.id,
                    msgpack.serde._simplify(
                        kwargs["workers"]["serde_worker"], dataset.tags
                    ),  # (set of str) tags
                    msgpack.serde._simplify(
                        kwargs["workers"]["serde_worker"], dataset.description
                    ),  # (str) description
                    msgpack.serde._simplify(kwargs["workers"]["serde_worker"], dataset.child),
                ),
            ),
            "cmp_detailed": compare,
        }
    ]


# syft.generic.pointers.pointer_dataset.PointerDataset
def make_pointerdataset(**kwargs):
    alice, me = kwargs["workers"]["alice"], kwargs["workers"]["me"]
    data = torch.tensor([1, 2, 3, 4])
    targets = torch.tensor([5, 6, 7, 8])
    dataset = syft.BaseDataset(data, targets).tag("#test")
    dataset.send(alice)
    ptr = me.request_search(["#test"], location=alice)[0]

    def compare(detailed, original):
        assert type(detailed) == syft.generic.pointers.pointer_dataset.PointerDataset
        assert detailed.id == original.id
        assert detailed.id_at_location == original.id_at_location
        assert detailed.location == original.location
        assert detailed.tags == original.tags
        assert detailed.description == original.description
        assert detailed.garbage_collect_data == original.garbage_collect_data
        return True

    return [
        {
            "value": ptr,
            "simplified": (
                CODE[syft.generic.pointers.pointer_dataset.PointerDataset],
                (
                    ptr.id,  # (int) id
                    ptr.id_at_location,  # (int) id_at_location
                    (CODE[str], (b"alice",)),  # (str) worker_id
                    (CODE[set], ((CODE[str], (b"#test",)),)),  # (set or None) tags
                    None,  # description
                    False,  # (bool) garbage_collect_data
                ),
            ),
            "cmp_detailed": compare,
        }
    ]


# syft.execution.plan.Plan
def make_plan(**kwargs):
    # Function to plan
    @syft.func2plan([torch.Size((3,))])
    def plan(x):
        x = x + x
        y = torch.abs(x)
        return x

    # Model to plan
    class Net(syft.Plan):
        def __init__(self):
            super(Net, self).__init__()
            self.fc1 = torch.nn.Linear(3, 3)
            self.fc2 = torch.nn.Linear(3, 2)

        def forward(self, x):
            x = torch.nn.functional.relu(self.fc1(x))
            x = self.fc2(x)
            return torch.nn.functional.log_softmax(x, dim=0)

    with kwargs["workers"]["serde_worker"].registration_enabled():
        model_plan = Net()
        model_plan.build(torch.tensor([1.0, 2.0, 3.0]))

    def compare(detailed, original):
        assert type(detailed) == syft.execution.plan.Plan
        assert detailed.id == original.id
        compare_roles(detailed.role, original.role)
        assert detailed.include_state == original.include_state
        assert detailed.is_built == original.is_built
        assert detailed.name == original.name
        assert detailed.tags == original.tags
        assert detailed.description == original.description
        with kwargs["workers"]["serde_worker"].registration_enabled():
            t = torch.tensor([1.1, -2, 3])
            res1 = detailed(t)
            res2 = original(t)
        assert res1.equal(res2)
        return True

    return [
        {
            "value": plan,
            "simplified": (
                CODE[syft.execution.plan.Plan],
                (
                    plan.id,  # (int or str) id
                    msgpack.serde._simplify(kwargs["workers"]["serde_worker"], plan.role),
                    plan.include_state,
                    plan.is_built,
                    msgpack.serde._simplify(kwargs["workers"]["serde_worker"], plan.name),
                    msgpack.serde._simplify(kwargs["workers"]["serde_worker"], plan.tags),
                    msgpack.serde._simplify(kwargs["workers"]["serde_worker"], plan.description),
                    msgpack.serde._simplify(
                        kwargs["workers"]["serde_worker"], plan.torchscript
                    ),  # Torchscript
                ),
            ),
            "cmp_detailed": compare,
        },
        {
            "value": model_plan,
            "simplified": (
                CODE[syft.execution.plan.Plan],
                (
                    model_plan.id,  # (int or str) id
                    msgpack.serde._simplify(kwargs["workers"]["serde_worker"], model_plan.role),
                    model_plan.include_state,
                    model_plan.is_built,
                    msgpack.serde._simplify(kwargs["workers"]["serde_worker"], model_plan.name),
                    msgpack.serde._simplify(kwargs["workers"]["serde_worker"], model_plan.tags),
                    msgpack.serde._simplify(
                        kwargs["workers"]["serde_worker"], model_plan.description
                    ),
                    msgpack.serde._simplify(
                        kwargs["workers"]["serde_worker"], model_plan.torchscript
                    ),  # Torchscript
                ),
            ),
            "cmp_detailed": compare,
        },
    ]


# Role
def make_role(**kwargs):
    @syft.func2plan(args_shape=[(1,)], state=(torch.tensor([1.0]),))
    def plan_abs(x, state):
        (bias,) = state.read()
        x = x.abs()
        return x + bias

    plan_abs.build(torch.tensor([3.0]))
    role = plan_abs.role

    def compare(detailed, original):
        assert type(detailed) == syft.execution.role.Role
        compare_roles(detailed, original)
        return True

    return [
        {
            "value": role,
            "simplified": (
                CODE[syft.execution.role.Role],
                (
                    role.id,
                    msgpack.serde._simplify(kwargs["workers"]["serde_worker"], role.actions),
                    msgpack.serde._simplify(kwargs["workers"]["serde_worker"], role.state),
                    msgpack.serde._simplify(kwargs["workers"]["serde_worker"], role.placeholders),
                    role.input_placeholder_ids,
                    role.output_placeholder_ids,
                ),
            ),
            "cmp_detailed": compare,
        }
    ]


# State
def make_state(**kwargs):
    me = kwargs["workers"]["me"]

    t1, t2 = torch.randn(3, 3), torch.randn(3, 3)
    p1, p2 = syft.PlaceHolder(), syft.PlaceHolder()
    p1.tag("state1"), p2.tag("state2")
    p1.instantiate(t1), p2.instantiate(t2)
    state = syft.execution.state.State(owner=me, state_placeholders=[p1, p2])

    def compare(detailed, original):
        assert type(detailed) == syft.execution.state.State
        compare_placeholders_list(detailed.state_placeholders, original.state_placeholders)
        for i in range(len(original.tensors())):
            assert detailed.tensors()[i].equal(original.tensors()[i])
        return True

    return [
        {
            "value": state,
            "simplified": (
                CODE[syft.execution.state.State],
                (
                    (
                        CODE[list],
                        (  # (list) state_placeholders
                            msgpack.serde._simplify(kwargs["workers"]["serde_worker"], p1),
                            msgpack.serde._simplify(kwargs["workers"]["serde_worker"], p2),
                        ),
                    ),
                    (
                        CODE[list],
                        (  # (list) tensors
                            msgpack.serde._simplify(kwargs["workers"]["serde_worker"], t1),
                            msgpack.serde._simplify(kwargs["workers"]["serde_worker"], t2),
                        ),
                    ),
                ),
            ),
            "cmp_detailed": compare,
        }
    ]


# Protocol
def make_protocol(**kwargs):
    worker = kwargs["workers"]["serde_worker"]

    @syft.func2plan([torch.Size((1, 3))])
    def plan(x):
        x = x + x
        x = torch.abs(x)
        return x

    with worker.registration_enabled():
        worker.register_obj(plan)

    plan.owner = worker
    protocol = syft.execution.protocol.Protocol(
        [("serde-worker-Protocol", plan), ("serde-worker-Protocol", plan)], owner=worker
    )
    protocol.tag("aaa")
    protocol.describe("desc")

    def compare(detailed, original):
        assert type(detailed) == syft.execution.protocol.Protocol
        assert detailed.id == original.id
        assert detailed.tags == original.tags
        assert detailed.description == original.description
        assert detailed.plans == original.plans
        assert detailed.owner == original.owner
        assert detailed.workers_resolved == original.workers_resolved
        return True

    return [
        {
            "value": protocol,
            "simplified": (
                CODE[syft.execution.protocol.Protocol],
                (
                    protocol.id,  # (int)
                    (CODE[set], ((CODE[str], (b"aaa",)),)),  # (set of strings) tags
                    (CODE[str], (b"desc",)),  # (str) description
                    (
                        CODE[list],  # (list) plans reference
                        (
                            # (tuple) reference: worker_id (int/str), plan_id (int/str)
                            (CODE[tuple], ((CODE[str], (b"serde-worker-Protocol",)), plan.id)),
                            (CODE[tuple], ((CODE[str], (b"serde-worker-Protocol",)), plan.id)),
                        ),
                    ),
                    False,  # (bool) workers_resolved
                ),
            ),
            "cmp_detailed": compare,
        }
    ]


# syft.generic.pointers.pointer_tensor.PointerTensor
def make_pointertensor(**kwargs):
    alice = kwargs["workers"]["alice"]
    tensor = torch.randn(3, 3)
    ptr = tensor.send(alice).child

    def compare(detailed, original):
        assert type(detailed) == syft.generic.pointers.pointer_tensor.PointerTensor
        assert detailed.id == original.id
        assert detailed.id_at_location == original.id_at_location
        assert detailed.location == original.location
        assert detailed.point_to_attr == original.point_to_attr
        # Not testing grabage collect data as we are always setting it as False at receiver end
        # irrespective of its initial value
        assert detailed.garbage_collect_data == original.garbage_collect_data
        assert detailed.get().equal(tensor)
        return True

    return [
        {
            "value": ptr,
            "simplified": (
                CODE[syft.generic.pointers.pointer_tensor.PointerTensor],
                (
                    ptr.id,  # (int or str) id
                    ptr.id_at_location,  # (int or str) id_at_location
                    (CODE[str], (b"alice",)),  # (str) worker_id
                    None,  # (str) point_to_attr
                    (CODE[torch.Size], (3, 3)),  # (torch.Size) _shape
                    True,  # (bool) garbage_collect_data
                    ptr.tags,
                    ptr.description,
                ),
            ),
            "cmp_detailed": compare,
        }
    ]


# syft.generic.pointers.pointer_plan.PointerPlan
def make_pointerplan(**kwargs):
    alice, me = kwargs["workers"]["alice"], kwargs["workers"]["me"]

    @syft.func2plan([torch.Size((1, 3))])
    def plan(x):
        x = x + x
        x = torch.abs(x)
        return x

    plan.send(alice)
    ptr = me.request_search([plan.id], location=alice)[0]

    def compare(detailed, original):
        assert type(detailed) == syft.generic.pointers.pointer_plan.PointerPlan
        assert detailed.id == original.id
        assert detailed.id_at_location == original.id_at_location
        assert detailed.location == original.location
        assert detailed.garbage_collect_data == original.garbage_collect_data
        # execute
        t = torch.randn(3, 3).send(alice)
        assert detailed(t).get().equal(original(t).get())
        return True

    return [
        {
            "value": ptr,
            "simplified": (
                CODE[syft.generic.pointers.pointer_plan.PointerPlan],
                (
                    ptr.id,  # (int) id
                    ptr.id_at_location,  # (int) id_at_location
                    (CODE[str], (b"alice",)),  # (str) worker_id
                    (CODE[set], ()),  # (set or None) tags
                    False,  # (bool) garbage_collect_data
                ),
            ),
            "cmp_detailed": compare,
        }
    ]


# syft.generic.pointers.pointer_protocol.PointerProtocol
def make_pointerprotocol(**kwargs):
    alice, me = kwargs["workers"]["alice"], kwargs["workers"]["me"]

    @syft.func2plan([torch.Size((1, 3))])
    def plan(x):
        x = x + x
        x = torch.abs(x)
        return x

    protocol = syft.execution.protocol.Protocol(
        [("worker1", plan), ("worker2", plan)], tags=["aaa", "bbb"], description="desc"
    )
    protocol.send(alice)
    ptr = me.request_search([protocol.id], location=alice)[0]

    def compare(detailed, original):
        assert type(detailed) == syft.generic.pointers.pointer_protocol.PointerProtocol
        assert detailed.id == original.id
        assert detailed.id_at_location == original.id_at_location
        assert detailed.location == original.location
        assert detailed.garbage_collect_data == original.garbage_collect_data
        return True

    return [
        {
            "value": ptr,
            "simplified": (
                CODE[syft.generic.pointers.pointer_protocol.PointerProtocol],
                (
                    ptr.id,  # (int or str) id
                    ptr.id_at_location,  # (int) id_at_location
                    (CODE[str], (b"alice",)),  # (str) location.id
                    False,  # (bool) garbage_collect_data
                ),
            ),
            "cmp_detailed": compare,
        }
    ]


# syft.generic.pointers.object_wrapper.ObjectWrapper
def make_objectwrapper(**kwargs):
    obj = torch.randn(3, 3)
    wrapper = syft.generic.pointers.object_wrapper.ObjectWrapper(obj, id=123)

    def compare(detailed, original):
        assert type(detailed) == syft.generic.pointers.object_wrapper.ObjectWrapper
        assert detailed.id == original.id
        # tensors
        assert detailed.obj.equal(original.obj)
        return True

    return [
        {
            "value": wrapper,
            "simplified": (
                CODE[syft.generic.pointers.object_wrapper.ObjectWrapper],
                (
                    123,  # (int) id
                    msgpack.serde._simplify(kwargs["workers"]["serde_worker"], obj),  # (Any) obj
                ),
            ),
            "cmp_detailed": compare,
        }
    ]


# syft.generic.pointers.object_pointer.ObjectPointer
def make_objectpointer(**kwargs):
    alice = kwargs["workers"]["alice"]
    obj = torch.randn(3, 3)
    obj_ptr = obj.send(alice)
    ptr = syft.generic.pointers.object_pointer.ObjectPointer.create_pointer(obj, alice, obj.id)

    def compare(detailed, original):
        assert type(detailed) == syft.generic.pointers.object_pointer.ObjectPointer
        assert detailed.id == original.id
        assert detailed.id_at_location == original.id_at_location
        assert detailed.location == original.location
        assert detailed.point_to_attr == original.point_to_attr
        assert detailed.garbage_collect_data == original.garbage_collect_data
        return True

    return [
        {
            "value": ptr,
            "simplified": (
                CODE[syft.generic.pointers.object_pointer.ObjectPointer],
                (
                    ptr.id,  # (int or str) id
                    ptr.id_at_location,  # (int or str) id
                    (CODE[str], (b"alice",)),  # (str) location.id
                    None,  # (str) point_to_attr
                    True,  # (bool) garbage_collect_data
                ),
            ),
            "cmp_detailed": compare,
        }
    ]


# syft.generic.string.String
def make_string(**kwargs):
    def compare_simplified(actual, expected):
        """This is a custom comparison functino.
           The reason for using this is that when set is that tags are use. Tags are sets.
           When sets are simplified and converted to tuple, elements order in tuple is random
           We compare tuples as sets because the set order is undefined.

           This function is inspired by the one with the same name defined above in `make_set`.
        """
        assert actual[0] == expected[0]
        assert actual[1][0] == expected[1][0]
        assert actual[1][1] == expected[1][1]
        assert actual[1][2][0] == expected[1][2][0]
        assert set(actual[1][2][1]) == set(expected[1][2][1])
        assert actual[1][3] == expected[1][3]
        return True

    return [
        {
            "value": syft.generic.string.String(
                "Hello World", id=1234, tags=set(["tag1", "tag2"]), description="description"
            ),
            "simplified": (
                CODE[syft.generic.string.String],
                (
                    (CODE[str], (b"Hello World",)),
                    1234,
                    (CODE[set], ((CODE[str], (b"tag1",)), (CODE[str], (b"tag2",)))),
                    (CODE[str], (b"description",)),
                ),
            ),
            "cmp_simplified": compare_simplified,
        }
    ]


# syft.federated.train_config.TrainConfig
def make_trainconfig(**kwargs):
    class Model(torch.jit.ScriptModule):
        def __init__(self):
            super(Model, self).__init__()
            self.w1 = torch.nn.Parameter(torch.randn(10, 1), requires_grad=True)
            self.b1 = torch.nn.Parameter(torch.randn(1), requires_grad=True)

        @torch.jit.script_method
        def forward(self, x):  # pragma: no cover
            x = x @ self.w1 + self.b1
            return x

    class Loss(torch.jit.ScriptModule):
        def __init__(self):
            super(Loss, self).__init__()

        @torch.jit.script_method
        def forward(self, pred, target):  # pragma: no cover
            return ((target.view(pred.shape).float() - pred.float()) ** 2).mean()

    loss = Loss()
    model = Model()
    conf = syft.federated.train_config.TrainConfig(
        model=model, loss_fn=loss, batch_size=2, optimizer="SGD", optimizer_args={"lr": 0.1}
    )

    def compare(detailed, original):
        assert type(detailed) == syft.federated.train_config.TrainConfig
        assert detailed.id == original.id
        assert detailed._model_id == original._model_id
        assert detailed._loss_fn_id == original._loss_fn_id
        assert detailed.batch_size == original.batch_size
        assert detailed.epochs == original.epochs
        assert detailed.optimizer == original.optimizer
        assert detailed.optimizer_args == original.optimizer_args
        assert detailed.max_nr_batches == original.max_nr_batches
        assert detailed.shuffle == original.shuffle
        return True

    return [
        {
            "value": conf,
            "simplified": (
                CODE[syft.federated.train_config.TrainConfig],
                (
                    None,  # (int) _model_id
                    None,  # (int) _loss_fn_id
                    2,  # (int) batch_size
                    1,  # (int) epochs
                    (CODE[str], (b"SGD",)),  # (str) optimizer
                    (CODE[dict], (((CODE[str], (b"lr",)), 0.1),)),  # (dict) optimizer_args
                    conf.id,  # (int or str)
                    -1,  # (int) max_nr_batches
                    True,  # (bool) shuffle
                ),
            ),
            "cmp_detailed": compare,
        }
    ]


# syft.workers.base.BaseWorker
def make_baseworker(**kwargs):
    worker = kwargs["workers"]["serde_worker"]

    t = torch.rand(3, 3)
    with worker.registration_enabled():
        worker.register_obj(t)

    def compare(detailed, original):
        assert isinstance(detailed, syft.workers.base.BaseWorker)
        assert detailed.id == original.id
        return True

    return [
        {
            "value": worker,
            "simplified": (
                CODE[syft.workers.base.BaseWorker],
                ((CODE[str], (b"serde-worker-BaseWorker",)),),  # id (str)
            ),
            "cmp_detailed": compare,
        },
        # Forced simplification
        {
            "forced": True,
            "value": worker,
            "simplified": (
                FORCED_CODE[syft.workers.base.BaseWorker],
                (
                    (CODE[str], (b"serde-worker-BaseWorker",)),  # id (str)
                    msgpack.serde._simplify(worker, worker._objects),  # (dict) _objects
                    worker.auto_add,  # (bool) auto_add
                ),
            ),
            "cmp_detailed": compare,
        },
    ]


# syft.frameworks.torch.tensors.interpreters.autograd.AutogradTensor
def make_autogradtensor(**kwargs):

    t = torch.tensor([1, 2, 3])
    agt = (
        syft.frameworks.torch.tensors.interpreters.autograd.AutogradTensor(
            owner=kwargs["workers"]["serde_worker"]
        )
        .on(t)
        .child
    )
    agt.tag("aaa")
    agt.describe("desc")

    def compare(detailed, original):
        assert type(detailed) == syft.frameworks.torch.tensors.interpreters.autograd.AutogradTensor
        assert detailed.owner == original.owner
        assert detailed.id == original.id
        assert detailed.child.equal(original.child)
        assert detailed.requires_grad == original.requires_grad
        assert detailed.preinitialize_grad == original.preinitialize_grad
        assert detailed.grad_fn == original.grad_fn
        assert detailed.tags == original.tags
        assert detailed.description == original.description
        return True

    return [
        {
            "value": agt,
            "simplified": (
                CODE[syft.frameworks.torch.tensors.interpreters.autograd.AutogradTensor],
                (
                    agt.id,  # (int)
                    msgpack.serde._simplify(
                        kwargs["workers"]["serde_worker"], agt.child
                    ),  # (AbstractTensor) chain
                    True,  # (bool) requires_grad
                    False,  # (bool) preinitialize_grad
                    None,  # [always None, ignored in constructor] grad_fn
                    (CODE[set], ((CODE[str], (b"aaa",)),)),  # (set of str) tags
                    (CODE[str], (b"desc",)),  # (str) description
                ),
            ),
            "cmp_detailed": compare,
        }
    ]


# syft.frameworks.torch.tensors.interpreters.private.PrivateTensor
def make_privatetensor(**kwargs):
    t = torch.tensor([1, 2, 3])
    pt = t.private_tensor(allowed_users=("test",))
    pt.tag("tag1")
    pt.describe("private")
    pt = pt.child

    def compare(detailed, original):
        assert type(detailed) == syft.frameworks.torch.tensors.interpreters.private.PrivateTensor
        assert detailed.id == original.id
        assert detailed.allowed_users == original.allowed_users
        assert detailed.tags == original.tags
        assert detailed.description == original.description
        assert detailed.child.equal(original.child)
        return True

    return [
        {
            "value": pt,
            "simplified": (
                CODE[syft.frameworks.torch.tensors.interpreters.private.PrivateTensor],
                (
                    pt.id,  # (int or str) id
                    (CODE[tuple], ((CODE[str], (b"test",)),)),  # (tuple of ?) allowed_users
                    (CODE[set], ((CODE[str], (b"tag1",)),)),  # (set of str) tags
                    (CODE[str], (b"private",)),  # (str) description
                    msgpack.serde._simplify(
                        kwargs["workers"]["serde_worker"], t
                    ),  # (AbstractTensor) chain
                ),
            ),
            "cmp_detailed": compare,
        }
    ]


# syft.frameworks.torch.tensors.interpreters.PlaceHolder
def make_placeholder(**kwargs):
    ph = syft.execution.placeholder.PlaceHolder(shape=torch.randn(3, 4).shape)
    ph.tag("tag1")
    ph.describe("just a placeholder")

    def compare(detailed, original):
        assert type(detailed) == syft.execution.placeholder.PlaceHolder
        assert detailed.id == original.id
        assert detailed.tags == original.tags
        assert detailed.description == original.description
        assert detailed.expected_shape == original.expected_shape
        return True

    return [
        {
            "value": ph,
            "simplified": (
                CODE[syft.execution.placeholder.PlaceHolder],
                (
                    msgpack.serde._simplify(kwargs["workers"]["serde_worker"], ph.id),
                    (CODE[set], ((CODE[str], (b"tag1",)),)),  # (set of str) tags
                    (CODE[str], (b"just a placeholder",)),  # (str) description
                    (CODE[tuple], (3, 4)),  # (tuple of int) expected_shape
                ),
            ),
            "cmp_detailed": compare,
        }
    ]


# syft.execution.communication.CommunicationAction
def make_communication_action(**kwargs):
    bob = kwargs["workers"]["bob"]
    alice = kwargs["workers"]["alice"]
    bob.log_msgs = True

    x = torch.tensor([1, 2, 3, 4]).send(bob)
    x.remote_send(alice)
    com = bob._get_msg(-1).action

    bob.log_msgs = False

    def compare(detailed, original):
        detailed_msg = (detailed.obj_id, detailed.source, detailed.destinations, detailed.kwargs)
        original_msg = (original.obj_id, original.source, original.destinations, original.kwargs)
        assert type(detailed) == syft.messaging.message.CommunicationAction
        for i in range(len(original_msg)):
            assert detailed_msg[i] == original_msg[i]
        return True

    msg = (com.obj_id, com.source, com.destinations, com.kwargs)

    return [
        {
            "value": com,
            "simplified": (
                CODE[syft.execution.communication.CommunicationAction],
                (
                    msgpack.serde._simplify(kwargs["workers"]["serde_worker"], com.obj_id),
                    msgpack.serde._simplify(kwargs["workers"]["serde_worker"], com.source),
                    msgpack.serde._simplify(kwargs["workers"]["serde_worker"], com.destinations),
                    msgpack.serde._simplify(kwargs["workers"]["serde_worker"], com.kwargs),
                ),
            ),
            "cmp_detailed": compare,
        }
    ]


# syft.execution.computation.ComputationAction
def make_computation_action(**kwargs):
    bob = kwargs["workers"]["bob"]
    bob.log_msgs = True

    x = torch.tensor([1, 2, 3, 4]).send(bob)
    y = x * 2
    op1 = bob._get_msg(-1).action

    a = torch.tensor([[1, 2], [3, 4]]).send(bob)
    b = a.sum(1, keepdim=True)
    op2 = bob._get_msg(-1).action

    bob.log_msgs = False

    def compare(detailed, original):
        detailed_msg = (detailed.name, detailed.target, detailed.args, detailed.kwargs)
        original_msg = (original.name, original.target, original.args, original.kwargs)
        assert type(detailed) == syft.execution.computation.ComputationAction
        for i in range(len(original_msg)):
            if type(original_msg[i]) != torch.Tensor:
                assert detailed_msg[i] == original_msg[i]
            else:
                assert detailed_msg[i].equal(original_msg[i])
        assert detailed.return_ids == original.return_ids
        return True

    message1 = (op1.name, op1.target, op1.args, op1.kwargs)
    message2 = (op2.name, op2.target, op2.args, op2.kwargs)

    return [
        {
            "value": op1,
            "simplified": (
                CODE[syft.execution.computation.ComputationAction],
                (
                    msgpack.serde._simplify(
                        kwargs["workers"]["serde_worker"], message1
                    ),  # (Any) message
                    (CODE[tuple], (op1.return_ids[0],)),  # (tuple) return_ids
                    False,  # return value
                ),
            ),
            "cmp_detailed": compare,
        },
        {
            "value": op2,
            "simplified": (
                CODE[syft.execution.computation.ComputationAction],
                (
<<<<<<< HEAD
                    msgpack.serde._simplify(syft.hook.local_worker, message2),  # (Any) message
                    (CODE[tuple], (op2.return_ids[0],)),  # (tuple) return_ids,
                    False,  # return value
=======
                    msgpack.serde._simplify(
                        kwargs["workers"]["serde_worker"], message2
                    ),  # (Any) message
                    (CODE[tuple], (op2.return_ids[0],)),  # (tuple) return_ids
>>>>>>> dda75cf3
                ),
            ),
            "cmp_detailed": compare,
        },
    ]


# syft.messaging.message.TensorCommandMessage
def make_command_message(**kwargs):
    bob = kwargs["workers"]["bob"]
    alice = kwargs["workers"]["alice"]
    bob.log_msgs = True

    x = torch.tensor([1, 2, 3, 4]).send(bob)
    y = x * 2
    cmd1 = bob._get_msg(-1)

    a = torch.tensor([[1, 2], [3, 4]]).send(bob)
    b = a.sum(1, keepdim=True)
    cmd2 = bob._get_msg(-1)

    x = torch.tensor([1, 2, 3, 4]).send(bob)
    x.remote_send(alice)
    cmd3 = bob._get_msg(-1)

    bob.log_msgs = False

    def compare(detailed, original):
        if isinstance(detailed.action, syft.execution.computation.ComputationAction):
            detailed = detailed.action
            original = original.action

            detailed_msg = (detailed.name, detailed.target, detailed.args, detailed.kwargs)
            original_msg = (original.name, original.target, original.args, original.kwargs)
            for i in range(len(original_msg)):
                if type(original_msg[i]) != torch.Tensor:
                    assert detailed_msg[i] == original_msg[i]
                else:
                    assert detailed_msg[i].equal(original_msg[i])
            assert detailed.return_ids == original.return_ids
            return True

        elif isinstance(detailed.action, syft.execution.communication.CommunicationAction):
            assert detailed.action == original.action
            return True

    return [
        {
            "value": cmd1,
            "simplified": (
                CODE[syft.messaging.message.TensorCommandMessage],
                (
                    msgpack.serde._simplify(kwargs["workers"]["serde_worker"], cmd1.action),
                ),  # (Any) message
            ),
            "cmp_detailed": compare,
        },
        {
            "value": cmd2,
            "simplified": (
                CODE[syft.messaging.message.TensorCommandMessage],
                (
                    msgpack.serde._simplify(kwargs["workers"]["serde_worker"], cmd2.action),
                ),  # (Any) message
            ),
            "cmp_detailed": compare,
        },
        {
            "value": cmd3,
            "simplified": (
                CODE[syft.messaging.message.TensorCommandMessage],
                (msgpack.serde._simplify(kwargs["workers"]["serde_worker"], cmd3.action),),
            ),
            "cmp_detailed": compare,
        },
    ]


# syft.messaging.message.ObjectMessage
def make_objectmessage(**kwargs):
    bob = kwargs["workers"]["bob"]
    bob.log_msgs = True
    x = torch.tensor([1, 2, 3, 4]).send(bob)
    obj = bob._get_msg(-1)
    bob.log_msgs = False

    def compare(detailed, original):
        assert type(detailed) == syft.messaging.message.ObjectMessage
        # torch tensors
        assert detailed.object.equal(original.object)
        return True

    return [
        {
            "value": obj,
            "simplified": (
                CODE[syft.messaging.message.ObjectMessage],
                (
                    msgpack.serde._simplify(
                        kwargs["workers"]["serde_worker"], obj.object
                    ),  # (Any) simplified object
                ),
            ),
            "cmp_detailed": compare,
        }
    ]


# ObjectRequestMessage
def make_objectrequestmessage(**kwargs):
    bob = kwargs["workers"]["bob"]
    bob.log_msgs = True
    x = torch.tensor([1, 2, 3, 4]).send(bob)
    x.get()
    obj_req = bob._get_msg(-1)
    bob.log_msgs = False

    def compare(detailed, original):
        assert type(detailed) == syft.messaging.message.ObjectRequestMessage
        assert detailed.object_id == original.object_id
        assert detailed.user == original.user
        assert detailed.reason == original.reason
        return True

    return [
        {
            "value": obj_req,
            "simplified": (
                CODE[syft.messaging.message.ObjectRequestMessage],
                (
                    msgpack.serde._simplify(kwargs["workers"]["serde_worker"], obj_req.object_id),
                    msgpack.serde._simplify(kwargs["workers"]["serde_worker"], obj_req.user),
                    msgpack.serde._simplify(kwargs["workers"]["serde_worker"], obj_req.reason),
                ),
            ),
            "cmp_detailed": compare,
        }
    ]


# IsNoneMessage
def make_isnonemessage(**kwargs):
    bob = kwargs["workers"]["bob"]
    bob.log_msgs = True
    t = torch.tensor([1, 2, 3, 4])
    x = t.send(bob)
    x.child.is_none()
    nm = bob._get_msg(-1)
    bob.log_msgs = False

    def compare(detailed, original):
        assert type(detailed) == syft.messaging.message.IsNoneMessage
        # torch tensors
        assert detailed.object_id == original.object_id
        return True

    return [
        {
            "value": nm,
            "simplified": (
                CODE[syft.messaging.message.IsNoneMessage],
                (msgpack.serde._simplify(kwargs["workers"]["serde_worker"], nm.object_id),),
            ),
            "cmp_detailed": compare,
        }
    ]


# GetShapeMessage
def make_getshapemessage(**kwargs):
    bob = kwargs["workers"]["bob"]
    bob.log_msgs = True
    t = torch.tensor([1, 2, 3, 4])
    x = t.send(bob)
    z = x + x
    s = z.shape
    shape_message = bob._get_msg(-1)
    bob.log_msgs = False

    def compare(detailed, original):
        assert type(detailed) == syft.messaging.message.GetShapeMessage
        # torch tensor
        assert detailed.tensor_id == original.tensor_id
        return True

    return [
        {
            "value": shape_message,
            "simplified": (
                CODE[syft.messaging.message.GetShapeMessage],
                (
                    msgpack.serde._simplify(
                        kwargs["workers"]["serde_worker"], shape_message.tensor_id
                    ),  # (Any) simplified tensor
                ),
            ),
            "cmp_detailed": compare,
        }
    ]


# ForceObjectDeleteMessage
def make_forceobjectdeletemessage(**kwargs):
    bob = kwargs["workers"]["bob"]
    bob.log_msgs = True
    t = torch.tensor([1, 2, 3, 4])
    id = t.id
    x = t.send(bob)
    del x
    del_message = bob._get_msg(-1)
    bob.log_msgs = False

    def compare(detailed, original):
        assert type(detailed) == syft.messaging.message.ForceObjectDeleteMessage
        assert detailed.object_id == original.object_id
        return True

    return [
        {
            "value": del_message,
            "simplified": (
                CODE[syft.messaging.message.ForceObjectDeleteMessage],
                (id,),  # (int) id
            ),
            "cmp_detailed": compare,
        }
    ]


# SearchMessage
def make_searchmessage(**kwargs):
    search_message = syft.messaging.message.SearchMessage([1, "test", 3])

    def compare(detailed, original):
        assert type(detailed) == syft.messaging.message.SearchMessage
        assert detailed.query == original.query
        return True

    return [
        {
            "value": search_message,
            "simplified": (
                CODE[syft.messaging.message.SearchMessage],
                ((CODE[list], (1, (CODE[str], (b"test",)), 3)),),  # (Any) message
            ),
            "cmp_detailed": compare,
        }
    ]


# PlanCommandMessage
def make_plancommandmessage(**kwargs):
    bob = kwargs["workers"]["bob"]
    bob.log_msgs = True

    @syft.func2plan(args_shape=[(1,)])
    def plan(data):
        return data * 3

    plan.send(bob)
    plan.owner.fetch_plan(plan.id, bob)
    fetch_plan_cmd = bob._get_msg(-1)
    bob.log_msgs = False

    def compare(detailed, original):
        assert type(detailed) == syft.messaging.message.PlanCommandMessage
        assert detailed.command_name == original.command_name
        assert detailed.args == original.args
        return True

    return [
        {
            "value": fetch_plan_cmd,
            "simplified": (
                CODE[syft.messaging.message.PlanCommandMessage],
                (
                    (CODE[str], (b"fetch_plan",)),  # (str) command
                    (CODE[tuple], (plan.id, False)),  # (tuple) args
                ),
            ),
            "cmp_detailed": compare,
        }
    ]


# WorkerCommandMessage
def make_workercommandmessage(**kwargs):
    server, remote_proxy = kwargs["start_remote_worker"](
        id=kwargs["id"], hook=kwargs["hook"], port=kwargs["port"]
    )

    remote_proxy._log_msgs_remote(value=True)
    nr_objects = remote_proxy.tensors_count_remote()
    assert nr_objects == 0

    objects_count_msg = remote_proxy._get_msg_remote(
        index=-2
    )  # index -2 as last message is _get_msg message

    remote_proxy.close()
    server.terminate()

    def compare(detailed, original):
        assert type(detailed) == syft.messaging.message.WorkerCommandMessage
        assert detailed.contents == original.contents
        return True

    return [
        {
            "value": objects_count_msg,
            "simplified": (
                CODE[syft.messaging.message.WorkerCommandMessage],
                (
                    (CODE[str], (b"tensors_count",)),  # (str) command
                    (CODE[tuple], ((CODE[tuple], ()), (CODE[dict], ()), (CODE[list], ()))),
                ),
            ),
            "cmp_detailed": compare,
        }
    ]


# syft.exceptions.GetNotPermittedError
def make_getnotpermittederror(**kwargs):
    try:
        raise syft.exceptions.GetNotPermittedError()
    except syft.exceptions.GetNotPermittedError as e:
        err = e

    def compare(detailed, original):
        assert type(detailed) == syft.exceptions.GetNotPermittedError
        assert (
            traceback.format_tb(detailed.__traceback__)[-1]
            == traceback.format_tb(original.__traceback__)[-1]
        )
        return True

    return [
        {
            "value": err,
            "simplified": (
                CODE[syft.exceptions.GetNotPermittedError],
                (
                    (CODE[str], (b"GetNotPermittedError",)),  # (str) __name__
                    msgpack.serde._simplify(
                        kwargs["workers"]["serde_worker"],
                        "Traceback (most recent call last):\n"
                        + "".join(traceback.format_tb(err.__traceback__)),
                    ),  # (str) traceback
                    (CODE[dict], tuple()),  # (dict) attributes
                ),
            ),
            "cmp_detailed": compare,
        }
    ]


# syft.exceptions.ResponseSignatureError
def make_responsesignatureerror(**kwargs):
    try:
        raise syft.exceptions.ResponseSignatureError()
    except syft.exceptions.ResponseSignatureError as e:
        err = e

    def compare(detailed, original):
        assert type(detailed) == syft.exceptions.ResponseSignatureError
        assert (
            traceback.format_tb(detailed.__traceback__)[-1]
            == traceback.format_tb(original.__traceback__)[-1]
        )
        assert detailed.get_attributes() == original.get_attributes()
        return True

    return [
        {
            "value": err,
            "simplified": (
                CODE[syft.exceptions.ResponseSignatureError],
                (
                    (CODE[str], (b"ResponseSignatureError",)),  # (str) __name__
                    msgpack.serde._simplify(
                        kwargs["workers"]["serde_worker"],
                        "Traceback (most recent call last):\n"
                        + "".join(traceback.format_tb(err.__traceback__)),
                    ),  # (str) traceback
                    msgpack.serde._simplify(
                        kwargs["workers"]["serde_worker"], err.get_attributes()
                    ),  # (dict) attributes
                ),
            ),
            "cmp_detailed": compare,
        }
    ]


# syft.frameworks.torch.tensors.interpreters.gradients_core.GradFunc
def make_gradfn(**kwargs):
    alice, bob = kwargs["workers"]["alice"], kwargs["workers"]["bob"]
    t = torch.tensor([1, 2, 3])

    x_share = t.share(alice, bob, requires_grad=True)
    y_share = t.share(alice, bob, requires_grad=True)
    z_share = x_share + y_share  # AddBackward

    # This is bad. We should find something robust
    x_share.child.child.set_garbage_collect_data(False)
    y_share.child.child.set_garbage_collect_data(False)

    grad_fn = z_share.child.grad_fn

    def compare(detailed, original):
        assert isinstance(
            detailed, syft.frameworks.torch.tensors.interpreters.gradients_core.GradFunc
        )
        assert detailed.__class__.__name__ == original.__class__.__name__

        # This block only works only for syft tensor attributes
        for detailed_attr, original_attr in zip(detailed._attributes, original._attributes):
            assert detailed_attr.__class__.__name__ == original_attr.__class__.__name__
            assert detailed_attr.get().equal(t)

        return True

    return [
        {
            "value": grad_fn,
            "simplified": (
                CODE[syft.frameworks.torch.tensors.interpreters.gradients_core.GradFunc],
                (
                    CODE[list],
                    (
                        (CODE[str], (b"AddBackward",)),
                        msgpack.serde._simplify(kwargs["workers"]["serde_worker"], x_share.child),
                        msgpack.serde._simplify(kwargs["workers"]["serde_worker"], y_share.child),
                    ),
                ),
            ),
            "cmp_detailed": compare,
        }
    ]<|MERGE_RESOLUTION|>--- conflicted
+++ resolved
@@ -1497,16 +1497,14 @@
             "simplified": (
                 CODE[syft.execution.computation.ComputationAction],
                 (
-<<<<<<< HEAD
                     msgpack.serde._simplify(syft.hook.local_worker, message2),  # (Any) message
                     (CODE[tuple], (op2.return_ids[0],)),  # (tuple) return_ids,
                     False,  # return value
-=======
                     msgpack.serde._simplify(
                         kwargs["workers"]["serde_worker"], message2
                     ),  # (Any) message
                     (CODE[tuple], (op2.return_ids[0],)),  # (tuple) return_ids
->>>>>>> dda75cf3
+                    False,  # return value
                 ),
             ),
             "cmp_detailed": compare,
