--- conflicted
+++ resolved
@@ -1486,23 +1486,12 @@
             "simplified": (
                 CODE[syft.execution.computation.ComputationAction],
                 (
-<<<<<<< HEAD
-                    msgpack.serde._simplify(syft.hook.local_worker, message2),  # (Any) message
-                    (CODE[tuple], (op2.return_ids[0],)),  # (tuple) return_ids,
-                    False,  # return value
-                    msgpack.serde._simplify(
-                        kwargs["workers"]["serde_worker"], message2
-                    ),  # (Any) message
-                    (CODE[tuple], (op2.return_ids[0],)),  # (tuple) return_ids
-                    False,  # return value
-=======
                     msgpack.serde._simplify(kwargs["workers"]["serde_worker"], op2.name),
                     msgpack.serde._simplify(kwargs["workers"]["serde_worker"], op2.target),
                     msgpack.serde._simplify(kwargs["workers"]["serde_worker"], op2.args),
                     msgpack.serde._simplify(kwargs["workers"]["serde_worker"], op2.kwargs),
                     msgpack.serde._simplify(kwargs["workers"]["serde_worker"], op2.return_ids),
                     msgpack.serde._simplify(kwargs["workers"]["serde_worker"], op2.return_value),
->>>>>>> ec520f52
                 ),
             ),
             "cmp_detailed": compare,
